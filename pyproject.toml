--- conflicted
+++ resolved
@@ -46,11 +46,7 @@
   "pyyaml",
   "plotly",
   "virtualenv",
-<<<<<<< HEAD
-  "restrictedpython==7.1"
-=======
   "tenacity!=8.4.0",
->>>>>>> efcea628
 ]
 
 [project.urls]
