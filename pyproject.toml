lint = ["ruff>=0.0.220"] # MIT License (MIT)

[build-system]
requires = ["setuptools>=42", "wheel"]
build-backend = "setuptools.build_meta"

[project]
name = "fedn"
<<<<<<< HEAD
version = "0.28.0"
=======
version = "0.28.1"
>>>>>>> ece69b6f
description = "Scaleout Federated Learning"
authors = [{ name = "Scaleout Systems AB", email = "contact@scaleoutsystems.com" }]
readme = "README.rst"
license = {file="LICENSE"}
keywords = [
    "Scaleout",
    "FEDn",
    "Federated learning",
    "FL",
    "Machine learning",
]
classifiers = [
    "Natural Language :: English",
    "Programming Language :: Python :: 3.9",
    "Programming Language :: Python :: 3.10",
    "Programming Language :: Python :: 3.11",
    "Programming Language :: Python :: 3.12",
]

requires-python = '>=3.9,<3.13'
dependencies = [
  "requests",
  "urllib3>=1.26.4",
  "gunicorn>=20.0.4",
  "minio",
  "grpcio>=1.68.1,<=1.70",
  "grpcio-tools>=1.68.1,<=1.70",
  "numpy>=1.21.6",
  "protobuf>=5.0.0,<6.31.0",
  "pymongo",
  "Flask==3.1.1",
  "pyjwt",
  "pyopenssl",
  "psutil",
  "click==8.1.8",
  "grpcio-health-checking>=1.68.1,<=1.70",
  "pyyaml",
  "plotly",
  "virtualenv",
  "tenacity!=8.4.0",
  "graphene>=3.1",
  "SQLAlchemy>=2.0.36",
  "psycopg2-binary>=2.9.10",
  "opentelemetry-api",
  "opentelemetry-sdk",
  "opentelemetry-exporter-otlp",
]

[project.urls]
homepage = "https://www.scaleoutsystems.com"
documentation = 'https://fedn.readthedocs.io/en/stable/'
repository = 'https://github.com/scaleoutsystems/fedn'

[project.scripts]
fedn = "fedn.cli.main:main"

[tool.setuptools]
include-package-data = true

[tool.setuptools.packages.find]
where = ["."]
include = ["fedn*"]
exclude = ["tests", "tests.*", "examples/notebooks/*.ipynb"]

[tool.ruff]
line-length = 160
target-version = "py39"

lint.select = [
  "ANN", # flake8-annotations
  "ARG", # flake8-unused-arguments
  "B",   # flake8-bugbear
  "C4",  # flake8-comprehensions
  "C90", # mccabe
  "D",   # pydocstyle
  "DTZ", # flake8-datetimez
  "E",   # pycodestyle
  "ERA", # eradicate
  "F",   # Pyflakes
  "I",   # isort
  "N",   # pep8-naming
  "PD",  # pandas-vet
  "PGH", # pygrep-hooks
  "PLC", # Pylint
  "PLE", # Pylint
  "PLR", # Pylint
  "PLW", # Pylint
  "PT",  # flake8-pytest-style
  "Q",   # flake8-quotes
  "RET", # flake8-return
  "S",   # flake8-bandit
  "SIM", # flake8-simplify
  "T20", # flake8-print
  "TID", # flake8-tidy-imports
  "W",   # pycodestyle
]

exclude = [
    ".venv",
    ".mnist-keras",
    ".mnist-pytorch",
    "fedn_pb2.py",
    "fedn_pb2_grpc.py",
    "fedn_pb2.pyi",
    ".ci",
    "test*",
    "**/*.ipynb"
]

lint.ignore = [
  "ANN002", # Missing type annotation for *args
  "ANN003", # Missing type annotation for **kwargs
  "ANN101", # Missing type annotation for self in method
  "ANN102", # Missing type annotation for cls in method
  "D107", # Missing docstring in __init__
  "D100", # Missing docstring in public module
  "D200", # One-line docstring should fit on one line with quotes
  "D210", # [*] No whitespaces allowed surrounding docstring text (100+)
  "D104", # Missing docstring in public package (17)
  "ANN201", # Missing return type annotation for public function (100+)
  "ANN001", # Missing type annotation for function argument (100+)
  "ANN205", # Missing return type annotation for staticmethod (5)
  "RET504", # Unnecessary assignment to `settings` before `return` statement (72)
  "ANN204", # Missing return type annotation for special method `__init__` (61)
  "D205", # 1 blank line required between summary line and description (100+)
  "T201", # `print` found (31)
  "SIM401", # Use `result.get("id", "")` instead of an `if` block (72)
  "D400", # First line should end with a period (80)
  "D415", # First line should end with a period, question mark, or exclamation point (80)
  "D101", # Missing docstring in public class (30)
  "S113", # Probable use of requests call without timeout (41)
  "PLR2004", # Magic value used in comparison, consider replacing `200` with a constant variable
  "PLR0913", # Too many arguments in function definition (31)
  "ANN202", # Missing return type annotation for private function (41)
  "D102", # Missing docstring in public method (64)
  "SIM108", # Use ternary operator instead of `if`-`else`-block (20)
  "RET505", # Unnecessary `else` after `return` statement (20)
  "D103", # Missing docstring in public function (17)
  "D401", # First line of docstring should be in imperative mood (24)
  "N818", # Exception name should be named with an Error suffix (8)
  "B904", # Within an `except` clause, raise exceptions with `raise ... from err` or `raise ... from None` to distinguish them from errors in exception handling (11)
  "DTZ005", # The use of `datetime.datetime.now()` without `tz` argument is not allowed (18)
  "ANN206", # Missing return type annotation for classmethod (1)
  "S110", # `try`-`except`-`pass` detected, consider logging the exception (3)
  "N803", # Argument name should be lowercase
  "N805", # First argument of a method should be named `self`
  "SIM118", # Use `key in dict` instead of `key in dict.keys()`
  "SIM115", # Use context handler for opening files
  "B027", # `StateStoreBase.__init__` is an empty method in an abstract base class, but has no abstract decorator
  "ARG002", # Unused method argument: `use_typing`
  "B006", # Do not use mutable data structures for argument defaults
  "PLR1714", # Consider merging multiple comparisons: `retcheck in ("", " ")`. Use a `set` if the elements are hashable.
  "ERA001", # Found commented-out code
  "N802", # Function name should be lowercase
  "SIM116", # Use a dictionary instead of consecutive `if` statements
  "RET503", # Missing explicit `return` at the end of function able to return non-`None` value
  "PLR0911", # Too many return statements (11 > 6)
  "C901", # function is too complex (11 > 10)
  "ARG001", # Unused function argument: 
  "SIM105", # Use `contextlib.suppress(KeyError)` instead of `try`-`except`-`pass`
  "PLR0915", # Too many statements
  "B024", # `Config` is an abstract base class, but it has no abstract methods
  "RET506", # Unnecessary `else` after `raise` statement
  "N804", # First argument of a class method should be named `cls`
  "S202", # Uses of `tarfile.extractall()`
  "PLR0912", # Too many branches
  "SIM211", # Use `not ...` instead of `False if ... else True`
  "D404", # First word of the docstring should not be "This"
  "PLW0603", # Using the global statement to update ... is discouraged
  "D105", # Missing docstring in magic method
  "PLR1722", # Use `sys.exit()` instead of `exit`
  "C408", # Unnecessary `dict` call (rewrite as a literal)
  "DTZ007", # The use of `datetime.datetime.strptime()` without %z must be followed by `.replace(tzinfo=)` or `.astimezone()`
  "PLW2901", # `for` loop variable `val` overwritten by assignment target
  "D419", # Docstring is empty
  "C416", # Unnecessary `list` comprehension (rewrite using `list()`)
  "SIM102", # Use a single `if` statement instead of nested `if` statements
  "PLW1508", # Invalid type for environment variable default; expected `str` or `None`
  "B007", # Loop control variable `v` not used within loop body
  "N806", # Variable `X_test` in function should be lowercase
  "SIM103", # Return the condition directly
  "I001", # [*] Import block is un-sorted or un-formatted

  # unsafe?
  "S104", # Possible binding to all interfaces
  
  "S311", # Standard pseudo-random generators are not suitable for cryptographic purposes
  "S501", # Probable use of `requests` call with `verify=False` disabling SSL certificate checks
  "S108", # Probable insecure usage of temporary file or directory: "/tmp/models"
  "S603", # `subprocess` call: check for execution of untrusted input
]


[tool.pytest.ini_options]
minversion = "6.0"
addopts = "-ra -q"
testpaths = [
    "fedn/tests"
]
pythonpath = [
  "."
]
norecursedirs = [
  ".ci",
  "build"
]

log_cli = true
log_cli_level = "INFO"<|MERGE_RESOLUTION|>--- conflicted
+++ resolved
@@ -6,11 +6,7 @@
 
 [project]
 name = "fedn"
-<<<<<<< HEAD
-version = "0.28.0"
-=======
 version = "0.28.1"
->>>>>>> ece69b6f
 description = "Scaleout Federated Learning"
 authors = [{ name = "Scaleout Systems AB", email = "contact@scaleoutsystems.com" }]
 readme = "README.rst"
