--- conflicted
+++ resolved
@@ -6,11 +6,7 @@
 
 [project]
 name = "fedn"
-<<<<<<< HEAD
 version = "0.30.0"
-=======
-version = "0.28.1"
->>>>>>> 28e402df
 description = "Scaleout Federated Learning"
 authors = [{ name = "Scaleout Systems AB", email = "contact@scaleoutsystems.com" }]
 readme = "README.rst"
@@ -35,16 +31,14 @@
   "requests",
   "urllib3>=1.26.4",
   "gunicorn>=20.0.4",
-<<<<<<< HEAD
   "boto3==1.38.42",
-=======
-  "boto3==1.38.14",
->>>>>>> 28e402df
   "grpcio>=1.68.1,<=1.70",
   "grpcio-tools>=1.68.1,<=1.70",
   "numpy>=1.21.6",
   "protobuf>=5.0.0,<6.31.0",
+  "protobuf>=5.0.0,<6.31.0",
   "pymongo",
+  "Flask==3.1.1",
   "Flask==3.1.1",
   "pyjwt",
   "pyopenssl",
@@ -57,6 +51,10 @@
   "tenacity!=8.4.0",
   "graphene>=3.1",
   "SQLAlchemy>=2.0.36",
+  "psycopg2-binary>=2.9.10",
+  "opentelemetry-api",
+  "opentelemetry-sdk",
+  "opentelemetry-exporter-otlp",
   "psycopg2-binary>=2.9.10",
   "opentelemetry-api",
   "opentelemetry-sdk",
@@ -223,4 +221,6 @@
 ]
 
 log_cli = true
+log_cli_level = "INFO"
+log_cli = true
 log_cli_level = "INFO"