--- conflicted
+++ resolved
@@ -71,14 +71,6 @@
   -v $PWD/client.yaml:/app/client.yaml \
   -v $PWD/data:/var/data \
   -e ENTRYPOINT_OPTS=--data_path=/var/data/mnist.npz \
-<<<<<<< HEAD
-  --add-host=reducer:<reducer-ip> \
-  --add-host=combiner:<combiner-ip> \
   ghcr.io/scaleoutsystems/fedn/fedn:develop-mnist-keras run client -in client.yaml
 ```
-> **Note** make sure to replace `<reducer-ip>` and `<combiner-ip>` with appropriate values.
-=======
-  ghcr.io/scaleoutsystems/fedn/fedn:develop-mnist-keras run client -in client.yaml
-```
-> **Note** If reducer and combiner host names, as specfied in the configuration files, are not resolvable in the client host network you need to use the docker option `--add-hosts` to make them resolvable. Please refer to the Docker documentation for more detail.
->>>>>>> efee9b44
+> **Note** If reducer and combiner host names, as specfied in the configuration files, are not resolvable in the client host network you need to use the docker option `--add-hosts` to make them resolvable. Please refer to the Docker documentation for more detail.