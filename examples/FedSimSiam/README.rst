--- conflicted
+++ resolved
@@ -54,11 +54,6 @@
 Running the project on FEDn Studio
 ----------------------------------
 
-<<<<<<< HEAD
-This is a common method to track FedSimSiam's training progress, as FedSimSiam aims to minimize the distance between the embeddings of similar images.
-A high accuracy implies that the feature embeddings for images within the same class are indeed close to each other in the
-embedding space, i.e., FedSimSiam learned useful feature embeddings.
-=======
 To learn how to set up your FEDn Studio project and connect clients, take the quickstart tutorial: https://fedn.readthedocs.io/en/stable/quickstart.html.
 
 
@@ -73,5 +68,4 @@
 indicating that the training of FedSimSiam is proceeding as intended. 
 
 .. image:: figs/fedsimsiam_monitoring.png
-   :width: 50%
->>>>>>> 30360de8
+   :width: 50%