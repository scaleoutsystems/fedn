--- conflicted
+++ resolved
@@ -5,13 +5,10 @@
 *.log
 .async-simulation
 client.yaml
-<<<<<<< HEAD
 tokens.json
 logs/*
-=======
 config.py
 
 tokens.json
 logs/*
-config.py
->>>>>>> 28e402df
+config.py