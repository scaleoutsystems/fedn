"""This scripts starts N_CLIENTS clients using the SDK.

If you are running with a local deployment of FEDn
using docker compose, you need to make sure that clients
are able to resolve the name "combiner" to 127.0.0.1

One way to accomplish this is to edit your /etc/host,
adding the line:

combiner    127.0.0.1

(this requires root previliges)
"""

import threading
import time
import uuid
from io import BytesIO
from multiprocessing import Process

import click
import numpy as np
from init_seed import compile_model, make_data
from sklearn.metrics import accuracy_score
import click

from config import settings
from fedn import FednClient
from fedn.network.clients.fedn_client import GrpcConnectionOptions

HELPER_MODULE = "numpyhelper"


def get_api_url(host: str, port: int = None, secure: bool = False):
    if secure:
        url = f"https://{host}:{port}" if port else f"https://{host}"
    else:
        url = f"http://{host}:{port}" if port else f"http://{host}"
    if not url.endswith("/"):
        url += "/"
    return url


def load_parameters(model_bytes_io: BytesIO):
    """Load model parameters from a BytesIO object."""
    model_bytes_io.seek(0)  # Ensure we're at the start of the BytesIO object
    a = np.load(model_bytes_io)
    weights = [a[str(i)] for i in range(len(a.files))]
    return weights


def load_model(model_bytes_io: BytesIO):
    parameters = load_parameters(model_bytes_io)

    model = compile_model()
    n = len(parameters) // 2
    model.coefs_ = parameters[:n]
    model.intercepts_ = parameters[n:]

    return model

def callback_train(client_id, client_name):
    def on_train(in_model, client_settings):
        print("Running training callback...")
        model = load_model(in_model)

<<<<<<< HEAD
def on_train(in_model, client_settings):
    print("Running training callback...")
    epochs = settings["N_EPOCHS"]
=======
        X_train, y_train, _, _ = make_data()
        epochs = settings["N_EPOCHS"]
        for i in range(epochs):
            model.partial_fit(X_train, y_train)
>>>>>>> 28e402df

    # model = load_model(in_model)

    # X_train, y_train, _, _ = make_data()
    # for i in range(epochs):
    #     model.partial_fit(X_train, y_train)

    # # Prepare updated model parameters
    # updated_parameters = model.coefs_ + model.intercepts_
    # out_model = BytesIO()
    # np.savez_compressed(out_model, **{str(i): w for i, w in enumerate(updated_parameters)})
    # out_model.seek(0)

    out_model = in_model

    # Metadata needed for aggregation server side
    training_metadata = {
        "num_examples": 1,
        "training_metadata": {
            "epochs": epochs,
            "batch_size": 1,
            "learning_rate": 0.01,
        },
    }

        metadata = {"training_metadata": training_metadata}
        metadata = {"training_metadata": training_metadata}

        return out_model, metadata
    return on_train
        return out_model, metadata
    return on_train


def on_validate(in_model):
    model = load_model(in_model)

    X_train, y_train, X_test, y_test = make_data()

    # JSON schema
    metrics = {"validation_accuracy": accuracy_score(y_test, model.predict(X_test)), "training_accuracy": accuracy_score(y_train, model.predict(X_train))}

    return metrics


def run_client(name="client", client_id=None, no_discovery=False, intermittent=False, online_for=120):
    """Run a FEDn client with configurable connection options.
<<<<<<< HEAD

    The client can either connect directly to a combiner or use the discovery service.
    It can also run in continuous or intermittent mode.

    In intermittent mode, the client will:
    1. Wait a random delay between 0 and CLIENTS_MAX_DELAY seconds
    2. Connect to the combiner
    3. Stay online for online_for seconds
    4. Disconnect
    5. Repeat this cycle N_CYCLES times

=======

    The client can either connect directly to a combiner or use the discovery service.
    It can also run in continuous or intermittent mode.

    In intermittent mode, the client will:
    1. Wait a random delay between 0 and CLIENTS_MAX_DELAY seconds
    2. Connect to the combiner
    3. Stay online for online_for seconds
    4. Disconnect
    5. Repeat this cycle N_CYCLES times

>>>>>>> 28e402df
    In continuous mode, the client will:
    1. Connect to the combiner
    2. Stay connected until the program exits

    Args:
        name (str, optional): Name of the client. Defaults to "client".
        client_id (str, optional): Unique ID for the client. If None, a UUID will be generated.
        no_discovery (bool, optional): If True, connect directly to combiner. If False, use discovery service. Defaults to False.
        intermittent (bool, optional): If True, use intermittent connection mode. Defaults to False.
        online_for (int, optional): In intermittent mode, how long to stay connected in seconds. Defaults to 120.

    """
    if client_id is None:
        client_id = str(uuid.uuid4())

    delay = np.random.randint(0, settings["CLIENTS_MAX_DELAY"])
    print(f"Starting {name} in {delay} seconds")
    time.sleep(delay)

    fl_client = FednClient(train_callback=on_train, validate_callback=on_validate)
    fl_client.set_name(name)
    fl_client.set_client_id(client_id)

    if no_discovery:
        combiner_config = GrpcConnectionOptions(host=settings["COMBINER_HOST"], port=settings["COMBINER_PORT"])
    else:
        controller_config = {
            "name": fl_client.name,
            "client_id": fl_client.client_id,
            "package": "local",
        }

        url = get_api_url(host=settings["DISCOVER_HOST"], port=settings["DISCOVER_PORT"], secure=settings["SECURE"])
        result, combiner_config = fl_client.connect_to_api(url, settings["CLIENT_TOKEN"], controller_config)
        #combiner_config.host = "100.84.229.36"
        fl_client.init_grpchandler(config=combiner_config, client_name=fl_client.client_id, token=settings["CLIENT_TOKEN"])

    fl_client.init_grpchandler(config=combiner_config, client_name=fl_client.client_id, token=settings["CLIENT_TOKEN"])

    if intermittent:
        for i in range(settings["N_CYCLES"]):
            if i != 0:
                fl_client.grpc_handler._reconnect()
<<<<<<< HEAD

            threading.Thread(target=fl_client.run, daemon=True).start()
            time.sleep(online_for)
            fl_client.grpc_handler._disconnect()

            # Sample a delay until the client reconnects
            delay = np.random.randint(0, settings["CLIENTS_MAX_DELAY"])
            time.sleep(delay)
    else:
        fl_client.run()
=======
>>>>>>> 28e402df

            threading.Thread(target=fl_client.run, daemon=True).start()
            time.sleep(online_for)
            fl_client.grpc_handler._disconnect()

            # Sample a delay until the client reconnects
            delay = np.random.randint(0, settings["CLIENTS_MAX_DELAY"])
            time.sleep(delay)
    else:
        fl_client.run()

if __name__ == "__main__":
<<<<<<< HEAD

    @click.command()
    @click.option("--name", "-n", default="client", help="Base name for clients (will be appended with number)")
    @click.option("--no-discovery", is_flag=True, help="Connect to combiner without discovery service")
    @click.option("--intermittent", is_flag=True, help="Use intermittent connection/disconnection mode")
    def main(name, no_discovery, intermittent):
        """Launch multiple federated learning clients that run concurrently.

        This script starts N_CLIENTS (from config) client processes that connect to a FEDn network.
        Use --name to set a base name for clients, --no-discovery to connect directly to a combiner,
        and --intermittent to simulate clients that periodically disconnect and reconnect.
        """
        # We start N_CLIENTS independent client processes
        processes = []
        for i in range(settings["N_CLIENTS"]):
            p = Process(
                target=run_client,
                args=(
                    f"{name}_{i + 1}",
                    str(uuid.uuid4()),
                    no_discovery,
                    intermittent,
                    settings["CLIENTS_ONLINE_FOR_SECONDS"],
                ),
            )
            processes.append(p)

            p.start()
=======
    # We start N_CLIENTS independent client processes
    processes = []
    for i in range(settings["N_CLIENTS"]):
        p = Process(
            target=run_client,
            args=(
                settings["CLIENTS_ONLINE_FOR_SECONDS"],
                "client{}".format(i + 1),
                str(uuid.uuid4()),
            ),
        )
        processes.append(p)
        p.start()
>>>>>>> 28e402df

        for p in processes:
            p.join()

    main()<|MERGE_RESOLUTION|>--- conflicted
+++ resolved
@@ -64,22 +64,10 @@
         print("Running training callback...")
         model = load_model(in_model)
 
-<<<<<<< HEAD
-def on_train(in_model, client_settings):
-    print("Running training callback...")
-    epochs = settings["N_EPOCHS"]
-=======
         X_train, y_train, _, _ = make_data()
         epochs = settings["N_EPOCHS"]
         for i in range(epochs):
             model.partial_fit(X_train, y_train)
->>>>>>> 28e402df
-
-    # model = load_model(in_model)
-
-    # X_train, y_train, _, _ = make_data()
-    # for i in range(epochs):
-    #     model.partial_fit(X_train, y_train)
 
     # # Prepare updated model parameters
     # updated_parameters = model.coefs_ + model.intercepts_
@@ -121,7 +109,6 @@
 
 def run_client(name="client", client_id=None, no_discovery=False, intermittent=False, online_for=120):
     """Run a FEDn client with configurable connection options.
-<<<<<<< HEAD
 
     The client can either connect directly to a combiner or use the discovery service.
     It can also run in continuous or intermittent mode.
@@ -133,19 +120,6 @@
     4. Disconnect
     5. Repeat this cycle N_CYCLES times
 
-=======
-
-    The client can either connect directly to a combiner or use the discovery service.
-    It can also run in continuous or intermittent mode.
-
-    In intermittent mode, the client will:
-    1. Wait a random delay between 0 and CLIENTS_MAX_DELAY seconds
-    2. Connect to the combiner
-    3. Stay online for online_for seconds
-    4. Disconnect
-    5. Repeat this cycle N_CYCLES times
-
->>>>>>> 28e402df
     In continuous mode, the client will:
     1. Connect to the combiner
     2. Stay connected until the program exits
@@ -183,13 +157,12 @@
         #combiner_config.host = "100.84.229.36"
         fl_client.init_grpchandler(config=combiner_config, client_name=fl_client.client_id, token=settings["CLIENT_TOKEN"])
 
-    fl_client.init_grpchandler(config=combiner_config, client_name=fl_client.client_id, token=settings["CLIENT_TOKEN"])
+        fl_client.init_grpchandler(config=combiner_config, client_name=fl_client.client_id, token=settings["CLIENT_TOKEN"])
 
     if intermittent:
         for i in range(settings["N_CYCLES"]):
             if i != 0:
                 fl_client.grpc_handler._reconnect()
-<<<<<<< HEAD
 
             threading.Thread(target=fl_client.run, daemon=True).start()
             time.sleep(online_for)
@@ -200,21 +173,8 @@
             time.sleep(delay)
     else:
         fl_client.run()
-=======
->>>>>>> 28e402df
-
-            threading.Thread(target=fl_client.run, daemon=True).start()
-            time.sleep(online_for)
-            fl_client.grpc_handler._disconnect()
-
-            # Sample a delay until the client reconnects
-            delay = np.random.randint(0, settings["CLIENTS_MAX_DELAY"])
-            time.sleep(delay)
-    else:
-        fl_client.run()
 
 if __name__ == "__main__":
-<<<<<<< HEAD
 
     @click.command()
     @click.option("--name", "-n", default="client", help="Base name for clients (will be appended with number)")
@@ -243,21 +203,6 @@
             processes.append(p)
 
             p.start()
-=======
-    # We start N_CLIENTS independent client processes
-    processes = []
-    for i in range(settings["N_CLIENTS"]):
-        p = Process(
-            target=run_client,
-            args=(
-                settings["CLIENTS_ONLINE_FOR_SECONDS"],
-                "client{}".format(i + 1),
-                str(uuid.uuid4()),
-            ),
-        )
-        processes.append(p)
-        p.start()
->>>>>>> 28e402df
 
         for p in processes:
             p.join()
