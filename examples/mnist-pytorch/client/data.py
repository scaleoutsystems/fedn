import os
from math import floor

import torch
import torchvision

dir_path = os.path.dirname(os.path.realpath(__file__))
abs_path = os.path.abspath(dir_path)


def get_data(out_dir='data'):
    # Make dir if necessary
    if not os.path.exists(out_dir):
        os.mkdir(out_dir)

    # Only download if not already downloaded
    if not os.path.exists(f'{out_dir}/train'):
        torchvision.datasets.MNIST(
            root=f'{out_dir}/train', transform=torchvision.transforms.ToTensor, train=True, download=True)
    if not os.path.exists(f'{out_dir}/test'):
        torchvision.datasets.MNIST(
            root=f'{out_dir}/test', transform=torchvision.transforms.ToTensor, train=False, download=True)


def load_data(data_path, is_train=True):
    """ Load data from disk.

    :param data_path: Path to data file.
    :type data_path: str
    :param is_train: Whether to load training or test data.
    :type is_train: bool
    :return: Tuple of data and labels.
    :rtype: tuple
    """
    if data_path is None:
        data_path = os.environ.get("FEDN_DATA_PATH", abs_path+'/data/clients/1/mnist.pt')

    data = torch.load(data_path)

    if is_train:
        X = data['x_train']
        y = data['y_train']
    else:
        X = data['x_test']
        y = data['y_test']

    # Normalize
    X = X / 255

    return X, y


def splitset(dataset, parts):
    n = dataset.shape[0]
    local_n = floor(n/parts)
    result = []
    for i in range(parts):
        result.append(dataset[i*local_n: (i+1)*local_n])
    return result


def split(out_dir='data', n_splits=2):
    # Make dir
    if not os.path.exists(f'{out_dir}/clients'):
        os.mkdir(f'{out_dir}/clients')

    # Load and convert to dict
    train_data = torchvision.datasets.MNIST(
        root=f'{out_dir}/train', transform=torchvision.transforms.ToTensor, train=True)
    test_data = torchvision.datasets.MNIST(
        root=f'{out_dir}/test', transform=torchvision.transforms.ToTensor, train=False)
    data = {
        'x_train': splitset(train_data.data, n_splits),
        'y_train': splitset(train_data.targets, n_splits),
        'x_test': splitset(test_data.data, n_splits),
        'y_test': splitset(test_data.targets, n_splits),
    }

    # Make splits
    for i in range(n_splits):
        subdir = f'{out_dir}/clients/{str(i+1)}'
        if not os.path.exists(subdir):
            os.mkdir(subdir)
        torch.save({
            'x_train': data['x_train'][i],
            'y_train': data['y_train'][i],
            'x_test': data['x_test'][i],
            'y_test': data['y_test'][i],
        },
            f'{subdir}/mnist.pt')


if __name__ == '__main__':
    # Prepare data if not already done
    if not os.path.exists(abs_path+'/data/clients/1'):
        get_data()
<<<<<<< HEAD
        split()

    # Create seed model
    if not os.path.exists(abs_path+'/data/models'):
        os.mkdir(abs_path+'/data/models')
        init_seed(abs_path+'/data/models/seed.npz')
=======
        split()
>>>>>>> b7aef139
<|MERGE_RESOLUTION|>--- conflicted
+++ resolved
@@ -94,13 +94,4 @@
     # Prepare data if not already done
     if not os.path.exists(abs_path+'/data/clients/1'):
         get_data()
-<<<<<<< HEAD
-        split()
-
-    # Create seed model
-    if not os.path.exists(abs_path+'/data/models'):
-        os.mkdir(abs_path+'/data/models')
-        init_seed(abs_path+'/data/models/seed.npz')
-=======
-        split()
->>>>>>> b7aef139
+        split()