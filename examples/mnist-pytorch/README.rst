--- conflicted
+++ resolved
@@ -1,9 +1,5 @@
 Quickstart Tutorial PyTorch (MNIST)
-<<<<<<< HEAD
--------------------------------------
-=======
 -----------------------------------
->>>>>>> 8166d609
 
 This classic example of hand-written text recognition is well suited as a lightweight test when developing on FEDn in pseudo-distributed mode. 
 A normal high-end laptop or a workstation should be able to sustain a few clients. 
