{
 "cells": [
  {
   "cell_type": "markdown",
   "id": "622f7047",
   "metadata": {},
   "source": [
<<<<<<< HEAD
    "## FEDn Quickstart \n",
=======
    "## FEDn Quickstart (PyTorch)\n",
>>>>>>> fa07f36e
    "\n",
    "This notebook provides an example of how to use the FEDn API to organize experiments and to analyze validation results. We will here run one training session (a collection of global rounds) using FedAvg, then retrive and visualize the results.\n",
    "\n",
    "When you start this tutorial you should have a deployed FEDn Network up and running, and you should have created the compute package and the initial model, see the example README for instructions."
   ]
  },
  {
   "cell_type": "code",
   "execution_count": 3,
   "id": "743dfe47",
   "metadata": {},
   "outputs": [],
   "source": [
    "from fedn import APIClient\n",
    "import time\n",
    "import uuid\n",
    "import json\n",
    "import matplotlib.pyplot as plt\n",
    "import numpy as np\n",
    "import collections"
   ]
  },
  {
   "cell_type": "markdown",
   "id": "1046a4e5",
   "metadata": {},
   "source": [
    "We make a client connection to the FEDn API service. Here we assume that FEDn is deployed locally in pseudo-distributed mode with default ports."
   ]
  },
  {
   "cell_type": "code",
   "execution_count": 4,
   "id": "1061722d",
   "metadata": {},
   "outputs": [],
   "source": [
    "DISCOVER_HOST = '127.0.0.1'\n",
    "DISCOVER_PORT = 8092\n",
    "client = APIClient(DISCOVER_HOST, DISCOVER_PORT)"
   ]
  },
  {
   "cell_type": "markdown",
   "id": "07f69f5f",
   "metadata": {},
   "source": [
    "Initialize FEDn with the compute package and seed model. Note that these files needs to be created separately by follwing instructions in the README."
   ]
  },
  {
   "cell_type": "code",
<<<<<<< HEAD
   "execution_count": 5,
=======
   "execution_count": 3,
>>>>>>> fa07f36e
   "id": "5107f6f9",
   "metadata": {},
   "outputs": [
    {
     "name": "stdout",
     "output_type": "stream",
     "text": [
<<<<<<< HEAD
      "{'committed_at': 'Tue, 26 Mar 2024 22:16:21 GMT', 'id': '660349354371d95013b179ca', 'key': 'models', 'model': '9a10ce06-f327-484c-b87c-b8cc87d3e3b8', 'parent_model': None, 'session_id': None}\n"
=======
      "{'committed_at': 'Tue, 02 Apr 2024 07:03:32 GMT', 'id': '660badc47b37095194dbd57a', 'key': 'models', 'model': '26020dc3-d83c-4048-b3ef-4715935dcaa0', 'parent_model': None, 'session_id': None}\n"
>>>>>>> fa07f36e
     ]
    }
   ],
   "source": [
    "client.set_active_package('package.tgz', 'numpyhelper')\n",
    "client.set_active_model('seed.npz')\n",
    "seed_model = client.get_active_model()\n",
    "print(seed_model)"
   ]
  },
  {
   "cell_type": "markdown",
   "id": "4e26c50b",
   "metadata": {},
   "source": [
    "Next we start a training session using FedAvg and wait until it has finished:"
   ]
  },
  {
   "cell_type": "code",
<<<<<<< HEAD
   "execution_count": 11,
=======
   "execution_count": 4,
>>>>>>> fa07f36e
   "id": "f0380d35",
   "metadata": {},
   "outputs": [],
   "source": [
<<<<<<< HEAD
    "session_id = \"experiment_fedavg6\"\n",
=======
    "session_id = \"experiment1\"\n",
>>>>>>> fa07f36e
    "\n",
    "session_config = {\n",
    "                    \"helper\": \"numpyhelper\",\n",
    "                    \"id\": session_id,\n",
    "                    \"aggregator\": \"fedavg\",\n",
    "                    \"model_id\": seed_model['model'],\n",
<<<<<<< HEAD
    "                    \"rounds\": 1\n",
    "                 }\n",
    "\n",
    "result_fedavg = client.start_session(**session_config_fedavg)"
   ]
  },
  {
   "cell_type": "code",
   "execution_count": 22,
   "id": "897451fa",
   "metadata": {},
   "outputs": [],
   "source": [
    "# Wait for session to complete\n",
    "while not client.session_is_finished(session_id):\n",
=======
    "                    \"rounds\": 10\n",
    "                 }\n",
    "\n",
    "result_fedavg = client.start_session(**session_config)\n",
    "\n",
    "# We wait for the session to finish\n",
    "while not client.session_is_finished(session_config['id']):\n",
>>>>>>> fa07f36e
    "    time.sleep(2)"
   ]
  },
  {
   "cell_type": "markdown",
   "id": "16874cec",
   "metadata": {},
   "source": [
    "Next, we get the model trail, retrieve all model validations from all clients, extract the training accuracy metric, and compute its mean value accross all clients."
   ]
  },
  {
   "cell_type": "code",
<<<<<<< HEAD
   "execution_count": 6,
=======
   "execution_count": 5,
>>>>>>> fa07f36e
   "id": "4e8044b7",
   "metadata": {},
   "outputs": [
    {
<<<<<<< HEAD
     "ename": "NameError",
     "evalue": "name 'session_id' is not defined",
     "output_type": "error",
     "traceback": [
      "\u001b[0;31m---------------------------------------------------------------------------\u001b[0m",
      "\u001b[0;31mNameError\u001b[0m                                 Traceback (most recent call last)",
      "Cell \u001b[0;32mIn[6], line 1\u001b[0m\n\u001b[0;32m----> 1\u001b[0m models \u001b[38;5;241m=\u001b[39m client\u001b[38;5;241m.\u001b[39mget_models(\u001b[43msession_id\u001b[49m)\n\u001b[1;32m      2\u001b[0m \u001b[38;5;28mprint\u001b[39m(models)\n\u001b[1;32m      3\u001b[0m acc \u001b[38;5;241m=\u001b[39m collections\u001b[38;5;241m.\u001b[39mOrderedDict()\n",
      "\u001b[0;31mNameError\u001b[0m: name 'session_id' is not defined"
=======
     "name": "stderr",
     "output_type": "stream",
     "text": [
      "/Users/andreash/miniforge3/lib/python3.10/site-packages/numpy/core/fromnumeric.py:3474: RuntimeWarning: Mean of empty slice.\n",
      "  return _methods._mean(a, axis=axis, dtype=dtype,\n",
      "/Users/andreash/miniforge3/lib/python3.10/site-packages/numpy/core/_methods.py:189: RuntimeWarning: invalid value encountered in double_scalars\n",
      "  ret = ret.dtype.type(ret / rcount)\n"
>>>>>>> fa07f36e
     ]
    }
   ],
   "source": [
<<<<<<< HEAD
    "models = client.get_models(session_id)\n",
    "print(models)\n",
    "acc = collections.OrderedDict()\n",
    "for model in models[\"result\"]:\n",
    "    model_id = model[\"model\"]\n",
    "    validations = client.get_validations(model_id=model_id)\n",
    "    print(validations)\n",
    "    \n",
    "    for _ , validation in validations.items():\n",
    "        print(validation)\n",
    "    \n",
    "        \n",
=======
    "session_id = \"experiment1\"\n",
    "models = client.get_model_trail()\n",
    "\n",
    "acc = []\n",
    "for model in models:\n",
    "    \n",
    "    model_id = model[\"model\"]\n",
    "    validations = client.get_validations(model_id=model_id)\n",
    "\n",
    "    a = []\n",
    "    for validation in validations['result']: \n",
>>>>>>> fa07f36e
    "        metrics = json.loads(validation['data'])\n",
    "        a.append(metrics['training_accuracy'])\n",
    "        \n",
    "    acc.append(a)\n",
    "\n",
    "mean_acc = [np.mean(x) for x in acc]"
   ]
  },
  {
   "cell_type": "code",
   "execution_count": 6,
   "id": "42425c43",
   "metadata": {},
   "outputs": [
    {
     "data": {
      "text/plain": [
       "<matplotlib.legend.Legend at 0x10c56ad70>"
      ]
     },
     "execution_count": 6,
     "metadata": {},
     "output_type": "execute_result"
    },
    {
     "data": {
      "image/png": "iVBORw0KGgoAAAANSUhEUgAAAiMAAAGdCAYAAADAAnMpAAAAOXRFWHRTb2Z0d2FyZQBNYXRwbG90bGliIHZlcnNpb24zLjYuMiwgaHR0cHM6Ly9tYXRwbG90bGliLm9yZy8o6BhiAAAACXBIWXMAAA9hAAAPYQGoP6dpAABKS0lEQVR4nO3deVxU9f4G8GdmYIZFQJF9cQFU3FFQwrWU8na9plZuWSou3W7qVamueXMpTam8ean0aiVqP82t0rIyN1pdCkQpVxRRAVlknWGRbeb7+wOcREABZzjM8Lxfr3kVZ86Z+Ywo83DmnOfIhBACRERERBKRSz0AERERtWwMI0RERCQphhEiIiKSFMMIERERSYphhIiIiCTFMEJERESSYhghIiIiSTGMEBERkaQspB6gPnQ6HdLS0mBnZweZTCb1OERERFQPQggUFBTAw8MDcnnd+z9MIoykpaXB29tb6jGIiIioEVJSUuDl5VXn/SYRRuzs7ABUvhh7e3uJpyEiIqL60Gg08Pb21r+P18Ukwsjtj2bs7e0ZRoiIiEzM/Q6x4AGsREREJCmGESIiIpIUwwgRERFJyiSOGakPrVaL8vJyqccgonqwtLSEQqGQegwiaibMIowUFhYiNTUVQgipRyGiepDJZPDy8kKrVq2kHoWImgGTDyNarRapqamwsbGBs7MzS9GImjkhBLKyspCamopOnTpxDwkRmX4YKS8vhxACzs7OsLa2lnocIqoHZ2dnXLt2DeXl5QwjRGQ+B7ByjwiR6eC/VyK6k9mEESIiIjJNDCNmpEOHDoiMjKz3+j/++CNkMhny8/ONNhPVbciQIdi+fbvRHl+q7++GDRswatSoJn1OIjJtDCMSkMlk97y9/vrrjXrc2NhYPP/88/Vef8CAAUhPT4eDg0Ojnq8x/P39oVKpkJGR0WTP2Rzt27cPmZmZmDhxon5Zhw4davxduNeFpR6EMb8P06dPx6lTp/DLL78Y/LGJyDwxjEggPT1df4uMjIS9vX21ZS+//LJ+XSEEKioq6vW4zs7OsLGxqfccSqUSbm5uTfb5/dGjR3Hr1i08/fTT+OSTT5rkOe9Fyl6a999/H2FhYTUuqb18+fJqfxdOnz5t8Oc29vdBqVTimWeewfvvv2/wxyYi88QwIgE3Nzf9zcHBATKZTP/1xYsXYWdnh++++w6BgYFQqVQ4evQorly5gtGjR8PV1RWtWrVCv379cOTIkWqPe/fHNDKZDBs3bsTYsWNhY2ODTp06Yd++ffr7796Nv2XLFrRu3RoHDx5E165d0apVK/zlL39Benq6fpuKigr885//ROvWrdG2bVssXLgQU6dOxZgxY+77uqOiovDMM8/gueeew6ZNm2rcn5qaikmTJsHR0RG2trYICgrCb7/9pr//66+/Rr9+/WBlZQUnJyeMHTu22mv98ssvqz1e69atsWXLFgDAtWvXIJPJsGvXLgwdOhRWVlb49NNPkZOTg0mTJsHT0xM2Njbo2bMnduzYUe1xdDod3nnnHfj5+UGlUqFdu3ZYuXIlAGDYsGGYM2dOtfWzsrKgVCoRHR1d659DVlYWvv/++1o/yrCzs6v298PZ2Vk/Q0REBDp27Ahra2v07t0bn3/+ebVt9+/fj86dO8Pa2hqPPPIIrl27Vuvz1/V9OHToEKysrGp8rDNv3jwMGzZM//XHH38Mb29v2NjYYOzYsVizZg1at25dbZtRo0Zh3759uHXrVq0zEJH0NCXlOH4lGx/9fAVzd5xGQYmExaHCBKjVagFAqNXqGvfdunVLnD9/Xty6dUsIIYROpxNFpeWS3HQ6XYNf2+bNm4WDg4P+6x9++EEAEL169RKHDh0SiYmJIicnR8THx4sNGzaIM2fOiEuXLonFixcLKysrcf36df227du3F//973/1XwMQXl5eYvv27eLy5cvin//8p2jVqpXIycmp9lx5eXn6WSwtLUVoaKiIjY0VcXFxomvXruKZZ57RP+abb74pHB0dxZ49e8SFCxfECy+8IOzt7cXo0aPv+To1Go2wtbUVZ8+eFRUVFcLV1VX8/PPP+vsLCgqEj4+PGDx4sPjll1/E5cuXxa5du8Tx48eFEEJ88803QqFQiKVLl4rz58+L+Ph4sWrVqmqvde/evdWe08HBQWzevFkIIcTVq1cFANGhQwfxxRdfiKSkJJGWliZSU1PF6tWrxenTp8WVK1fE+++/LxQKhfjtt9/0j/Ovf/1LtGnTRmzZskUkJiaKX375RXz88cdCCCE+/fRT0aZNG1FSUqJff82aNaJDhw51/n3Ys2ePsLW1FVqtttryu79/d3rzzTeFv7+/OHDggLhy5YrYvHmzUKlU4scffxRCCJGcnCxUKpUIDw8XFy9eFNu2bROurq7Vvr/3+z7c/nrjxo369e9edvToUSGXy8Xq1atFQkKCWLdunXB0dKz2d1gIIYqKioRcLhc//PBDra/n7n+3RGRc+UVl4ujlLLH+x0Tx4qdxYsg734v2C7+pdvv1SrbBn/de7993MvmekbvdKtei29KDkjz3+eUjYKM0zB/p8uXL8eijj+q/dnR0RO/evfVfr1ixAnv37sW+fftq/GZ+p2nTpmHSpEkAgFWrVuH9999HTEwM/vKXv9S6fnl5OTZs2ABfX18AwJw5c7B8+XL9/R988AEWLVqk3yuxdu1a7N+//76vZ+fOnejUqRO6d+8OAJg4cSKioqIwePBgAMD27duRlZWF2NhYODo6AgD8/Pz0269cuRITJ07EG2+8oV92559Hfc2fPx9PPvlktWV3fiw2d+5cHDx4ELt370b//v1RUFCA9957D2vXrsXUqVMBAL6+vhg0aBAA4Mknn8ScOXPw1VdfYfz48QAq9zBNmzatzo+/rl+/DldX1xof0QDAwoULsXjxYv3Xq1atwt///nesWrUKR44cQUhICADAx8cHR48exYcffoihQ4di/fr18PX1xbvvvgsA6NKlC86cOYO333672uPf6/ugUCgwceJEbN++HTNmzAAAREdHIz8/H0899RSAyu//448/rv8z69y5M44fP45vvvmm2vPY2NjAwcEB169fr/0bQURGk1dUhrNpapy5ocbZG5X/TcmtfS+lVxtr9PR0QA9PB3i0lq6ry+zCiLkICgqq9nVhYSFef/11fPvtt0hPT0dFRQVu3bqF5OTkez5Or1699P9va2sLe3t73Lx5s871bWxs9EEEANzd3fXrq9VqZGZmon///vr7FQoFAgMDodPp7jnHpk2b8Oyzz+q/fvbZZzF06FB88MEHsLOzQ3x8PPr06aMPIneLj4/HrFmz7vkc9XH3n6tWq8WqVauwe/du3LhxA2VlZSgtLdUfe3PhwgWUlpZi+PDhtT6elZWV/uOO8ePH49SpUzh79my1j8PuduvWLVhZWdV63yuvvIJp06bpv3ZyckJiYiKKi4urhVMAKCsrQ58+ffRzBgcHV7v/dnC50/2+D5MnT8ZDDz2EtLQ0eHh44NNPP8XIkSP1H8MkJCRU+3gMAPr3718jjACAtbU1iouL6/xzIKIHl1tU9mfoSK0MHjfyaw8e7Rxt0NPTAd097SsDiIcD2tgqm3ji2pldGLG2VOD88hGSPbeh2NraVvv65ZdfxuHDh/Gf//wHfn5+sLa2xtNPP42ysrJ7Po6lpWW1r2Uy2T2DQ23riwe85s/58+fx66+/IiYmBgsXLtQv12q12LlzJ2bNmnXf9tz73V/bnLUdoHr3n+vq1avx3nvvITIyEj179oStrS3mz5+v/3OtT6vvzJkzERAQgNTUVGzevBnDhg1D+/bt61zfyckJeXl5dd535x4hoDIAAMC3334LT0/PavepVKr7zndbfb4P/fr1g6+vL3bu3Il//OMf2Lt3r/64m4bKzc3VH/NCRA8uu7C0Mnik/rnXI01dUuu6HdraoEfVHo/bwcPBxrLWdZsDswsjMpnMYB+VNCfHjh3DtGnT9L+VFhYW1nmAorE4ODjA1dUVsbGxGDJkCIDKN7JTp04hICCgzu2ioqIwZMgQrFu3rtryzZs3IyoqCrNmzUKvXr2wceNG5Obm1rp3pFevXoiOjkZYWFitz+Hs7FztQNvLly/X67fyY8eOYfTo0fq9BTqdDpcuXUK3bt0AAJ06dYK1tTWio6Mxc+bMWh+jZ8+eCAoKwscff4zt27dj7dq193zOPn36ICMjA3l5eWjTps19Z+zWrRtUKhWSk5MxdOjQWtfp2rVrjb0xv/76a7Wv6/N9AIDJkyfj008/hZeXF+RyOUaOHKlft0uXLoiNja22/d1fA8CVK1dQUlKi33NDRA1zs6Ckam+HRh88MjS1Bw8fJ1t96OjuaY/uHg5wsG6+waM25veubaY6deqEPXv2YNSoUZDJZFiyZMl9Pxoxhrlz5yIiIgJ+fn7w9/fHBx98gLy8vDqPjygvL8fWrVuxfPly9OjRo9p9M2fOxJo1a3Du3DlMmjQJq1atwpgxYxAREQF3d3ecPn0aHh4eCAkJwbJlyzB8+HD4+vpi4sSJqKiowP79+/W/4Q8bNgxr165FSEgItFotFi5cWGMvT206deqEzz//HMePH0ebNm2wZs0aZGZm6sOIlZUVFi5ciH/9619QKpUYOHAgsrKycO7cOf1xFbdfy5w5c2Bra1vjY4y79enTB05OTjh27Bj+9re/3XdGOzs7vPzyy1iwYAF0Oh0GDRoEtVqNY8eOwd7eHlOnTsULL7yAd999F6+88gpmzpyJuLi4ans06vt96N69OyZPnozXX38dK1euxNNPP11t78vcuXMxZMgQrFmzBqNGjcL333+P7777rsb3/5dffoGPj0+1j/yIqHaZmhL9Ryy3j/G4WVBaYz2ZrDJ43D7Go4enA7p72MPOyrSCR20YRkzEmjVrMH36dAwYMABOTk5YuHAhNBpNk8+xcOFCZGRkYMqUKVAoFHj++ecxYsSIOi92tm/fPuTk5NT6Bt21a1d07doVUVFRWLNmDQ4dOoSXXnoJf/3rX1FRUYFu3brpf4t/+OGH8dlnn2HFihV46623YG9vr987AwDvvvsuwsLCMHjwYHh4eOC9995DXFzcfV/P4sWLkZSUhBEjRsDGxgbPP/88xowZA7VarV9nyZIlsLCwwNKlS5GWlgZ3d3e88MIL1R5n0qRJmD9/PiZNmlTn8SC3KRQKhIWF4dNPP61XGAEqD1h2dnZGREQEkpKS0Lp1a/Tt2xf//ve/AQDt2rXDF198gQULFuCDDz5A//79sWrVKkyfPh1Aw74Pfn5+6N+/P2JiYmo0+g4cOBAbNmzAG2+8gcWLF2PEiBFYsGBBjb1BO3bsMMgxPkTmRAiBjKrgcTt0nE3TIKuW4CGXAb7OraoFj24e9milMs+3bZl40AMCmoBGo4GDgwPUajXs7e2r3VdSUoKrV6+iY8eO930TIMPT6XTo2rUrxo8fjxUrVkg9jmSuXbsGX19fxMbGom/fvvddPyMjA927d8epU6fueXyJKZg1axYuXryob1w9d+4chg0bhkuXLtXZ7st/t2TuhBBIU1cPHufS1MgurHmcn1wGdHKxq/qoxV4fPMzhkIN7vX/fyfRfKTWp69ev49ChQxg6dChKS0uxdu1aXL16Fc8884zUo0mivLwcOTk5WLx4MR566KF6BRGgsvguKioKycnJJhdG/vOf/+DRRx+Fra0tvvvuO3zyySf43//+p78/PT0d//d//9eklxkgkpIQAql5t/ShozJ4aJBbVDN4KOQydHKp3OPR08sB3T0c0M3dHtZKw50AYYoYRqhB5HI5tmzZgpdffhlCCPTo0QNHjhxB165dpR5NEseOHcMjjzyCzp0712hEvZ/6tNY2RzExMXjnnXdQUFAAHx8fvP/++9UO7g0NDZVwOiLjEkIgJfeWPnScvaHG2TQ18otrnr1nIZehs6td5UctXpUHmPq72cHKgGdemguGEWoQb29vHDt2TOoxmo2HH374gU99NjW7d++WegSiJqHVCVzLKcL5NM2fx3jcUENTUvN6YZYKGbq42emP8ejp6YDOrgwe9cUwQkRELV5RaQUuZhTgQroG59M1OJ+mQUJGAW6Va2usq1TI4e9uV63Do7NbK6gsGDwai2GEiIhaDCEEbhaU4nzan6HjQroGV3OKUNtOTmtLBfzd7dDdo7K1tLtH5R4PpQWvM2tIZhNGWtquciJTxn+v1BTKtTokZRVV29txPr32A0sBwNVeha7u9ujmbo9uHpX/bd/WFgp57T1KZDgmH0Zu91uUlZXVq7qbiKR3u26/rn4aoobSlJTjYnoBzqepcT5dgwvpBUjILEBZRc1ySIVcBl9nW3Rzt68MHx6V/3VqVf/LK5BhNSqMrFu3DqtXr0ZGRgZ69+6tL1mqS2RkJNavX4/k5GQ4OTnh6aefRkREhEH6BSwsLGBjY4OsrCxYWlrWeiVUImo+dDodsrKyYGNjAwsLk/99iJrY7f6O82m393RUho+6rkrbSmWBru52+r0dXd3teWBpM9TgnwS7du1CeHg4NmzYgODgYERGRmLEiBFISEiAi4tLjfW3b9+OV199FZs2bcKAAQNw6dIl/eXV16xZ88AvQCaTwd3dHVevXuXlyolMhFwuR7t27eq8jAARAJRV6HD5ZkHVcR0FlcEjTVPr2SwA4Nnaukbw8G5jAzk/Zmn2GtzAGhwcjH79+unrn3U6Hby9vTF37ly8+uqrNdafM2cOLly4gOjoaP2yl156Cb/99huOHj1ar+esT4ObTqe77xVsiah5UCqV3ItJ1eQXl1U7ruNCegESbxagXFvzLcpCLkMnV7uqj1ns9Md3tLZRSjA53YtRGljLysoQFxeHRYsW6ZfJ5XKEhobixIkTtW4zYMAAbNu2DTExMejfvz+SkpKwf/9+PPfcc3U+T2lpKUpL/+zqr881WORyOWuliYiaOZ1OICWvuPKg0jvOaElT135FWnsri6qw4VC1t8MOfi48jdbcNCiMZGdnQ6vVwtXVtdpyV1dXXLx4sdZtnnnmGWRnZ2PQoEEQQqCiogIvvPCC/gJftYmIiMAbb7zRkNGIiKiZKSnX4lJmwR17Oyr3eBSW1v4xSztHm6qPWSqDRzcPe3g4WPHjvBbA6EeP/fjjj1i1ahX+97//ITg4GImJiZg3bx5WrFiBJUuW1LrNokWLEB4erv9ao9HA29vb2KMSEVEjZReW1tjbkZRdBK2u5scsSgs5ulT7mMUB/u52sLeylGByag4aFEacnJygUCiQmZlZbXlmZibc3Nxq3WbJkiV47rnn9Neu6NmzJ4qKivD888/jtddeq/VzY5VKBZWKp1gRETVHQghczynGsSvZOH4lB7FXc3GzoLTWdR1tldV6O7q628PH2RaWCh4zRH9qUBhRKpUIDAxEdHS0/iJfOp0O0dHRmDNnTq3bFBcX1wgct7sFWHxERGQa0tW3cDwxB8ev5ODElewax3jIZEDHtrb63o7bAcTFTsWPWei+GvwxTXh4OKZOnYqgoCD0798fkZGRKCoqQlhYGABgypQp8PT0REREBABg1KhRWLNmDfr06aP/mGbJkiUYNWoUC4+IiJqp3KIy/JqUg2OJ2ThxJQdJ2UXV7rdUyNCnXRsM8G2LEJ+26OHpAFsVe2OocRr8N2fChAnIysrC0qVLkZGRgYCAABw4cEB/UGtycnK1PSGLFy+GTCbD4sWLcePGDTg7O2PUqFFYuXKl4V4FERE9kIKScsRey8XxxBwcu5KDC+nVz2KUy4Ceng4I8XXCQL+2CGrvCGslf6Ekw2hwz4gU6nueMhER1U9JuRanrufh+JUcHLuSjT9S1TUONu3iaocQ37YY6OeE/h0d4WDNA0ypYYzSM0JERKapXKvDH6lqnLiSjWOJOYhLzqtx3Zb2bW0wwLctBvg64SGftnC244kE1DQYRoiIzJBOJ3AhQ4MTVyqP+4i5mouiMm21dVztVRjg61R53IdvW3i1sZFoWmrpGEaIiMyAEAJJ2UX6s11OXMlBXnF5tXVa21gixKdt5d4PPyf4ONnyTBdqFhhGiIhM1I38WzhedbbL8Ss5yNBUP93WVqlA/46OlXs//Nqiq5s9LxpHzRLDCBGRicguLNUHjxNXsnEtp7ja/UoLOQKrTrcd4OeEXl4OLBcjk8AwQkTUTGlKyvFbUi6OV33scjGjoNr9CrkMvbwcMMC3LQb6OqFv+zawsuTptmR6GEaIiJqJW2VanLyei+NVez/OpObj7ku7dHW3rwwffm3Rr4Mj7Hg9FzIDDCNERBIpq9Dhj9R8HEvMwfEr2TidnI8ybfXTbX2cbBFSdbptiG9bONoqJZqWyHgYRoiImohWJ3AhXYNjiVUXmLuWi+K7Trd1d7DSn247wK8t3B2sJZqWqOkwjBARGVFKbjF+SLiJY4nZ+DUpF+pb1U+3dbRVVu35qDzuo31bG55uSy0OwwgRkYHdKtPiu7Pp2H0yBb8m5Va7z05lgWAfR/01Xjq72PF0W2rxGEaIiAxACIHfU9XYfTIFX8enoaC0AgAgkwEPdWyLQZ0qP3rp6ekAC55uS1QNwwgR0QPILizFl6dvYPfJFFzKLNQv93a0xvhAbzwV6AWP1jzug+heGEaIiBqoQqvDT5eysPtkCqIv3ERF1fm3VpZy/LWHO8YFeSO4oyM/fiGqJ4YRIqJ6SsoqxGdxqfgiLhU3C0r1y3t7t8b4IC+M6u0Be/Z+EDUYwwgR0T0UlVbg2zPp+OxkCmKv5emXt7VVYmwfT4wL8kYXNzsJJyQyfQwjRER3EUIg7noedp9MwTd/pOu7QOQy4JEuLhgX5I1h/i5QWvBAVCJDYBghIqpyU1OCL07dwGcnU5CUXaRf3tHJFuOCvPBUXy+42ltJOCGReWIYIaIWrVyrw/cXb+Kzkyn4ISEL2qqDUW2UCozs6Y7x/bwR1L4Ni8iIjIhhhIhapMuZBdh9MgV7T99AdmGZfnlQ+zYYH+SNv/ZyRysVf0QSNQX+SyOiFkNTUo5vfq9sRo1Pydcvd7ZT4am+XhgX5AVf51bSDUjUQjGMEJFZE0Lgt6u52B2bgv1n01FSXnlVXAu5DMP8XTA+yBsPd3FmKyqRhBhGiMgspatv4Yu4VHwWl4rrOcX65X4urTAhyBtj+njC2U4l4YREdBvDCBGZjdIKLY6cv4ndJ1Pwy+UsVB2LilYqC4zq7YHxQV4I8G7Ng1GJmhmGESIyeefTNNh9MgVfxt9AfnG5fnlwR0dM6OeNv/Rwg42SP+6Imiv+6yQik6QuLse+329g98lUnLmh1i93s7fC04FeeDrQCx2cbCWckIjqi2GEiEyGTidw/EoOdp9MwYFzGSirqDwY1VIhw2Pd3DAuyAuDOzlDwQvUEZkUhhEiavZScovxeVwqPo9LxY38W/rl/m52mNDPG6MDPOFoq5RwQiJ6EAwjRNQslZRrcfBcBnafTMGxxBz9cnsrC4wO8MT4IG/08LTnwahEZoBhhIiaDSEEzt6oPBj1q/gb0JRU6O8b5OeEcUFeGNHdDVaWCgmnJCJDYxghIsnlFpXhy9M3sPtkCi5mFOiXe7a21l+gztvRRsIJiciYGEaISDKpecV467uLOHguA+XaylIQpYUcj/dww/ggb4T4tIWcB6MSmT2GESJqckIIfHHqBt7Ydw4FpZUfxfT0dMD4IC880dsTDjaWEk9IRE2JYYSImlROYSn+vfcMDp7LBAD0bdcay0f3QA9PB4knIyKpMIwQUZOJvpCJhV+cQXZhKSzkMix4tDP+PsSHF6kjauEYRojI6ApLK/DmN+exMzYFANDZtRXWjA/g3hAiAsAwQkRGFnstFy/t/h3JucWQyYCZgzripce68PRcItJjGCEioyit0OK/hy/jw5+vQIjK03T/M643QnzbSj0aETUzDCNEZHAXMzSYvzNe3xnyVF8vLHuiG+yteJYMEdXEMEJEBqPVCUQdTcJ/Dl5CmVYHR1slVo3tib/0cJN6NCJqxhhGiMggUnKL8dJnvyPmai4AYLi/CyKe6gkXOyuJJyOi5o5hhIgeiBACn8WlYvnX51FYWgFbpQJL/tYNE/p58yJ2RFQvDCNE1GjZhaVYtOcMDp+vLDALat8Ga8YHoF1bXkeGiOqPYYSIGuXQuQws2nMGOUVlsFTIEP5oFzw/xAcKXkuGiBqIYYSIGqSgpBwrvjmP3SdTAQD+bnZYMz4A3TzsJZ6MiEwVwwgR1VvM1VyE745Hat4tyGTA84N9EP5YZ6gsWGBGRI3HMEJE91VaocWaQ5fw0S9JEALwamONd8f1RrAPC8yI6ME16upU69atQ4cOHWBlZYXg4GDExMTUue7DDz8MmUxW4zZy5MhGD01ETed8mgaj1x7Dhz9XBpHxQV74bt5gBhEiMpgG7xnZtWsXwsPDsWHDBgQHByMyMhIjRoxAQkICXFxcaqy/Z88elJWV6b/OyclB7969MW7cuAebnIiMSqsT+OjnJKw5nIByrUBbWyUinuyJx7qzwIyIDEsmhBAN2SA4OBj9+vXD2rVrAQA6nQ7e3t6YO3cuXn311ftuHxkZiaVLlyI9PR22trb1ek6NRgMHBweo1WrY2/MgOSJjS84pxkufxSP2Wh4A4NFuroh4siecWqkknoyITEl9378btGekrKwMcXFxWLRokX6ZXC5HaGgoTpw4Ua/HiIqKwsSJE+8ZREpLS1FaWqr/WqPRNGRMImokIQR2xaZgxTfnUVSmha1SgWVPdMe4QC8WmBGR0TQojGRnZ0Or1cLV1bXacldXV1y8ePG+28fExODs2bOIioq653oRERF44403GjIaET2grIJSLNrzB45cuAkA6N/REe+O6w1vRxaYEZFxNeoA1saKiopCz5490b9//3uut2jRIqjVav0tJSWliSYkapkOnM3AiMifceTCTSgVcvz7r/7YMeshBhEiahIN2jPi5OQEhUKBzMzMasszMzPh5nbvg9qKioqwc+dOLF++/L7Po1KpoFLxs2kiY9OUlOONfefxxanKArOu7vb474Te8HfjsVlE1HQatGdEqVQiMDAQ0dHR+mU6nQ7R0dEICQm557afffYZSktL8eyzzzZuUiIyqBNXcvB45C/44lQqZDLghaG++HL2AAYRImpyDT61Nzw8HFOnTkVQUBD69++PyMhIFBUVISwsDAAwZcoUeHp6IiIiotp2UVFRGDNmDNq2ZTcBkZRKyrX4z8EERB27CiEAb0drrBkfgH4dHKUejYhaqAaHkQkTJiArKwtLly5FRkYGAgICcODAAf1BrcnJyZDLq+9wSUhIwNGjR3Ho0CHDTE1EjXL2hhrhu+NxKbMQADCxnzcW/60bWqlYxkxE0mlwz4gU2DNC9GAqtDp8+HMSIo9cQrlWwKmVEm892Quh3VzvvzERUSMZpWeEiEzPtewihO+Ox6nkfADAiO6uWDW2J9qywIyImgmGESIzJYTA9phkrPz2AorLtGilssDrT3THU309WWBGRM0KwwiRGbqpKcHCL/7ADwlZAICHfBzxn3G94dWGvSFE1PwwjBCZmf1n0vHa3jPIKy6H0kKOf43ogukDO0Iu594QImqeGEaIzIT6Vjle33cOe0/fAAB0c7fHfycEoIubncSTERHdG8MIkRk4npiNlz/7HWnqEshlwD8e9sW84Z2htGjSKz4QETUKwwiRCSsp1+KdAwnYdOwqAKB9WxusGd8bge1ZYEZEpoNhhMhEnb2hxvxd8Ui8WVlg9kxwO7z2166wZYEZEZkY/tQiMjEVWh3W/3gF70VfRoVOwNlOhXee6oVH/F2kHo2IqFEYRohMSFJWIcJ3/474lHwAwOM93LBybE842iqlHYyI6AEwjBCZACEEtv2WjFXfXsCtci3srCywfHR3jAlggRkRmT6GEaJmLlNTgn99/gd+ulRZYDbAty3+M643PFpbSzwZEZFhMIwQNWM/XcrCvJ2nkV9cDpWFHAv/4o9pAzqwwIyIzArDCFEz9XtKPv6+9SRKynXo4WmP/44PQCdXFpgRkflhGCFqhpJzijHjk1iUlOswtLMzPp4SxAIzIjJb/OlG1MzkFZVh2pYYZBeWoZu7PdZN7ssgQkRmjT/hiJqRknItnt96EklZRfBwsMLmsH5oxRIzIjJzDCNEzYROJ/DSZ78j9loe7KwssGV6f7jaW0k9FhGR0TGMEDUTbx+4iG//SIelQoYPnw1EZx6sSkQtBMMIUTOw9cQ1fPhzEgDgnad7YYCfk8QTERE1HYYRIokdOZ+JZfvOAQBeerQzxvbxkngiIqKmxTBCJKHfU/Ixd8dp6AQwIcgbc4b5ST0SEVGTYxghkkhKbmWXyK1yLYZ0dsabY3vwOjNE1CIxjBBJIL+4DFM3/9kl8r/JfWGp4D9HImqZ+NOPqImVlGvx/P/FsUuEiKgKwwhRE9LpBF75/A/EXMuFncoCm8PYJUJExDBC1ITeOZiAr39Pg4Vchg3PBaKLG7tEiIgYRoiayNZfr2PDT1cAAG8/1QsD2SVCRASAYYSoSURfyMSyr84CAMIf7YynAtklQkR0G8MIkZH9kZqPOdsru0TGB3lhLrtEiIiqYRghMqKU3GJM33ISt8q1GNzJCSvH9mSXCBHRXRhGiIxEXVyOaZtjkF1Yiq7sEiEiqhN/MhIZQWmFFrO2nsSVrCK4O1hh87R+sLOylHosIqJmiWGEyMB0OoGXP/sDMVdvd4n0g5sDu0SIiOrCMEJkYKsP/dklsv7ZQPi72Us9EhFRs8YwQmRA2369jvU/VnaJvPVULwzqxC4RIqL7YRghMpDvL2ZiaVWXyILQzniaXSJERPXCMEJkAGdS1foukXGBXvjncHaJEBHVF8MI0QNKyS3G9E9iUVxW2SWy6kl2iRARNQTDCNEDUBeXI2xLLLIKSuHvZscuESKiRuBPTaJGKq3Q4vmtJ5F4sxBu9lbYHMYuESKixmAYIWoEnU7gX5//gd+u5qJVVZeIu4O11GMREZkkhhGiRnj3cAK+ir/dJdIXXd3ZJUJE1FgMI0QNtP23ZKz7obJLJOLJnhjcyVniiYiITBvDCFED/HDxJpZUdYnMD+2EcUHeEk9ERGT6GEaI6unsDTVmbz8FrU7g6UAvzBveSeqRiIjMQqPCyLp169ChQwdYWVkhODgYMTEx91w/Pz8fs2fPhru7O1QqFTp37oz9+/c3amAiKaTmFSNsS2WXyCA/J6wayy4RIiJDsWjoBrt27UJ4eDg2bNiA4OBgREZGYsSIEUhISICLi0uN9cvKyvDoo4/CxcUFn3/+OTw9PXH9+nW0bt3aEPMTGZ36VjnCNt/RJfJsXygtuFORiMhQZEII0ZANgoOD0a9fP6xduxYAoNPp4O3tjblz5+LVV1+tsf6GDRuwevVqXLx4EZaWjetg0Gg0cHBwgFqthr09z1qgplNaocXUTTH4NSkXbvZW2Dt7AE/hJSKqp/q+fzfo17uysjLExcUhNDT0zweQyxEaGooTJ07Uus2+ffsQEhKC2bNnw9XVFT169MCqVaug1Wob8tRETU4IgYWf/4Ffkyq7RDZNY5cIEZExNOhjmuzsbGi1Wri6ulZb7urqiosXL9a6TVJSEr7//ntMnjwZ+/fvR2JiIl588UWUl5dj2bJltW5TWlqK0tJS/dcajaYhYxIZxLuHLuHLqi6R/03ui24e3CtHRGQMRv/gW6fTwcXFBR999BECAwMxYcIEvPbaa9iwYUOd20RERMDBwUF/8/bm6ZPUtHbEJGPtD4kAgFVP9sSQzuwSISIylgaFEScnJygUCmRmZlZbnpmZCTc3t1q3cXd3R+fOnaFQKPTLunbtioyMDJSVldW6zaJFi6BWq/W3lJSUhoxJ9EB+SLiJxV9Wdon8c3gnjGeXCBGRUTUojCiVSgQGBiI6Olq/TKfTITo6GiEhIbVuM3DgQCQmJkKn0+mXXbp0Ce7u7lAqlbVuo1KpYG9vX+1G1BTO3lBj9qeVXSJP9vXEglB2iRARGVuDP6YJDw/Hxx9/jE8++QQXLlzAP/7xDxQVFSEsLAwAMGXKFCxatEi//j/+8Q/k5uZi3rx5uHTpEr799lusWrUKs2fPNtyrIDKAG/m3ML2qS2SgX1u89WQvdokQETWBBveMTJgwAVlZWVi6dCkyMjIQEBCAAwcO6A9qTU5Ohlz+Z8bx9vbGwYMHsWDBAvTq1Quenp6YN28eFi5caLhXQfSAKrtEYnCzoBRdXO2w/tlAdokQETWRBveMSIE9I2RMZRU6TN0UgxNJOXC1V2HviwPh0Zqn8BIRPSij9IwQmRshBBZ+8QdOJOWglcoCm6f1ZxAhImpiDCPUoq05fAl7T9+AQi7DOnaJEBFJgmGEWqydMcn44PuqLpGxPTCUXSJERJJgGKEW6adLWXjtdpfIMD9M6NdO4omIiFouhhFqcc6lqfHitrjKLpE+nljwaGepRyIiatEYRqhFuZF/C2GbY1FUpsUA37Z46yl2iRARSY1hhFqMu7tENjzHLhEiouaAP4mpRSir0OEf2+JwKbMQLnYqbA7rB3srS6nHIiIiMIxQCyCEwKtf/IHjV3Jgq1Rg07R+7BIhImpGGEbI7P33yGXsuaNLpIeng9QjERHRHRhGyKztjk3B+9GXAQArx/TAw11cJJ6IiIjuxjBCZuunS1lYtPcMAGDuMD9M7M8uESKi5ohhhMzS3V0i4ewSISJqthhGyOyk5d/C9C2VXSIhPuwSISJq7hhGyKxoSsoRtjkWmZpSdHJpxS4RIiITwJ/SZDbKKnR4cdspJGQWwMVOhS3T+8PBml0iRETNHcMImQUhBBbtOYOjidmwqeoS8WSXCBGRSWAYIbMQeeQyvjiVyi4RIiITxDBCJm/3yRS8V9Ul8uaYHniEXSJERCaFYYRM2s+XsvDvPZVdIrMf8cUkdokQEZkchhEyWYfPZ+LvW+NQoRMYHeCBlx/rIvVIRETUCBZSD0DUUEIIbPzlKlZ9dwFCAEM7O+Odp9klQkRkqhhGyKSUa3VY+tVZ7IhJAQBMDm6H15/oDksFd/IREZkqhhEyGericry4PQ7HEnMgkwGLR3bD9IEduEeEiMjEMYyQSbieU4SwLbFIyiqCjVKBDyb1wfCurlKPRUREBsAwQs1ezNVc/H3rSeQVl8PdwQpRU/uhm4e91GMREZGBMIxQs/ZFXCpe3fMHyrUCvbwcsHFKEFzsraQei4iIDIhhhJolnU7g3cMJWPfDFQDAX3u64d1xAbBWKiSejIiIDI1hhJqdW2VavPRZPPafyQBQWWb20qNdIJfzQFUiInPEMELNys2CEsz65CR+T1XDUiFDxJO98HSgl9RjERGRETGMULNxIV2DGVtikaYuQWsbS3z4bCCCfdpKPRYRERkZwwg1C99fzMTc7adRVKaFj5MtNk3rhw5OtlKPRURETYBhhCQlhMDmY9fw5rfnoRPAAN+2WD85EA42llKPRkRETYRhhCRTrtXhja/PYduvyQCAif28sWJMD1a7ExG1MAwjJAn1rXLM2X4Kv1zOhkwGLHrcH7MG+7DanYioBWIYoSaXnFOM6Z/EIvFmIawtFYicGIAR3d2kHouIiCTCMEJN6uS1XDy/NQ65RWVwtVchamo/9PB0kHosIiKSEMMINZkvT9/Avz7/A2VaHXp42mPjlH5wc2C1OxFRS8cwQkYnhMB/j1zG+9GXAQCPdXNF5MQA2Cj514+IiBhGyMhKyrV45fM/8PXvaQCAvw/1wcIR/qx2JyIiPYYRMpqsglI8v/UkTifnw0Iuw8qxPTChXzupxyIiomaGYYSMIiGjANO3xOJG/i04WFti/bN9McDXSeqxiIioGWIYIYP7MeEm5mw/jcLSCnRoa4NN0/rBx7mV1GMREVEzxTBCBvXJ8Wt44+tz0Amgf0dHfPhsINrYKqUei4iImjGGETKICq0OK745j09OXAcAPB3ohVVje0JpwWp3IiK6N4YRemAFJeWYu+M0fkzIAgD86y9d8I+hvqx2JyKiemEYoQeSmleMGVtOIiGzAFaWcvx3fAAe7+ku9VhERGRCGrUPfd26dejQoQOsrKwQHByMmJiYOtfdsmULZDJZtZuVFVs3zcGp5DyMWXcMCZkFcLZTYfffQxhEiIiowRq8Z2TXrl0IDw/Hhg0bEBwcjMjISIwYMQIJCQlwcXGpdRt7e3skJCTov+bue9P39e9peOmz31FWoUNXd3tETQ2CR2trqcciIiIT1OA9I2vWrMGsWbMQFhaGbt26YcOGDbCxscGmTZvq3EYmk8HNzU1/c3V1faChSTpCCLx35DLm7jiNsgodhvu74PMXQhhEiIio0RoURsrKyhAXF4fQ0NA/H0AuR2hoKE6cOFHndoWFhWjfvj28vb0xevRonDt37p7PU1paCo1GU+1G0isp12LBrnj898glAMCMQR3x0ZQg2Kp46BERETVeg8JIdnY2tFptjT0brq6uyMjIqHWbLl26YNOmTfjqq6+wbds26HQ6DBgwAKmpqXU+T0REBBwcHPQ3b2/vhoxJRpBTWIpnN/6GL+PToKiqdl/yt25Q8BozRET0gIxeAhESEoIpU6YgICAAQ4cOxZ49e+Ds7IwPP/ywzm0WLVoEtVqtv6WkpBh7TLqHy5kFGPO/Yzh5PQ92VhbYEtYPk4PbSz0WERGZiQbtX3dycoJCoUBmZma15ZmZmXBzc6vXY1haWqJPnz5ITEyscx2VSgWVStWQ0chIfrmchRc/PYWCkgp4O1pj87R+8HOxk3osIiIyIw3aM6JUKhEYGIjo6Gj9Mp1Oh+joaISEhNTrMbRaLc6cOQN3d54C2txt+/U6pm2ORUFJBYLat8GXLw5kECEiIoNr8JGH4eHhmDp1KoKCgtC/f39ERkaiqKgIYWFhAIApU6bA09MTERERAIDly5fjoYcegp+fH/Lz87F69Wpcv34dM2fONOwrIYPR6gRWfnsBm45dBQCM7eOJt57qCZWFQuLJiIjIHDU4jEyYMAFZWVlYunQpMjIyEBAQgAMHDugPak1OToZc/ucOl7y8PMyaNQsZGRlo06YNAgMDcfz4cXTr1s1wr4IMprC0AvN2nEb0xZsAgJce7Yw5w/zYDUNEREYjE0IIqYe4H41GAwcHB6jVatjb20s9jtlKy7+F6VticTGjACoLOd4d3xt/6+Uh9VhERGSi6vv+zYIIAgD8npKPmf93ElkFpXBqpcTHU4LQp10bqcciIqIWgGGEsP9MOsJ3x6OkXIcurnaImhYErzY2Uo9FREQtBMNICyaEwP9+vILVByuvG/RwF2d8MKkP7KwsJZ6MiIhaEoaRFqqsQodFe87gi1OVTbjTBnTA4pFdYaEweg8eERFRNQwjLVBeURn+vi0OMVdzIZcBrz/RHVNCOkg9FhERtVAMIy3MlaxCTN8Si+s5xWilssDaZ/rg4S4uUo9FREQtGMNIC3I8MRsvbIuDpqQCXm2sETW1H7q4sVGViIikxTDSQuyMScbiL8+iQifQt11rfDQlCE6teP0fIiKSHsOImdPqBN4+cBEf/ZwEAHiitwfeeboXrCxZ7U5ERM0Dw4gZKynXYu6O0zh8vvIqy/OGd8L80E6sdiciomaFYcSMRR29isPnM6FUyLF6XC+MDvCUeiQiIqIaWCphpkortNhy/BoAYOXYHgwiRETUbDGMmKlvfk9HVkEpXO1VDCJERNSsMYyYISEENh69CgCYOqADlBb8NhMRUfPFdykzdOJKDi6ka2BtqcAz/dtJPQ4REdE9MYyYodt7RZ4O9EJrG6XE0xAREd0bw4iZuZJViO8v3oRMBoQN7CD1OERERPfFMGJmNlXtFRnu7wof51YST0NERHR/DCNmJK+oDF+cSgUAzBzcUeJpiIiI6odhxIxsj0lGSbkO3T3sEdzRUepxiIiI6oVhxEzcWXI2c3BHVr4TEZHJYBgxE3eWnI3s6SH1OERERPXGMGIGhBCIqjpwdUoIS86IiMi08F3LDJxIysH5qpKzycEsOSMiItPCMGIGon5hyRkREZkuhhETl5RViOiLNwGw5IyIiEwTw4iJ23Sscq9IaFcXlpwREZFJYhgxYXlFZfg8rrLkbMYgH4mnISIiahyGERN2Z8nZQz4sOSMiItPEMGKiyip0+KSq5GzGIJacERGR6WIYMVHf/JGGmwWlcLFT4W+9WHJGRESmi2HEBAkhsLHqdN6pA1hyRkREpo3vYibo16RcnE/XwMpSzpIzIiIyeQwjJijqaBIAlpwREZF5YBgxMUlZhThyobLkbPrAjhJPQ0RE9OAYRkzM5mPXAADD/VlyRkRE5oFhxITkF5fhs7gUAMCMwdwrQkRE5oFhxIR8+ltlyVk3d3uE+LSVehwiIiKDYBgxEWUVOvzfiWsAgJmDWXJGRETmg2HERHx7Jg2ZGpacERGR+WEYMQEsOSMiInPGdzUT8GtSLs6lVZacPdOfJWdERGReGEZMQNTRyr0iT/X1QhtblpwREZF5YRhp5pKyChF9MRMAMH0QT+clIiLzwzDSzG0+dg1CVJac+bLkjIiIzBDDSDOWX1yGz+NSAQAzuFeEiIjMFMNIM7Y9Jhm3yrXo6m6PEF+WnBERkXlqVBhZt24dOnToACsrKwQHByMmJqZe2+3cuRMymQxjxoxpzNO2KGUVOnxy/BoAYOYglpwREZH5anAY2bVrF8LDw7Fs2TKcOnUKvXv3xogRI3Dz5s17bnft2jW8/PLLGDx4cKOHbUn2n0nXl5yN6s2SMyIiMl8NDiNr1qzBrFmzEBYWhm7dumHDhg2wsbHBpk2b6txGq9Vi8uTJeOONN+Dj4/NAA7cEQghsPJoEAJgS0p4lZ0REZNYa9C5XVlaGuLg4hIaG/vkAcjlCQ0Nx4sSJOrdbvnw5XFxcMGPGjHo9T2lpKTQaTbVbS/Lb1VycvVFVchbcXupxiIiIjKpBYSQ7OxtarRaurq7Vlru6uiIjI6PWbY4ePYqoqCh8/PHH9X6eiIgIODg46G/e3t4NGdPk3Vly5siSMyIiMnNG3f9fUFCA5557Dh9//DGcnJzqvd2iRYugVqv1t5SUFCNO2bxczS7CkQssOSMiopbDoiErOzk5QaFQIDMzs9ryzMxMuLm51Vj/ypUruHbtGkaNGqVfptPpKp/YwgIJCQnw9fWtsZ1KpYJKpWrIaGZj87GrEAIYxpIzIiJqIRq0Z0SpVCIwMBDR0dH6ZTqdDtHR0QgJCamxvr+/P86cOYP4+Hj97YknnsAjjzyC+Pj4Fvfxy/3kF5fhs5OVJWczuVeEiIhaiAbtGQGA8PBwTJ06FUFBQejfvz8iIyNRVFSEsLAwAMCUKVPg6emJiIgIWFlZoUePHtW2b926NQDUWE7AjpgU3CrXwt/NjiVnRETUYjQ4jEyYMAFZWVlYunQpMjIyEBAQgAMHDugPak1OToZczlNRG6qsQoctxysPXJ052IclZ0RE1GLIhBBC6iHuR6PRwMHBAWq1Gvb29lKPYxRfnr6B+bvi4WynwtGFj0BloZB6JCIiogdS3/dv7sJoBqqVnD3UnkGEiIhaFIaRZiCmquRMZSHH5IdYckZERC0Lw0gzsPF2yVkgS86IiKjlYRiR2LU7S84G8nReIiJqeRhGJHa75OyRLs7wc2HJGRERtTwMIxJSF5dj9+2Ss8G8mjEREbVMDCMS2hGbrC85G8CSMyIiaqEYRiRSrtVhy7FrAIAZgzqy5IyIiFoshhGJ7D+TjgxNCZxaqfBEgIfU4xAREUmGYUQCQghEVZ3OOzWEJWdERNSyMYxIIPZaHv5IVbPkjIiICAwjktj4S2X1+5N9WXJGRETEMNLErmUX4XBVydmMQR2kHYaIiKgZYBhpYluOX7uj5MxO6nGIiIgkxzDShCpLzlIAADMGseSMiIgIYBhpUjtik1FcVllyNtCPJWdEREQAw0iTKdfq8MnxawBYckZERHQnhpEmsv9MOtLVLDkjIiK6G8NIE7iz5GwKS86IiIiqYRhpAiev31FyFtxO6nGIiIiaFYaRJvBnyZkn2rZSSTwNERFR88IwYmTXc4pw6Hxlydn0gR0lnoaIiKj5YRgxss3HKkvOHu7ijE6uLDkjIiK6G8OIEalv/VlyNpMlZ0RERLViGDGinTEsOSMiIrofhhEjKdfqsKWq5Gw6S86IiIjqxDBiJN+dzdCXnI1myRkREVGdGEaMQAihP533uYdYckZERHQvDCNGcLvkTGkhx7MPseSMiIjoXhhGjCDql8rq96dYckZERHRfDCMGdj2nCAfPZwBgyRkREVF9MIwY2O2Ss6GdWXJGRERUHwwjBqS+VY7PbpecDeZeESIiovpgGDGgXbHJKCrToourHQb5OUk9DhERkUlgGDGQCq0OW45dAwDMYMkZERFRvTGMGMh3ZzOQpi6BUyslnmDJGRERUb0xjBhA9ZKzDrCyZMkZERFRfTGMGEDc9Tz8XlVyNpklZ0RERA3CMGIAG6tKzp7s4wknlpwRERE1CMPIA0rOKcah2yVng3g6LxERUUMxjDygzcevQieAIZ2d0ZklZ0RERA3GMPIANCXl2B1bVXLGvSJERESNwjDyAHbFpKCoTIvOrq0wuBNLzoiIiBqDYaSRKrQ6bD5WeeDqzEE+LDkjIiJqJIaRRmLJGRERkWEwjDSCEAIbj1buFXn2ofYsOSMiInoAjQoj69atQ4cOHWBlZYXg4GDExMTUue6ePXsQFBSE1q1bw9bWFgEBAdi6dWujB24OTiXn4feUfCgt5Hj2ofZSj0NERGTSGhxGdu3ahfDwcCxbtgynTp1C7969MWLECNy8ebPW9R0dHfHaa6/hxIkT+OOPPxAWFoawsDAcPHjwgYeXyu2Ss7EBLDkjIiJ6UDIhhGjIBsHBwejXrx/Wrl0LANDpdPD29sbcuXPx6quv1usx+vbti5EjR2LFihX1Wl+j0cDBwQFqtRr29vYNGdfgUnKLMXT1D9AJ4NCCIewWISIiqkN9378btGekrKwMcXFxCA0N/fMB5HKEhobixIkT991eCIHo6GgkJCRgyJAhda5XWloKjUZT7dZcbD52jSVnREREBtSgMJKdnQ2tVgtXV9dqy11dXZGRkVHndmq1Gq1atYJSqcTIkSPxwQcf4NFHH61z/YiICDg4OOhv3t7eDRnTaDQl5dgVmwwAmMGSMyIiIoNokrNp7OzsEB8fj9jYWKxcuRLh4eH48ccf61x/0aJFUKvV+ltKSkpTjHlft0vOOrm0whCWnBERERmERUNWdnJygkKhQGZmZrXlmZmZcHNzq3M7uVwOPz8/AEBAQAAuXLiAiIgIPPzww7Wur1KpoFI1rwNDK7Q6bDl+DQAwc3BHlpwREREZSIP2jCiVSgQGBiI6Olq/TKfTITo6GiEhIfV+HJ1Oh9LS0oY8teQOnMvAjfxbaGurxOgAT6nHISIiMhsN2jMCAOHh4Zg6dSqCgoLQv39/REZGoqioCGFhYQCAKVOmwNPTExEREQAqj/8ICgqCr68vSktLsX//fmzduhXr16837Csxstun87LkjIiIyLAaHEYmTJiArKwsLF26FBkZGQgICMCBAwf0B7UmJydDLv9zh0tRURFefPFFpKamwtraGv7+/ti2bRsmTJhguFdhZHHX8xDPkjMiIiKjaHDPiBSk7hl58dM47D+TgQlB3nj76V5N/vxERESmyCg9Iy1RSm4xDpytPG15Ok/nJSIiMjiGkfvYcryy5GxwJyd0cWPJGRERkaExjNxDZclZZcfJzME+Ek9DRERknhhG7mF3bAoKSytYckZERGREDCN1qNDqsPnYNQCV1e8sOSMiIjIOhpE6HDyXqS85G9OHJWdERETGwjBSh41HkwCw5IyIiMjYGEZqEXc9D6eT86FUsOSMiIjI2BhGarHpaGX1+5g+HnC2a14X7CMiIjI3DCN3Scktxndn0wEAMwbxdF4iIiJjYxi5C0vOiIiImhbDyB0K7ig5m8HqdyIioibBMHKHXXeUnA3t7Cz1OERERC0Cw0iVO0vOprPkjIiIqMkwjFQ5dL6y5MzRVomxLDkjIiJqMgwjVTb+wpIzIiIiKTCMADiVnIdTVSVnz7HkjIiIqEkxjACIqio5Gx3AkjMiIqKm1uLDSEpuMb47U1VyNpin8xIRETW1Fh9GPrmj5MzfzV7qcYiIiFqcFh1GCkrKsbOq5Gw6S86IiIgk0aLDyO6TqSgsrYCfSysM7cSSMyIiIim02DBSWXJWeeDqjEEdIZez5IyIiEgKLTaMKOQyrBrbEyN7urPkjIiISEIWUg8gFZlMhiGdnTGE16AhIiKSVIvdM0JERETNA8MIERERSYphhIiIiCTFMEJERESSYhghIiIiSTGMEBERkaQYRoiIiEhSDCNEREQkKYYRIiIikhTDCBEREUmKYYSIiIgkxTBCREREkmIYISIiIkmZxFV7hRAAAI1GI/EkREREVF+337dvv4/XxSTCSEFBAQDA29tb4kmIiIiooQoKCuDg4FDn/TJxv7jSDOh0OqSlpcHOzg4ymcxgj6vRaODt7Y2UlBTY29sb7HGbE3N/jXx9ps/cXyNfn+kz99dozNcnhEBBQQE8PDwgl9d9ZIhJ7BmRy+Xw8vIy2uPb29ub5V+wO5n7a+TrM33m/hr5+kyfub9GY72+e+0RuY0HsBIREZGkGEaIiIhIUi06jKhUKixbtgwqlUrqUYzG3F8jX5/pM/fXyNdn+sz9NTaH12cSB7ASERGR+WrRe0aIiIhIegwjREREJCmGESIiIpIUwwgRERFJqkWGkYiICPTr1w92dnZwcXHBmDFjkJCQIPVYBrN+/Xr06tVLX2ATEhKC7777TuqxjOatt96CTCbD/PnzpR7FYF5//XXIZLJqN39/f6nHMqgbN27g2WefRdu2bWFtbY2ePXvi5MmTUo9lMB06dKjxPZTJZJg9e7bUoxmEVqvFkiVL0LFjR1hbW8PX1xcrVqy47zVITElBQQHmz5+P9u3bw9raGgMGDEBsbKzUYzXazz//jFGjRsHDwwMymQxffvlltfuFEFi6dCnc3d1hbW2N0NBQXL58uUlma5Fh5KeffsLs2bPx66+/4vDhwygvL8djjz2GoqIiqUczCC8vL7z11luIi4vDyZMnMWzYMIwePRrnzp2TejSDi42NxYcffohevXpJPYrBde/eHenp6frb0aNHpR7JYPLy8jBw4EBYWlriu+++w/nz5/Huu++iTZs2Uo9mMLGxsdW+f4cPHwYAjBs3TuLJDOPtt9/G+vXrsXbtWly4cAFvv/023nnnHXzwwQdSj2YwM2fOxOHDh7F161acOXMGjz32GEJDQ3Hjxg2pR2uUoqIi9O7dG+vWrav1/nfeeQfvv/8+NmzYgN9++w22trYYMWIESkpKjD+cIHHz5k0BQPz0009Sj2I0bdq0ERs3bpR6DIMqKCgQnTp1EocPHxZDhw4V8+bNk3okg1m2bJno3bu31GMYzcKFC8WgQYOkHqNJzZs3T/j6+gqdTif1KAYxcuRIMX369GrLnnzySTF58mSJJjKs4uJioVAoxDfffFNted++fcVrr70m0VSGA0Ds3btX/7VOpxNubm5i9erV+mX5+flCpVKJHTt2GH2eFrln5G5qtRoA4OjoKPEkhqfVarFz504UFRUhJCRE6nEMavbs2Rg5ciRCQ0OlHsUoLl++DA8PD/j4+GDy5MlITk6WeiSD2bdvH4KCgjBu3Di4uLigT58++Pjjj6Uey2jKysqwbds2TJ8+3aAX+5TSgAEDEB0djUuXLgEAfv/9dxw9ehSPP/64xJMZRkVFBbRaLaysrKott7a2Nqu9lLddvXoVGRkZ1X6eOjg4IDg4GCdOnDD685vEhfKMSafTYf78+Rg4cCB69Ogh9TgGc+bMGYSEhKCkpAStWrXC3r170a1bN6nHMpidO3fi1KlTJv357b0EBwdjy5Yt6NKlC9LT0/HGG29g8ODBOHv2LOzs7KQe74ElJSVh/fr1CA8Px7///W/Exsbin//8J5RKJaZOnSr1eAb35ZdfIj8/H9OmTZN6FIN59dVXodFo4O/vD4VCAa1Wi5UrV2Ly5MlSj2YQdnZ2CAkJwYoVK9C1a1e4urpix44dOHHiBPz8/KQez+AyMjIAAK6urtWWu7q66u8zphYfRmbPno2zZ8+aXdLt0qUL4uPjoVar8fnnn2Pq1Kn46aefzCKQpKSkYN68eTh8+HCN31rMxZ2/Xfbq1QvBwcFo3749du/ejRkzZkg4mWHodDoEBQVh1apVAIA+ffrg7Nmz2LBhg1mGkaioKDz++OPw8PCQehSD2b17Nz799FNs374d3bt3R3x8PObPnw8PDw+z+R5u3boV06dPh6enJxQKBfr27YtJkyYhLi5O6tHMTov+mGbOnDn45ptv8MMPP8DLy0vqcQxKqVTCz88PgYGBiIiIQO/evfHee+9JPZZBxMXF4ebNm+jbty8sLCxgYWGBn376Ce+//z4sLCyg1WqlHtHgWrdujc6dOyMxMVHqUQzC3d29RjDu2rWrWX0Uddv169dx5MgRzJw5U+pRDOqVV17Bq6++iokTJ6Jnz5547rnnsGDBAkREREg9msH4+vrip59+QmFhIVJSUhATE4Py8nL4+PhIPZrBubm5AQAyMzOrLc/MzNTfZ0wtMowIITBnzhzs3bsX33//PTp27Cj1SEan0+lQWloq9RgGMXz4cJw5cwbx8fH6W1BQECZPnoz4+HgoFAqpRzS4wsJCXLlyBe7u7lKPYhADBw6scTr9pUuX0L59e4kmMp7NmzfDxcUFI0eOlHoUgyouLoZcXv0tRKFQQKfTSTSR8dja2sLd3R15eXk4ePAgRo8eLfVIBtexY0e4ubkhOjpav0yj0eC3335rkuMNW+THNLNnz8b27dvx1Vdfwc7OTv95mIODA6ytrSWe7sEtWrQIjz/+ONq1a4eCggJs374dP/74Iw4ePCj1aAZhZ2dX4/geW1tbtG3b1myO+3n55ZcxatQotG/fHmlpaVi2bBkUCgUmTZok9WgGsWDBAgwYMACrVq3C+PHjERMTg48++ggfffSR1KMZlE6nw+bNmzF16lRYWJjXj9tRo0Zh5cqVaNeuHbp3747Tp09jzZo1mD59utSjGczBgwchhECXLl2QmJiIV155Bf7+/ggLC5N6tEYpLCystnf16tWriI+Ph6OjI9q1a4f58+fjzTffRKdOndCxY0csWbIEHh4eGDNmjPGHM/r5Os0QgFpvmzdvlno0g5g+fbpo3769UCqVwtnZWQwfPlwcOnRI6rGMytxO7Z0wYYJwd3cXSqVSeHp6igkTJojExESpxzKor7/+WvTo0UOoVCrh7+8vPvroI6lHMriDBw8KACIhIUHqUQxOo9GIefPmiXbt2gkrKyvh4+MjXnvtNVFaWir1aAaza9cu4ePjI5RKpXBzcxOzZ88W+fn5Uo/VaD/88EOt731Tp04VQlSe3rtkyRLh6uoqVCqVGD58eJP93ZUJYUZ1eURERGRyWuQxI0RERNR8MIwQERGRpBhGiIiISFIMI0RERCQphhEiIiKSFMMIERERSYphhIiIiCTFMEJERESSYhghIiIiSTGMEBERkaQYRoiIiEhSDCNEREQkqf8HvyIh6l4G6FIAAAAASUVORK5CYII=\n",
      "text/plain": [
       "<Figure size 640x480 with 1 Axes>"
      ]
     },
     "metadata": {},
     "output_type": "display_data"
    }
   ],
   "source": [
    "x = range(1,len(mean_acc)+1)\n",
    "plt.plot(x, mean_acc)\n",
    "plt.legend(['Training Accuracy (FedAvg)'])"
   ]
  },
  {
<<<<<<< HEAD
   "cell_type": "markdown",
   "id": "4eeea5aa",
   "metadata": {},
   "source": [
    "Let's try another aggregation algorithm. We start another session using FedOpt (FedAdam)"
   ]
  },
  {
   "cell_type": "code",
   "execution_count": 15,
   "id": "4f70d7d9",
   "metadata": {},
   "outputs": [],
   "source": [
    "session_config_fedopt = {\n",
    "                    \"helper\": \"numpyhelper\",\n",
    "                    \"id\": \"experiment_fedopt5687\",\n",
    "                    \"aggregator\": \"fedopt\",\n",
    "                    \"aggregator_kwargs\": {'learning_rate': 1e-3},\n",
    "                    \"model_id\": seed_model['model'],\n",
    "                    \"rounds\": 1\n",
    "                 }\n",
    "\n",
    "result_fedopt = client.start_session(**session_config_fedopt)"
   ]
  },
  {
=======
>>>>>>> fa07f36e
   "cell_type": "code",
   "execution_count": null,
   "id": "7b21d109",
   "metadata": {},
   "outputs": [],
   "source": []
  }
 ],
 "metadata": {
  "kernelspec": {
   "display_name": "Python 3 (ipykernel)",
   "language": "python",
   "name": "python3"
  },
  "language_info": {
   "codemirror_mode": {
    "name": "ipython",
    "version": 3
   },
   "file_extension": ".py",
   "mimetype": "text/x-python",
   "name": "python",
   "nbconvert_exporter": "python",
   "pygments_lexer": "ipython3",
   "version": "3.10.6"
  }
 },
 "nbformat": 4,
 "nbformat_minor": 5
}<|MERGE_RESOLUTION|>--- conflicted
+++ resolved
@@ -5,11 +5,7 @@
    "id": "622f7047",
    "metadata": {},
    "source": [
-<<<<<<< HEAD
-    "## FEDn Quickstart \n",
-=======
     "## FEDn Quickstart (PyTorch)\n",
->>>>>>> fa07f36e
     "\n",
     "This notebook provides an example of how to use the FEDn API to organize experiments and to analyze validation results. We will here run one training session (a collection of global rounds) using FedAvg, then retrive and visualize the results.\n",
     "\n",
@@ -18,7 +14,7 @@
   },
   {
    "cell_type": "code",
-   "execution_count": 3,
+   "execution_count": 1,
    "id": "743dfe47",
    "metadata": {},
    "outputs": [],
@@ -42,7 +38,7 @@
   },
   {
    "cell_type": "code",
-   "execution_count": 4,
+   "execution_count": 2,
    "id": "1061722d",
    "metadata": {},
    "outputs": [],
@@ -62,11 +58,7 @@
   },
   {
    "cell_type": "code",
-<<<<<<< HEAD
-   "execution_count": 5,
-=======
    "execution_count": 3,
->>>>>>> fa07f36e
    "id": "5107f6f9",
    "metadata": {},
    "outputs": [
@@ -74,11 +66,7 @@
      "name": "stdout",
      "output_type": "stream",
      "text": [
-<<<<<<< HEAD
-      "{'committed_at': 'Tue, 26 Mar 2024 22:16:21 GMT', 'id': '660349354371d95013b179ca', 'key': 'models', 'model': '9a10ce06-f327-484c-b87c-b8cc87d3e3b8', 'parent_model': None, 'session_id': None}\n"
-=======
       "{'committed_at': 'Tue, 02 Apr 2024 07:03:32 GMT', 'id': '660badc47b37095194dbd57a', 'key': 'models', 'model': '26020dc3-d83c-4048-b3ef-4715935dcaa0', 'parent_model': None, 'session_id': None}\n"
->>>>>>> fa07f36e
      ]
     }
    ],
@@ -99,43 +87,18 @@
   },
   {
    "cell_type": "code",
-<<<<<<< HEAD
-   "execution_count": 11,
-=======
    "execution_count": 4,
->>>>>>> fa07f36e
    "id": "f0380d35",
    "metadata": {},
    "outputs": [],
    "source": [
-<<<<<<< HEAD
-    "session_id = \"experiment_fedavg6\"\n",
-=======
     "session_id = \"experiment1\"\n",
->>>>>>> fa07f36e
     "\n",
     "session_config = {\n",
     "                    \"helper\": \"numpyhelper\",\n",
     "                    \"id\": session_id,\n",
     "                    \"aggregator\": \"fedavg\",\n",
     "                    \"model_id\": seed_model['model'],\n",
-<<<<<<< HEAD
-    "                    \"rounds\": 1\n",
-    "                 }\n",
-    "\n",
-    "result_fedavg = client.start_session(**session_config_fedavg)"
-   ]
-  },
-  {
-   "cell_type": "code",
-   "execution_count": 22,
-   "id": "897451fa",
-   "metadata": {},
-   "outputs": [],
-   "source": [
-    "# Wait for session to complete\n",
-    "while not client.session_is_finished(session_id):\n",
-=======
     "                    \"rounds\": 10\n",
     "                 }\n",
     "\n",
@@ -143,7 +106,6 @@
     "\n",
     "# We wait for the session to finish\n",
     "while not client.session_is_finished(session_config['id']):\n",
->>>>>>> fa07f36e
     "    time.sleep(2)"
    ]
   },
@@ -157,25 +119,11 @@
   },
   {
    "cell_type": "code",
-<<<<<<< HEAD
-   "execution_count": 6,
-=======
    "execution_count": 5,
->>>>>>> fa07f36e
    "id": "4e8044b7",
    "metadata": {},
    "outputs": [
     {
-<<<<<<< HEAD
-     "ename": "NameError",
-     "evalue": "name 'session_id' is not defined",
-     "output_type": "error",
-     "traceback": [
-      "\u001b[0;31m---------------------------------------------------------------------------\u001b[0m",
-      "\u001b[0;31mNameError\u001b[0m                                 Traceback (most recent call last)",
-      "Cell \u001b[0;32mIn[6], line 1\u001b[0m\n\u001b[0;32m----> 1\u001b[0m models \u001b[38;5;241m=\u001b[39m client\u001b[38;5;241m.\u001b[39mget_models(\u001b[43msession_id\u001b[49m)\n\u001b[1;32m      2\u001b[0m \u001b[38;5;28mprint\u001b[39m(models)\n\u001b[1;32m      3\u001b[0m acc \u001b[38;5;241m=\u001b[39m collections\u001b[38;5;241m.\u001b[39mOrderedDict()\n",
-      "\u001b[0;31mNameError\u001b[0m: name 'session_id' is not defined"
-=======
      "name": "stderr",
      "output_type": "stream",
      "text": [
@@ -183,25 +131,10 @@
       "  return _methods._mean(a, axis=axis, dtype=dtype,\n",
       "/Users/andreash/miniforge3/lib/python3.10/site-packages/numpy/core/_methods.py:189: RuntimeWarning: invalid value encountered in double_scalars\n",
       "  ret = ret.dtype.type(ret / rcount)\n"
->>>>>>> fa07f36e
      ]
     }
    ],
    "source": [
-<<<<<<< HEAD
-    "models = client.get_models(session_id)\n",
-    "print(models)\n",
-    "acc = collections.OrderedDict()\n",
-    "for model in models[\"result\"]:\n",
-    "    model_id = model[\"model\"]\n",
-    "    validations = client.get_validations(model_id=model_id)\n",
-    "    print(validations)\n",
-    "    \n",
-    "    for _ , validation in validations.items():\n",
-    "        print(validation)\n",
-    "    \n",
-    "        \n",
-=======
     "session_id = \"experiment1\"\n",
     "models = client.get_model_trail()\n",
     "\n",
@@ -213,7 +146,6 @@
     "\n",
     "    a = []\n",
     "    for validation in validations['result']: \n",
->>>>>>> fa07f36e
     "        metrics = json.loads(validation['data'])\n",
     "        a.append(metrics['training_accuracy'])\n",
     "        \n",
@@ -256,36 +188,6 @@
    ]
   },
   {
-<<<<<<< HEAD
-   "cell_type": "markdown",
-   "id": "4eeea5aa",
-   "metadata": {},
-   "source": [
-    "Let's try another aggregation algorithm. We start another session using FedOpt (FedAdam)"
-   ]
-  },
-  {
-   "cell_type": "code",
-   "execution_count": 15,
-   "id": "4f70d7d9",
-   "metadata": {},
-   "outputs": [],
-   "source": [
-    "session_config_fedopt = {\n",
-    "                    \"helper\": \"numpyhelper\",\n",
-    "                    \"id\": \"experiment_fedopt5687\",\n",
-    "                    \"aggregator\": \"fedopt\",\n",
-    "                    \"aggregator_kwargs\": {'learning_rate': 1e-3},\n",
-    "                    \"model_id\": seed_model['model'],\n",
-    "                    \"rounds\": 1\n",
-    "                 }\n",
-    "\n",
-    "result_fedopt = client.start_session(**session_config_fedopt)"
-   ]
-  },
-  {
-=======
->>>>>>> fa07f36e
    "cell_type": "code",
    "execution_count": null,
    "id": "7b21d109",
