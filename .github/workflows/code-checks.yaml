name: "code checks"

on: push

jobs:
  code-checks:
    runs-on: ubuntu-20.04
    steps:
      - name: checkout
        uses: actions/checkout@v4

      - name: init venv
        run: .devcontainer/bin/init_venv.sh
<<<<<<< HEAD
      
      - name: check Python imports
        run: >
          .venv/bin/isort . --check --diff 
          --skip .venv
          --skip .mnist-keras
          --skip .mnist-pytorch
          --skip .huggingface
          --skip fedn_pb2.py
          --skip fedn_pb2_grpc.py

      - name: check Python formatting
        run: >
          .venv/bin/autopep8 --recursive --diff
          --exclude .venv
          --exclude .mnist-keras
          --exclude .mnist-pytorch
          --exclude .huggingface
          --exclude fedn_pb2.py
          --exclude fedn_pb2_grpc.py
          .

      - name: run Python linter
        run: >
          .venv/bin/flake8 . 
          --exclude ".venv,.mnist-keras,.mnist-pytorch,.huggingface,fedn_pb2.py,fedn_pb2_grpc.py"
=======

      - name: Ruff Linting
        uses: chartboost/ruff-action@v1
>>>>>>> 505a5ce3

      - name: check for floating imports
        run: >
          ! grep -E -R 
          --exclude-dir='.venv' 
          --exclude-dir='.mnist-pytorch' 
          --exclude-dir='.mnist-keras' 
          --exclude-dir='.huggingface'
          --exclude-dir='docs'
          --exclude-dir='flower-client'
          --exclude='tests.py'
          --exclude='README.rst'
          '^[ \t]+(import|from) ' -I . 

      # TODO: add linting/formatting for all file types<|MERGE_RESOLUTION|>--- conflicted
+++ resolved
@@ -11,38 +11,9 @@
 
       - name: init venv
         run: .devcontainer/bin/init_venv.sh
-<<<<<<< HEAD
-      
-      - name: check Python imports
-        run: >
-          .venv/bin/isort . --check --diff 
-          --skip .venv
-          --skip .mnist-keras
-          --skip .mnist-pytorch
-          --skip .huggingface
-          --skip fedn_pb2.py
-          --skip fedn_pb2_grpc.py
-
-      - name: check Python formatting
-        run: >
-          .venv/bin/autopep8 --recursive --diff
-          --exclude .venv
-          --exclude .mnist-keras
-          --exclude .mnist-pytorch
-          --exclude .huggingface
-          --exclude fedn_pb2.py
-          --exclude fedn_pb2_grpc.py
-          .
-
-      - name: run Python linter
-        run: >
-          .venv/bin/flake8 . 
-          --exclude ".venv,.mnist-keras,.mnist-pytorch,.huggingface,fedn_pb2.py,fedn_pb2_grpc.py"
-=======
 
       - name: Ruff Linting
         uses: chartboost/ruff-action@v1
->>>>>>> 505a5ce3
 
       - name: check for floating imports
         run: >
