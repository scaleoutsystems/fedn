--- conflicted
+++ resolved
@@ -132,16 +132,12 @@
 
 *Warning, there are many additional security considerations when deploying a live FEDn network, external to core FEDn functionality. Make sure to include these aspects in your deployment plans.*
 
-<<<<<<< HEAD
 ### Reference deployment of a FEDn network
 This example serves as reference deployment for setting up a fully distributed FEDn network consisting of one reducer, two combiners (on one host) and a number of clients. 
 
 #### Prerequisite
 Access to 3 Ubuntu 20.04 hosts (typically virtual machines) 
 
-
-=======
->>>>>>> 1cffb210
 ## Where to go from here?
 Explore our other example models, or use them as templates to create your own project. 
 
