![alt text](https://thumb.tildacdn.com/tild6637-3937-4565-b861-386330386132/-/resize/560x/-/format/webp/FEDn_logo.png)
## What is FEDn?
FEDn is an open source framework for Federated Machine Learning (FedML), developed and maintained by Scaleout Systems.

FEDn is modular and enables developers to configure and deploy FedML networks for different use-cases and deployment scenarios, ranging from cross-silo to cross-device. The framework takes a ML-framework agnostic approach to training federated models. 

*Warning, this is an early version of the software. Do not use as is for production scenarios!*

## Core Features
FEDn currently supports a highly horizontally scalable Hierarchical Federated Averaging orchestration scheme.  The present version supports Keras Sequential models out of the box, but a user can implement a custom helper class to support clients based on other ML frameworks. Other FedML training protocols, including support for various types of federated ensemble models, and helpers for PyTorch (as well as other popular frameworks), are in active development. 

## Architecture

A FEDn network, as illustrated in the picture below, is made up of three key agents: a *Reducer*, one or more *Combiners* and a number of *Clients*. 

#### Client
A Client holds private data and connects to a Combiner to recieve model update requests and model validation requests. Clients need to be configured to be able to execute model training for the ML-model type used.  

#### Combiner
A combiner is an actor which orchestrates and aggregates model updates from a number of attached clients. When and how to trigger such orchestration rounds are specified in *compute plans* sent by the Reducer. Each combiner in the network is an independent (and identical) gRPC Server, providing RPCs for interacting with its own alliance subsystem. Hence, the total number of clients that can be accomodated in a network is proportional to the number of active combiners. 

#### Reducer
The reducer fills three main roles in the network: 1.) To lay out and initialize the overall, global training strategy and to aggregate model updates from Combiners into a global model, 2.) to handle global state and maintain the model ledger - an immutable trail of global model updates uniquely defining FedML timeline, and  3) act as a discoverey service, mediating connections between Clients and Combiners. For this purpose, the Reducer exposes a standard REST API.  

![alt-text](https://github.com/scaleoutsystems/fedn/blob/update-readme/docs/img/overview.png)

Training a federated model with FEDn amounts to specifying the Client side code and planning the deployment of the above components to meet the practical requirements from the use case at hand. 

## Algorithms
FEDn is desinged to allow customization of the FedML algorithm, following a specified pattern, or programming model. Model aggregation happens on two levels in the system. First, each Combiner can be configured with a custom orchestration and aggregation implementation, that reduces model updates from Clients into a single, *combiner level* model. Then, a configurable aggregation protocol on Reducer level is responsible from combining the combiner-level models into a global model. By varying the aggregation scheme on the two levels in the system, many different possible outcomes can be achieved. 

#### Hierarachical Federated Averaging
The currently implemented default scheme uses the FedAvg strategy on the Combiner level aggregation, and a simple average of models on the reducer level. This results in a highly horizontally scalable scheme. The strategy works well with most artificial neural network (ANNs) models, and can in general be applied to  models where it is possible / makes sense to form mean values of model parameters (e.g. support vector machines). 

## Getting started 

The easiest way to start with FEDn is to use the provided docker-compose templates to launch a local sandbox environment consisting of one Reducer, two Combiners, and five Clients. Together with the supporting storage and database services (currently Minio and MongoDB), this consitutes a minimal system for training a federated model using the Federated Averaging strategy. FEDn projects are templated projects that contain the user-provided model appplication components needed for federated training. This repository bundles a number of such test projects in the 'test' folder. These projects can be used as templates for creating your own custom federated model using the framework. 

Clone the repository and follow these steps: 

1. Create a file named '.env' in the repository root folder and set the following variables (alter values as necessary):
```yaml

ALLIANCE_UID=ac435faef-c2df-442e-b349-7f633d3d5523

FEDN_REDUCER_HOST=reducer
FEDN_REDUCER_PORT=8090

FEDN_MONGO_USER=fedn_admin
FEDN_MONGO_PASSWORD=password
FEDN_MONGO_HOST=mongo
FEDN_MONGO_PORT=27017
FEDN_ME_USERNAME=fedn_admin
FEDN_ME_PASSWORD=password

FEDN_MINIO_HOST=minio
FEDN_MINIO_PORT=9000
FEDN_MINIO_ACCESS_KEY=fedn_admin
FEDN_MINIO_SECRET_KEY=password

FEDN_DASHBOARD_HOST=localhost
FEDN_DASHBOARD_PORT=5111

EXAMPLE=mnist
CLIENT_NAME_BASE=client-fedn1-

```

> you set the EXAMPLE variable to the example you are working on imported with base path from test/your_example
or start all commands below by prepending ```EXAMPLE=mnist``` like ```$ EXAMPLE=data_center docker-compose up```

### Minimal standalone deployment 
We provide templates for a minimal standalone Docker deployment, useful for local testing and development. 

1. To deploy the supporting services (Minio, MongoDB and the Dashboard):

````bash 
$ docker-compose up 
````
<<<<<<< HEAD
Make sure you can access services before proceeding to next steps: 
 - Minio: `localhost:9000` (s3 compatible storage interface)
 - Mongo Express: `localhost:8081` (used for storing model training metadata & statistics)
 - Dashboard: `localhost:5111` (visualizing model training metadata & statistics)

=======
Make sure you can access the following services before proceeding to next steps: 
 - Minio: localhost:9000
 - Mongo Express: localhost:8081
 - Dashboard: localhost:5111
 
>>>>>>> 4783a3ba
2. Start a Reducer
````bash 
$ docker-compose -f reducer.yaml up 
````

3. Attach two combiners:
````bash 
$ docker-compose -f combiner.yaml up 
````

3. Attach a number of Clients (assuming you are running the MNIST example):
````bash 
$ docker-compose -f mnist-clients.yaml up 
````
<<<<<<< HEAD
Clients will connect as following:
- attach to reducer and ask for assignment
- attach to assigned combiner and ask for work
- if no assignment is available it will ask again after due `timeout`.

> Quicktip: You can ofcourse stack commands for convenience and start all in one by `docker-compose -f A.yaml -f B.yaml up --build`
=======

Make sure that you can access the Reducer UI at https://localhost:8090, and that the combiner and clients are up and running, before proceeding to the next step.
>>>>>>> 4783a3ba

### Train a federated model

#### Seed the system with an initial model

Navigate to the Minio dashboard and log in. To prepare FEDn to run training, we need to upload a seed model to the appropriate location in Minio. Creating and staging the seed model is typically done by founding members of the ML alliance. For testing purposes, you find pre-generated seed model in "test/mnist/seed" (and correspondingly for the other examples).  Create a bucket called 'models' and upload the seed model file there. 

*Note, there is a script "init_model.py" that you can edit if you would like to alter the actual structure of the seed model.*

#### Start training
<<<<<<< HEAD
Visiting `https://localhost:8090` if you are running the development docker-compose yamls.
From there you can also start the reducer for basic execution (and set basic parameters).
Alternatively you can start training, just call the Reducer rest API start endpoint: `localhost:8090/start` with curl

if y ou have the mnist example configured you can start the clients by starting the docker mnist configured clients which will.
=======
To start training, navigate to the Reducer REST API endpoint: localhost:8090/start 
>>>>>>> 4783a3ba


You can follow the progress of training visually in the Dashboard: 
 - localhost:5111/table 
 - localhost:5111/box

## Distributed deployment

The actual deployment, sizing and tuning of a FEDn network in production depends heavily on the use case (cross-silo, cross-device etc), the size of models and on the available infrastructure. To deploy a setup across different hosts in a live environment, create an architecture plan and modify the .env file accordingly for each host/service. You also need provide signed certificates for the various services. Reference deployment descriptions for representative scenarios and hardware are coming soon. 

## Where to go from here?
Explore our other example models, or use them as templates to create your own project. 

## Support
Reach out to Scaleout (https://scaleoutsystems.com) to learn about how FEDn can be customized, configured and deployed to enable production-grade ML-alliances and alliance life-cycle management and governance for federated models.  

## Contributions
All pull requests will be considered. We are currently managing issues in an external tracker (Jira). Reach out to one of the maintainers if you are interested in making contributions, and we will help you find a good first issue to get started. 

## License
See LICENSE file.<|MERGE_RESOLUTION|>--- conflicted
+++ resolved
@@ -1,40 +1,26 @@
 ![alt text](https://thumb.tildacdn.com/tild6637-3937-4565-b861-386330386132/-/resize/560x/-/format/webp/FEDn_logo.png)
 ## What is FEDn?
-FEDn is an open source framework for Federated Machine Learning (FedML), developed and maintained by Scaleout Systems.
+FEDn is an open source framework for Federated Machine Learning (FedML), developed and maintained by Scaleout Systems. 
 
-FEDn is modular and enables developers to configure and deploy FedML networks for different use-cases and deployment scenarios, ranging from cross-silo to cross-device. The framework takes a ML-framework agnostic approach to training federated models. 
+*Warning, this is an experimental version of the software. Do not use as is for production scenarios!*
 
-*Warning, this is an early version of the software. Do not use as is for production scenarios!*
+## Why use FEDn? 
+
+FEDn provides a flexible framework for building highly scalable federated machine learning systems using the ML framwork of your choice. FEDn is based on open protocols and can be easily integrated with open MLOps frameworks like STACKn to provide end-to-end alliance governance.   
 
 ## Core Features
-FEDn currently supports a highly horizontally scalable Hierarchical Federated Averaging orchestration scheme.  The present version supports Keras Sequential models out of the box, but a user can implement a custom helper class to support clients based on other ML frameworks. Other FedML training protocols, including support for various types of federated ensemble models, and helpers for PyTorch (as well as other popular frameworks), are in active development. 
+FEDn supports a highly scalable Nested Federated Averaging orchestration scheme. Other protocols, including support for various types of federated ensemble models are in active development. 
+
+<!--- #### Multimodal participation
+#### Multilevel model combinations
+---> 
 
 ## Architecture
-
-A FEDn network, as illustrated in the picture below, is made up of three key agents: a *Reducer*, one or more *Combiners* and a number of *Clients*. 
-
-#### Client
-A Client holds private data and connects to a Combiner to recieve model update requests and model validation requests. Clients need to be configured to be able to execute model training for the ML-model type used.  
-
-#### Combiner
-A combiner is an actor which orchestrates and aggregates model updates from a number of attached clients. When and how to trigger such orchestration rounds are specified in *compute plans* sent by the Reducer. Each combiner in the network is an independent (and identical) gRPC Server, providing RPCs for interacting with its own alliance subsystem. Hence, the total number of clients that can be accomodated in a network is proportional to the number of active combiners. 
-
-#### Reducer
-The reducer fills three main roles in the network: 1.) To lay out and initialize the overall, global training strategy and to aggregate model updates from Combiners into a global model, 2.) to handle global state and maintain the model ledger - an immutable trail of global model updates uniquely defining FedML timeline, and  3) act as a discoverey service, mediating connections between Clients and Combiners. For this purpose, the Reducer exposes a standard REST API.  
-
-![alt-text](https://github.com/scaleoutsystems/fedn/blob/update-readme/docs/img/overview.png)
-
-Training a federated model with FEDn amounts to specifying the Client side code and planning the deployment of the above components to meet the practical requirements from the use case at hand. 
-
-## Algorithms
-FEDn is desinged to allow customization of the FedML algorithm, following a specified pattern, or programming model. Model aggregation happens on two levels in the system. First, each Combiner can be configured with a custom orchestration and aggregation implementation, that reduces model updates from Clients into a single, *combiner level* model. Then, a configurable aggregation protocol on Reducer level is responsible from combining the combiner-level models into a global model. By varying the aggregation scheme on the two levels in the system, many different possible outcomes can be achieved. 
-
-#### Hierarachical Federated Averaging
-The currently implemented default scheme uses the FedAvg strategy on the Combiner level aggregation, and a simple average of models on the reducer level. This results in a highly horizontally scalable scheme. The strategy works well with most artificial neural network (ANNs) models, and can in general be applied to  models where it is possible / makes sense to form mean values of model parameters (e.g. support vector machines). 
+Description coming soon. 
 
 ## Getting started 
 
-The easiest way to start with FEDn is to use the provided docker-compose templates to launch a local sandbox environment consisting of one Reducer, two Combiners, and five Clients. Together with the supporting storage and database services (currently Minio and MongoDB), this consitutes a minimal system for training a federated model using the Federated Averaging strategy. FEDn projects are templated projects that contain the user-provided model appplication components needed for federated training. This repository bundles a number of such test projects in the 'test' folder. These projects can be used as templates for creating your own custom federated model using the framework. 
+The easiest way to start with FEDn is to use the provided docker-compose templates to launch a sandbox environment consisting of one Reducer, one Combiner, and a number of Clients. Together with the supporting storage and database services (currently Minio and MongoDB), this consitutes a minimal system for training a federated model using the Federated Averaging strategy. This repository bundles a number of test projects. These can be found in the 'test' folder. These projects can be used as templates for creating your own custom federated model using for the framework. 
 
 Clone the repository and follow these steps: 
 
@@ -58,7 +44,7 @@
 FEDN_MINIO_ACCESS_KEY=fedn_admin
 FEDN_MINIO_SECRET_KEY=password
 
-FEDN_DASHBOARD_HOST=localhost
+FEDN_DASHBOARD_HOST=dashboard
 FEDN_DASHBOARD_PORT=5111
 
 EXAMPLE=mnist
@@ -77,25 +63,17 @@
 ````bash 
 $ docker-compose up 
 ````
-<<<<<<< HEAD
 Make sure you can access services before proceeding to next steps: 
  - Minio: `localhost:9000` (s3 compatible storage interface)
  - Mongo Express: `localhost:8081` (used for storing model training metadata & statistics)
  - Dashboard: `localhost:5111` (visualizing model training metadata & statistics)
 
-=======
-Make sure you can access the following services before proceeding to next steps: 
- - Minio: localhost:9000
- - Mongo Express: localhost:8081
- - Dashboard: localhost:5111
- 
->>>>>>> 4783a3ba
 2. Start a Reducer
 ````bash 
 $ docker-compose -f reducer.yaml up 
 ````
 
-3. Attach two combiners:
+3. Attach a combiner:
 ````bash 
 $ docker-compose -f combiner.yaml up 
 ````
@@ -104,54 +82,42 @@
 ````bash 
 $ docker-compose -f mnist-clients.yaml up 
 ````
-<<<<<<< HEAD
 Clients will connect as following:
 - attach to reducer and ask for assignment
 - attach to assigned combiner and ask for work
 - if no assignment is available it will ask again after due `timeout`.
 
 > Quicktip: You can ofcourse stack commands for convenience and start all in one by `docker-compose -f A.yaml -f B.yaml up --build`
-=======
-
-Make sure that you can access the Reducer UI at https://localhost:8090, and that the combiner and clients are up and running, before proceeding to the next step.
->>>>>>> 4783a3ba
 
 ### Train a federated model
 
 #### Seed the system with an initial model
 
-Navigate to the Minio dashboard and log in. To prepare FEDn to run training, we need to upload a seed model to the appropriate location in Minio. Creating and staging the seed model is typically done by founding members of the ML alliance. For testing purposes, you find pre-generated seed model in "test/mnist/seed" (and correspondingly for the other examples).  Create a bucket called 'models' and upload the seed model file there. 
+Navigate to the Minio dashboard and log in. To prepare FEDn to run training, we need to upload a corresponding seed model to the appropriate location in Minio. Creating and staging the seed model is typically done by founding members of the ML alliance. For testing purposes, you find pre-generated seed model in "test/mnist/seed" (and correspondingly for the other examples).  Create a bucker called 'models' and upload the seed model file in that bucket. 
 
-*Note, there is a script "init_model.py" that you can edit if you would like to alter the actual structure of the seed model.*
+*Note, there is a script "init_model.py" that you can edit if you would like to alter the neural network of the seed model.*
 
 #### Start training
-<<<<<<< HEAD
 Visiting `https://localhost:8090` if you are running the development docker-compose yamls.
 From there you can also start the reducer for basic execution (and set basic parameters).
 Alternatively you can start training, just call the Reducer rest API start endpoint: `localhost:8090/start` with curl
 
-if y ou have the mnist example configured you can start the clients by starting the docker mnist configured clients which will.
-=======
-To start training, navigate to the Reducer REST API endpoint: localhost:8090/start 
->>>>>>> 4783a3ba
+if you have the mnist example configured you can start the clients by starting the docker mnist configured clients which will.
 
 
 You can follow the progress of training visually in the Dashboard: 
+
  - localhost:5111/table 
  - localhost:5111/box
-
-## Distributed deployment
-
-The actual deployment, sizing and tuning of a FEDn network in production depends heavily on the use case (cross-silo, cross-device etc), the size of models and on the available infrastructure. To deploy a setup across different hosts in a live environment, create an architecture plan and modify the .env file accordingly for each host/service. You also need provide signed certificates for the various services. Reference deployment descriptions for representative scenarios and hardware are coming soon. 
 
 ## Where to go from here?
 Explore our other example models, or use them as templates to create your own project. 
 
-## Support
-Reach out to Scaleout (https://scaleoutsystems.com) to learn about how FEDn can be customized, configured and deployed to enable production-grade ML-alliances and alliance life-cycle management and governance for federated models.  
+## Distributed deployment
+To deploy the setup across different hosts in a live environment, modify the .env file accordingly for each host/service. Reference deployments are coming soon. 
 
-## Contributions
-All pull requests will be considered. We are currently managing issues in an external tracker (Jira). Reach out to one of the maintainers if you are interested in making contributions, and we will help you find a good first issue to get started. 
+## Commercial support
+Reach out to Scaleout to learn about how FEDn can be customized, configured and deployed to enable production-grade ML-alliances and life-cycle management of the federated models.  
 
 ## License
 See LICENSE file.