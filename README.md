--- conflicted
+++ resolved
@@ -6,17 +6,10 @@
 
 ## Why use FEDn? 
 
-<<<<<<< HEAD
-FEDn provides a flexible framework for building highly scalable federated machine learning systems using the ML framework of your choice. The goal of the project is to enable FedML in production, paying equal attention to the requirements from developers of new models and algorithms and the operational perspective of running a production-grade distributed system. FEDn is based on open protocols and can be integrated with open MLOps frameworks like STACKn to provide end-to-end ML alliances.   
-
-## Core Features
-FEDn supports a highly scalable implementation of Federated Averaging, with backend drivers implemented for compatibility with Keras Sequential models. Other FedML algorithms including meta-modeling as well as multiple additional ML-framework drivers are in active development. 
-=======
 FEDn provides a flexible framework for building highly scalable federated machine learning systems using the ML framwork of your choice. FEDn is based on open protocols and can be easily integrated with open MLOps frameworks like STACKn to provide end-to-end alliance governance.   
 
 ## Core Features
 FEDn supports a highly scalable Nested Federated Averaging orchestration scheme. Other protocols, including support for various types of federated ensemble models are in active development. 
->>>>>>> a27b7083
 
 <!--- #### Multimodal participation
 #### Multilevel model combinations
@@ -109,13 +102,8 @@
 ## Where to go from here?
 Explore our other example models, or use them as templates to create your own project. 
 
-<<<<<<< HEAD
-### Distributed deployment
+## Distributed deployment
 To deploy the setup across different hosts in a live environment, modify the .env file accordingly for each host/service. Reference deployments are coming soon. 
-=======
-## Distributed deployment
-Documentation coming soon. 
->>>>>>> a27b7083
 
 ## Commercial support
 Reach out to Scaleout to learn about how FEDn can be customized, configured and deployed to enable production-grade ML-alliances and life-cycle management of the federated models.  
