![alt text](https://thumb.tildacdn.com/tild6637-3937-4565-b861-386330386132/-/resize/560x/-/format/webp/FEDn_logo.png)
## What is FEDn?
FEDn is an open-source, modular framework for Federated Machine Learning (FedML), developed and maintained by Scaleout Systems. It enables developers to configure and deploy *FEDn networks* to support different federated scenarios, ranging from cross-silo to cross-device use-cases.   
  
## Core Features

FEDn is developed ground up for full-scale deployments in distributed, heterogeneous environments. A key feature is the ability to seamlessly go from local development and testing to live production deployments. Three key design objectives are guiding development in the project: 

### A ML-framework agnostic, black-box design
The framework treats client model updates and model validations as black-box computations. A developer can follow a structured design pattern to implement clients, and to extend the framework with support for virtually any ML model type or framework. Support for Keras and PyTorch artificial neural network models are available out-of-the-box, and support for others, including select models from SKLearn, are in active development.  

### Horizontally scalable through a tiered aggregation scheme 
FEDn is designed to allow for flexible and easy scaling to meet both the demands from a growing number of clients and latency and throughput requirements spanning cross-silo and cross-device cases. This is achieved by a tiered architecture for model updates and model aggregation where multiple combiners divide up the work. Thus, the computing model in FEDn draws parallels to the MapReduce programming model, assuring good horizontal scalability. Recent benchmarks show high performance both for thousands of clients in a cross-device setting and for 40 clients with large model updates (1GB) in a cross-silo setting, see https://arxiv.org/abs/2103.00148.   

### Built for real-world distributed computing scenarios 
FEDn is built to support real-world, production deployments. FEDn relies on proven best-practices in distributed computing, uses battle-hardened components, and incorporates enterprise security features. There is no "simulated mode", only distributed mode. However, it is of course possible to run a local sandbox system in a pseudo-distributed mode for convenient testing and development.  

## Architecture

Constructing a federated model with FEDn amounts to a) specifying the details of the client-side training code and data integrations, and b) deploying the reducer-combiner network. A FEDn network, as illustrated in the picture below, is made up of three main components: the *Reducer*, one or more *Combiners*, and a number of *Clients*. The combiner network forms the backbone of the FedML orchestration mechanism, while the Reducer provides discovery services and provides controls to coordinate training over the combiner network. By horizontally scaling the combiner network, one can meet the needs of a growing number of clients.  
 
![alt-text](docs/img/overview.png?raw=true "FEDn network")

### Main components

#### Client
A Client is a data node, holding private data and connecting to a Combiner to receive model update requests and model validation requests during training rounds. Importantly, clients do not require any open ingress ports. A client receives the code to be executed from the Reducer upon connecting to the network, and thus they only need to be configured prior to connection to read the local datasets during training and validation. Python3 client implementation is provided out of the box, and it is possible to write clients in a variety of languages to target different software and hardware requirements.  

#### Combiner
A combiner is an actor whose main role is to orchestrate and aggregate model updates from a number of clients during a training round. When and how to trigger such orchestration rounds are specified in the overall *compute plan* laid out by the Reducer. Each combiner in the network runs an independent gRPC server, providing RPCs for interacting with the alliance subsystem it controls. Hence, the total number of clients that can be accommodated in a FEDn network is proportional to the number of active combiners in the FEDn network. Combiners can be deployed anywhere, e.g. in a cloud or on a fog node to provide aggregation services near the cloud edge. 

#### Reducer
The reducer fills three main roles in the FEDn network: 1.) it lays out the overall, global training strategy and communicates that to the combiner network. It also dictates the strategy to aggregate model updates from individual combiners into a single global model, 2.) it handles global state and maintains the *model trail* - an immutable trail of global model updates uniquely defining the FedML training timeline, and  3.) it provides discovery services, mediating connections between clients and combiners. For this purpose, the Reducer exposes a standard REST API. 

### Services and communication
The figure below provides a logical architecture view of the services provided by each agent and how they interact. 

![Alt text](docs/img/FEDn-arch-overview.png?raw=true "FEDn architecture overview")

### Control flows and algorithms
FEDn is designed to allow customization of the FedML algorithm, following a specified pattern, or programming model. Model aggregation happens on two levels in the system. First, each Combiner can be configured with a custom orchestration and aggregation implementation, that reduces model updates from Clients into a single, *combiner level* model. Then, a configurable aggregation protocol on the Reducer level is responsible for combining the combiner-level models into a global model. By varying the aggregation schemes on the two levels in the system, many different possible outcomes can be achieved. Good staring configurations are provided out-of-the-box to help the user get started. 

#### Hierarchical Federated Averaging
The currently implemented default scheme uses a local SGD strategy on the Combiner level aggregation and a simple average of models on the reducer level. This results in a highly horizontally scalable FedAvg scheme. The strategy works well with most artificial neural network (ANNs) models, and can in general be applied to models where it is possible and makes sense to form mean values of model parameters (for example SVMs). Additional FedML training protocols, including support for various types of federated ensemble models, are in active development.  
![Alt text](docs/img/HFedAvg.png?raw=true "FEDn architecture overview")


## Getting started 

The easiest way to start with FEDn is to use the provided docker-compose templates to launch a local sandbox / simulated environment consisting of one Reducer, two Combiners, and five Clients. Together with the supporting storage and database services (currently Minio and MongoDB), this constitutes a minimal system for training a federated model and learning the FEDn architecture. FEDn projects are templated projects that contain the user-provided model application components needed for federated training. This repository bundles a number of such test projects in the 'test' folder. These projects can be used as templates for creating your own custom federated model. 

Clone the repository (make sure to use git-lfs!) and follow these steps:

### Pseudo-distributed deployment
We provide docker-compose templates for a minimal standalone, pseudo-distributed Docker deployment, useful for local testing and development on a single host machine. 

1. Create a default docker network 
We need to make sure that all services deployed on our single host can communicate on the same docker network. Therefore, our provided docker-compose templates use a default external network 'fedn_default'. First, create this network: 

````bash 
$ docker network create fedn_default
````

2. Deploy the base services (Minio and MongoDB):

````bash 
$ docker-compose -f config/base-services.yaml up 
````

Make sure you can access the following services before proceeding to the next steps: 
 - Minio: localhost:9000
 - Mongo Express: localhost:8081
 
2. Start the Reducer

Copy the settings config file for the reducer, 'config/settings-reducer.yaml.template' to 'config/settings-reducer.yaml'. You do not need to make any changes to this file to run the sandbox. To start the reducer service:

````bash 
$ docker-compose -f config/reducer.yaml up 
````

3. Start a combiner:
Copy the settings config file for the reducer, 'config/settings-combiner.yaml.template' to 'config/settings-combiner.yaml'. You do not need to make any changes to this file to run the sandbox. To start the combiner service and attach it to the reducer:

````bash 
$ docker-compose -f config/combiner.yaml up 
````

Make sure that you can access the Reducer UI at https://localhost:8090 and that the combiner is up and running before proceeding to the next step.

### Train a federated model
Training a federated model on the FEDn network involves uploading a compute package, seeding the model, and attaching clients to the network. 

#### Upload a compute package

Navigate to https://localhost:8090/context and upload the compute package in 'test/mnist/package/mnist.tar.gz'. 

#### Seed the system with a base model

To prepare FEDn to run training, we need to upload a seed model via this endpoint (https://localhost:8090/history). Creating and staging the seed model is typically done by the founding members of the ML alliance. For testing purposes, you find a pre-generated seed model in "test/mnist/seed" (and correspondingly for the other examples).

#### Attach two Clients to the FEDn network:
Go to the directory "test/mnist-keras". This will build the needed environment and start two clients and attach them to the combiner:

````bash 
docker-compose -f docker-compose.yaml up --scale client=2
````

#### Start training the model
To start training the model, navigate to the Reducer REST API endpoint: localhost:8090/start.  You can follow the progress of training visually at https://localhost:8090/dashboard.

#### Developing on FEDn 
For development, it is convenient to use the docker-compose templates config/reducer-dev.yaml and config/combiner-dev.yaml. These files will let you conveniently rebuild the reducer and combiner images with the current local version of the fedn source tree instead of the latest stable release. 
 
## Distributed deployment
The actual deployment, sizing of nodes, and tuning of a FEDn network in production depends heavily on the use case (cross-silo, cross-device, etc), the size of model updates, on the available infrastructure, and on the strategy to provide end-to-end security. You can easily use the provided docker-compose templates to deploy FEDn network across different hosts in a live environment, but note that it might be necessary to modify them slightly depending on your target environment and host configurations.   

> Warning, there are additional security considerations when deploying a live FEDn network, outside of core FEDn functionality. Make sure to include these aspects in your deployment plans.

This example serves as reference deployment for setting up a fully distributed FEDn network consisting of one host serving the supporting services (Minio, MongoDB), one host serving the reducer, one host running two combiners, and one host running a variable number of clients. 

### Prerequisite for the reference deployment

#### Hosts
This example assumes root access to 4 Ubuntu 20.04 Server hosts for the FEDn network. We recommend at least 4 CPU, 8GB RAM flavors for the base services and the reducer, and 4 CPU, 16BG RAM for the combiner host. Client host sizing depends on the number of clients you plan to run. You need to be able to configure security groups/ingress settings for the service node, combiner, and reducer host.

#### Certificates
Certificates are needed for the reducer and combiner services. By default, FEDn will generate unsigned certificates for the reducer and combiner nodes using OpenSSL. 

> Certificates based on IP addresses are not supported due to incompatibilities with gRPC. 

### 1. Deploy supporting services  
First, deploy Minio and Mongo services as in the above example (make sure to change the default passwords). Confirm that you can access MongoDB via the MongoExpress dashboard before proceeding with the reducer.  

> Skip this step if you already have API access to Minio and MongoDB services. 

### 2. Deploy the reducer
Follow the steps for pseudo-distributed deployment, but now edit the settings-reducer.yaml file to provide the appropriate connection settings for MongoDB and Minio. Also, copy 'config/extra-hosts-reducer.yaml.template' to 'config/extra-hosts-reducer.yaml' and edit it, adding a host:IP mapping for each combiner you plan to deploy. Then you can start the reducer: 

```bash
sudo docker-compose -f config/reducer.yaml -f config/extra-hosts-reducer.yaml up 
```

### 3. Deploy combiners
Edit 'config/settings-combiner.yaml' to provide a name for the combiner (used as a unique identifier for the combiner in the network), a hostname (which is used by reducer and clients to connect to combiner RPC), and the port. Also, provide the IP and port to the reducer under the 'controller' tag. Then deploy the combiner: 

```bash
sudo docker-compose -f config/combiner.yaml up 
```

Repeat the same step for the second combiner node. Make sure to provide unique names for the two combiners. 

> Note that it is not currently possible to use the host's IP address as 'host'. This is due to gRPC not being able to handle certificates based on IP. 

### 4. Attach clients to the FEDn network
Once the FEDn network is deployed, you can attach clients to it in the same way as for the pseudo-distributed deployment. You need to provide clients with DNS information for all combiner nodes in the network. For example, to start 5 unique MNIST clients on a single host: 

Copy  'config/extra-hosts-clients.template.yaml' to 'test/mnist/extra-hosts.yaml' and edit it to provide host:IP mappings for the combiners in the network. Then, from 'test/mnist':

```bash
sudo docker-compose -f docker-compose.yaml -f config/extra-hosts-client.yaml up --scale client=5 
```

## Deploying to Kubernetes
Helm charts for production deployment to Kubernetes are developed and maintained by Scaleout as part of the [STACKn cloud-native MLOps platform](https://github.com/scaleoutsystems/stackn). 

## Where to go from here
Additional example projects/clients:

<<<<<<< HEAD
- Sentiment analysis with a Keras CNN-lstm trained on the IMDB dataset (cross-silo): https://github.com/scaleoutsystems/FEDn-client-imdb-keras 
=======
- Sentiment analyis with a Keras CNN-lstm trained on the IMDB dataset (cross-silo): https://github.com/scaleoutsystems/FEDn-client-imdb-keras 
- Sentiment analyis with a PyTorch CNN trained on the IMDB dataset (cross-silo): https://github.com/scaleoutsystems/FEDn-client-imdb-pytorch.git 
>>>>>>> bce4ef26
- VGG16 trained on cifar-10 with a PyTorch client (cross-silo): https://github.com/scaleoutsystems/FEDn-client-cifar10-pytorch 
- Human activity recognition with a Keras CNN based on the casa dataset (cross-device): https://github.com/scaleoutsystems/FEDn-client-casa-keras 
 
## Support
Reach out to Scaleout (https://scaleoutsystems.com) to learn how to configure and deploy zero-trust FEDn networks in production based on FEDn, and how to adapt FEDn to support a range of use-case scenarios.

## Contributions
All pull requests will be considered. We are currently managing issues in an external tracker (Jira). Reach out to one of the maintainers if you are interested in making contributions, and we will help you find a good first issue to get started. 

## License
FEDn is licensed under Apache-2.0 (see LICENSE file for full information).<|MERGE_RESOLUTION|>--- conflicted
+++ resolved
@@ -167,12 +167,8 @@
 ## Where to go from here
 Additional example projects/clients:
 
-<<<<<<< HEAD
-- Sentiment analysis with a Keras CNN-lstm trained on the IMDB dataset (cross-silo): https://github.com/scaleoutsystems/FEDn-client-imdb-keras 
-=======
 - Sentiment analyis with a Keras CNN-lstm trained on the IMDB dataset (cross-silo): https://github.com/scaleoutsystems/FEDn-client-imdb-keras 
 - Sentiment analyis with a PyTorch CNN trained on the IMDB dataset (cross-silo): https://github.com/scaleoutsystems/FEDn-client-imdb-pytorch.git 
->>>>>>> bce4ef26
 - VGG16 trained on cifar-10 with a PyTorch client (cross-silo): https://github.com/scaleoutsystems/FEDn-client-cifar10-pytorch 
 - Human activity recognition with a Keras CNN based on the casa dataset (cross-device): https://github.com/scaleoutsystems/FEDn-client-casa-keras 
  
