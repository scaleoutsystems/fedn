--- conflicted
+++ resolved
@@ -79,26 +79,18 @@
 ## Where to go from here
 Explore additional projects/clients:
 
-<<<<<<< HEAD
-- PyTorch version of the MNIST example in test/mnist-pytorch
-=======
 - PyTorch version of the MNIST getting-started example: https://github.com/scaleoutsystems/examples/tree/main/mnist-pytorch
->>>>>>> 95cd939d
 - Sentiment analysis with a Keras CNN-lstm trained on the IMDB dataset (cross-silo): https://github.com/scaleoutsystems/FEDn-client-imdb-keras 
 - Sentiment analysis with a PyTorch CNN trained on the IMDB dataset (cross-silo): https://github.com/scaleoutsystems/FEDn-client-imdb-pytorch.git 
 - VGG16 trained on cifar-10 with a PyTorch client (cross-silo): https://github.com/scaleoutsystems/FEDn-client-cifar10-pytorch 
 - Human activity recognition with a Keras CNN based on the casa dataset (cross-device): https://github.com/scaleoutsystems/FEDn-client-casa-keras 
-<<<<<<< HEAD
 - Fraud detection with a Keras auto-encoder (ANN encoder): https://github.com/Li-Ju666/FEDn-client-fraud_keras  
  
 ## Community support 
 Join the [Scaleout Discord Server](https://discord.gg/KMg4VwszAd) to engage with other users and developers. If you have a bug report or a feature request, start a ticket directly here on GitHub. 
-=======
-- Fraud detection with a Keras auto-encoder (ANN encoder): https://github.com/scaleoutsystems/FEDn-client-fraud_keras
 
 ## Support
 For more details please check out the FEDn documentation (https://scaleoutsystems.github.io/fedn/). If you do not find the information that you're looking for, have a bug report, or a feature request, start a ticket directly here on GitHub, or reach out to Scaleout (https://scaleoutsystems.com) to inquire about Enterprise support.
->>>>>>> 95cd939d
 
 ## Commercial support
 Scaleout offers flexible support agreements, reach out at (https://scaleoutsystems.com) to inquire about Enterprise support.
@@ -109,6 +101,7 @@
 - [CONTRIBUTING.md](https://github.com/scaleoutsystems/fedn/blob/develop/CONTRIBUTING.md)
 
 ## Citation
+
 If you use FEDn in your research, please cite: 
 ```
 @article{ekmefjord2021scalable,
