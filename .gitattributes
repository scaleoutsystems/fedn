*.csv filter=lfs diff=lfs merge=lfs -text
.csv filter=lfs diff=lfs merge=lfs -text
<<<<<<< HEAD
*.p filter=lfs diff=lfs merge=lfs -text
=======
*.mmdb filter=lfs diff=lfs merge=lfs -text
>>>>>>> bb0c9512
<|MERGE_RESOLUTION|>--- conflicted
+++ resolved
@@ -1,7 +1,4 @@
 *.csv filter=lfs diff=lfs merge=lfs -text
 .csv filter=lfs diff=lfs merge=lfs -text
-<<<<<<< HEAD
 *.p filter=lfs diff=lfs merge=lfs -text
-=======
-*.mmdb filter=lfs diff=lfs merge=lfs -text
->>>>>>> bb0c9512
+*.mmdb filter=lfs diff=lfs merge=lfs -text