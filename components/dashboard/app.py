--- conflicted
+++ resolved
@@ -23,8 +23,6 @@
 mdb = mc[os.environ['ALLIANCE_UID']]
 alliance = mdb["status"]
 
-<<<<<<< HEAD
-=======
 
 def _scalar_metrics(metrics):
     """ Extract all scalar valued metrics from a MODEL_VALIDATON. """
@@ -43,7 +41,6 @@
 
     return valid_metrics
 
->>>>>>> e149df79
 @app.route('/')
 def hello_world():
     return 'Welcome to the Scaleout Systems FEDn dashboard:'
@@ -58,22 +55,12 @@
         pio.write_html(fig, file= 'templates/table.html')
         return render_template('table.html')
 
-<<<<<<< HEAD
-    data = json.loads(metrics['data'])
-    data = json.loads(data['data'])
-    valid_metrics = []
-    for metric,val in data.items():
-        # Check if scalar - is this robust ? 
-        if isinstance(val,float):
-            valid_metrics.append(metric)
-=======
     valid_metrics = _scalar_metrics(metrics)
     if valid_metrics == []:
         fig = go.Figure(data=[])
         fig.update_layout(title_text='No scalar metrics found.')
         pio.write_html(fig, file= 'templates/table.html')
         return render_template('table.html')
->>>>>>> e149df79
 
     all_vals=[]
     models = []
@@ -82,15 +69,9 @@
         for post in alliance.find({'type': 'MODEL_VALIDATION'}):
             e = json.loads(post['data'])
             try:
-<<<<<<< HEAD
-                validations[e['modelId']].append(json.loads(e['data'])[metric])
-            except KeyError:
-                validations[e['modelId']] = [json.loads(e['data'])[metric]]
-=======
                 validations[e['modelId']].append(float(json.loads(e['data'])[metric]))
             except KeyError:
                 validations[e['modelId']] = [float(json.loads(e['data'])[metric])]
->>>>>>> e149df79
 
         vals = []
         models =[]
@@ -100,16 +81,11 @@
         all_vals.append(vals)
 
     header_vals = valid_metrics
-<<<<<<< HEAD
-    all_vals[0].reverse()
-    all_vals[1].reverse()
-=======
     values = [models]
     print(all_vals,flush=True)
     for vals in all_vals:
         vals.reverse()
         values.append(vals)
->>>>>>> e149df79
 
     fig = go.Figure(data=[go.Table(
     header=dict(values=['Model ID']+header_vals,
@@ -117,13 +93,7 @@
                 fill_color='lightskyblue',
                 align='left'),
 
-<<<<<<< HEAD
-    cells=dict(values=[models,       
-                        all_vals[0], # 1st column
-                        all_vals[1]],# 2nd column
-=======
     cells=dict(values=values,# 2nd column
->>>>>>> e149df79
                line_color='darkslategray',
                fill_color='lightcyan',
                align='left'))
@@ -247,12 +217,6 @@
     # Assemble a dict with all validations
     validations = {}
     clients = {}
-<<<<<<< HEAD
- #   for post in alliance.find({'type': 'MODEL_VALIDATION'}):
- #       e = json.loads(post['data'])
- #      clients[post['sender']['name']]=[]
-=======
->>>>>>> e149df79
 
     for post in alliance.find({'type': 'MODEL_VALIDATION'}):
         try:
@@ -281,34 +245,11 @@
 
 @app.route("/box", methods=['POST', 'GET'])
 def box():
-<<<<<<< HEAD
-
-    #metric = 'mae'
-    metric = 'accuracy'
-=======
->>>>>>> e149df79
 
     metrics = alliance.find_one({'type': 'MODEL_VALIDATION'})
     if metrics == None:
         fig = go.Figure(data=[])
         fig.update_layout(title_text='No data currently available')
-<<<<<<< HEAD
-        pio.write_html(fig, file= 'templates/table.html')
-        return render_template('table.html')
-
-
-    data = json.loads(metrics['data'])
-    data = json.loads(data['data'])
-    valid_metrics = []
-    for metric,val in data.items():
-        # Check if scalar - is this robust ? 
-        if isinstance(val,float):
-            valid_metrics.append(metric)
-
-    print(valid_metrics,flush=True)
-    metric = 'accuracy'
-
-=======
         pio.write_html(fig, file= 'templates/box.html')
         return render_template('box.html')
 
@@ -322,7 +263,6 @@
     # Just grab the first metric in the list. 
     # TODO: Let the user choose, or plot all of them.
     metric = valid_metrics[0]
->>>>>>> e149df79
     validations = {}
     for post in alliance.find({'type': 'MODEL_VALIDATION'}):
         e = json.loads(post['data'])
