# Compose schema version
version: '3.4'

# Setup network
networks:
  default:
    name: fedn_default

services:
  # Base services
  minio:
    image: minio/minio:14128-5ee91dc
    hostname: minio
    environment:
      - GET_HOSTS_FROM=dns
      - MINIO_HOST=minio
      - MINIO_PORT=9000
      - MINIO_ROOT_USER=fedn_admin
      - MINIO_ROOT_PASSWORD=password
    command: server /data --console-address minio:9001
    healthcheck:
      test:
        [
          "CMD",
          "curl",
          "-f",
          "http://minio:9000/minio/health/live"
        ]
      interval: 30s
      timeout: 20s
      retries: 3
    ports:
      - 9000:9000
      - 9001:9001

  mongo:
    image: mongo:7.0
    restart: always
    environment:
      - MONGO_INITDB_ROOT_USERNAME=fedn_admin
      - MONGO_INITDB_ROOT_PASSWORD=password
    ports:
      - 6534:6534
    command: mongod --port 6534

  mongo-express:
    image: mongo-express:latest
    restart: always
    depends_on:
      - "mongo"
    environment:
      - ME_CONFIG_MONGODB_SERVER=mongo
      - ME_CONFIG_MONGODB_PORT=6534
      - ME_CONFIG_MONGODB_ADMINUSERNAME=fedn_admin
      - ME_CONFIG_MONGODB_ADMINPASSWORD=password
      - ME_CONFIG_BASICAUTH_USERNAME=fedn_admin
      - ME_CONFIG_BASICAUTH_PASSWORD=password
    ports:
      - 8081:8081

  api-server:
    environment:
      - GET_HOSTS_FROM=dns
      - USER=test
      - PROJECT=project
      - FLASK_DEBUG=1
      - STATESTORE_CONFIG=/app/config/settings-reducer.yaml
      - MODELSTORAGE_CONFIG=/app/config/settings-reducer.yaml
    build:
      context: .
      args:
        BASE_IMG: ${BASE_IMG:-python:3.10-slim}
    working_dir: /app
    volumes:
      - ${HOST_REPO_DIR:-.}/fedn:/app/fedn
    depends_on:
      - minio
      - mongo
    entrypoint: [ "sh", "-c" ]
    command:
      - "/venv/bin/pip install --no-cache-dir -e . && /venv/bin/python fedn/network/api/server.py"
    ports:
      - 8092:8092

  # Combiner
  combiner:
    environment:
      - PYTHONUNBUFFERED=0
      - GET_HOSTS_FROM=dns
    build:
      context: .
      args:
        BASE_IMG: ${BASE_IMG:-python:3.10-slim}
        GRPC_HEALTH_PROBE_VERSION: v0.4.24
    working_dir: /app
    volumes:
      - ${HOST_REPO_DIR:-.}/fedn:/app/fedn
    entrypoint: [ "sh", "-c" ]
    command:
<<<<<<< HEAD
      - "/venv/bin/pip install --no-cache-dir -e /app/fedn && /venv/bin/fedn combiner start --init config/settings-combiner.yaml"
=======
      - "/venv/bin/pip install --no-cache-dir -e . && /venv/bin/fedn run combiner --init config/settings-combiner.yaml"
>>>>>>> d1e1767d
    ports:
      - 12080:12080
    healthcheck:
      test:
        [
          "CMD",
          "/bin/grpc_health_probe",
          "-addr=localhost:12080"
        ]
      interval: 2s
      timeout: 10s
      retries: 5
    depends_on:
      - api-server

  # Client
  client:
    environment:
      - GET_HOSTS_FROM=dns
      - FEDN_PACKAGE_EXTRACT_DIR=package
    build:
      context: .
      args:
        BASE_IMG: ${BASE_IMG:-python:3.10-slim}
    working_dir: /app
    volumes:
      - ${HOST_REPO_DIR:-.}/fedn:/app/fedn
    entrypoint: [ "sh", "-c" ]
    command:
<<<<<<< HEAD
      - "/venv/bin/pip install --no-cache-dir -e /app/fedn && /venv/bin/fedn client start --init config/settings-client.yaml"
=======
      - "/venv/bin/pip install --no-cache-dir -e . && /venv/bin/fedn run client --init config/settings-client.yaml"
>>>>>>> d1e1767d
    deploy:
      replicas: 0
    depends_on:
      combiner:
        condition: service_healthy<|MERGE_RESOLUTION|>--- conflicted
+++ resolved
@@ -97,11 +97,7 @@
       - ${HOST_REPO_DIR:-.}/fedn:/app/fedn
     entrypoint: [ "sh", "-c" ]
     command:
-<<<<<<< HEAD
-      - "/venv/bin/pip install --no-cache-dir -e /app/fedn && /venv/bin/fedn combiner start --init config/settings-combiner.yaml"
-=======
-      - "/venv/bin/pip install --no-cache-dir -e . && /venv/bin/fedn run combiner --init config/settings-combiner.yaml"
->>>>>>> d1e1767d
+      - "/venv/bin/pip install --no-cache-dir -e . && /venv/bin/fedn combiner start --init config/settings-combiner.yaml"
     ports:
       - 12080:12080
     healthcheck:
@@ -131,11 +127,7 @@
       - ${HOST_REPO_DIR:-.}/fedn:/app/fedn
     entrypoint: [ "sh", "-c" ]
     command:
-<<<<<<< HEAD
-      - "/venv/bin/pip install --no-cache-dir -e /app/fedn && /venv/bin/fedn client start --init config/settings-client.yaml"
-=======
-      - "/venv/bin/pip install --no-cache-dir -e . && /venv/bin/fedn run client --init config/settings-client.yaml"
->>>>>>> d1e1767d
+      - "/venv/bin/pip install --no-cache-dir -e . && /venv/bin/fedn client start --init config/settings-client.yaml"
     deploy:
       replicas: 0
     depends_on:
