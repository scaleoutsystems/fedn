--- conflicted
+++ resolved
@@ -17,15 +17,8 @@
 def read_data(filename, type='train', sample_fraction=1.0):
     """ Helper function to read and preprocess data for training with Keras. """
 
-<<<<<<< HEAD
-    import_folder = 'pickled_data_trainvaltest'
-
-    X = pickle.load(open(filename + "/x_train.p", "rb"))
-    y = pickle.load(open(filename + "/y_train.p", "rb"))
-=======
     X = pickle.load(open(filename + "/x_" + type + ".p", "rb"))
     y = pickle.load(open(filename + "/y_" + type + ".p", "rb"))
->>>>>>> c3e045a9
     X, y = pre_process(X, y)
 
     if sample_fraction < 1.0:
