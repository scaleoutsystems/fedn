--- conflicted
+++ resolved
@@ -33,11 +33,7 @@
 printf '\n'
 
 >&2 echo "Wait for clients to connect"
-<<<<<<< HEAD
 ".$example/bin/python" ../../.ci/tests/examples/wait_for.py clients
-=======
-".$example/bin/python" ../../.ci/tests/examples/wait_for_clients.py
->>>>>>> 0d29b8aa
 
 >&2 echo "Start round"
 curl -k -X POST \
