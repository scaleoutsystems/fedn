--- conflicted
+++ resolved
@@ -60,19 +60,8 @@
             return count == n_nodes
 
     except Exception as e:
-        _eprint(f'Reques exception enconuntered: {e}.')
+        _eprint(f'Request exception enconuntered: {e}.')
         return False
-<<<<<<< HEAD
-    if resp.status_code == 200:
-        gr = json.loads(resp.content)
-        n = sum(values.get('type') == node_type and values.get(
-            'status') == 'active' for values in gr['nodes'])
-        _eprint(f'Active {node_type}s: {n}.')
-        return n == n_nodes
-    _eprint(f'Controller returned {resp.status_code}.')
-    return False
-=======
->>>>>>> 1cd03e35
 
 
 def rounds(n_rounds=3):
