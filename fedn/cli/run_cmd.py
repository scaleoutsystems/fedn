--- conflicted
+++ resolved
@@ -247,11 +247,7 @@
               help='Path to configuration file to (re)init combiner.')
 @click.option('-a', '--aggregator', required=False, default='fedavg', help='Filename of the aggregator module to use.')
 @click.pass_context
-<<<<<<< HEAD
-def combiner_cmd(ctx, discoverhost, discoverport, token, name, host, port, fqdn, secure, verify, max_clients, init):
-=======
 def combiner_cmd(ctx, discoverhost, discoverport, token, name, host, port, fqdn, secure, verify, max_clients, init, aggregator):
->>>>>>> f801a270
     """
 
     :param ctx:
@@ -266,12 +262,8 @@
     :param init:
     """
     config = {'discover_host': discoverhost, 'discover_port': discoverport, 'token': token, 'host': host,
-<<<<<<< HEAD
-              'port': port, 'fqdn': fqdn, 'name': name, 'secure': secure, 'verify': verify, 'max_clients': max_clients, 'init': init}
-=======
               'port': port, 'fqdn': fqdn, 'name': name, 'secure': secure, 'verify': verify, 'max_clients': max_clients,
               'init': init, 'aggregator': aggregator}
->>>>>>> f801a270
 
     if config['init']:
         apply_config(config)
