import click
import uuid
import yaml
import time

from .main import main

def get_statestore_config_from_file(init):
    with open(init, 'r') as file:
        try:
            settings = dict(yaml.safe_load(file))
            return settings
        except yaml.YAMLError as e:
            raise(e)

@main.group('run')
@click.pass_context
def run_cmd(ctx):
    # if daemon:
    #    print('{} NYI should run as daemon...'.format(__file__))
    pass

@run_cmd.command('client')
@click.option('-d', '--discoverhost', required=False)
@click.option('-p', '--discoverport', required=False)
@click.option('-t', '--token', required=False)
@click.option('-n', '--name', required=False, default="client"+str(uuid.uuid4())[:8])
@click.option('-i', '--client_id', required=False)
@click.option('-r', '--remote', required=False, default=True, help='Enable remote configured execution context')
@click.option('-u', '--dry-run', required=False, default=False)
@click.option('-s', '--secure', required=False, default=True)
@click.option('-pc', '--preshared-cert', required=False, default=False)
@click.option('-v', '--verify-cert', required=False, default=False)
@click.option('-c', '--preferred-combiner', required=False, default=False)
@click.option('-in', '--init', required=False, default=None, help='Set to a filename to (re)init client from file state.')
@click.option('-l','--logfile',required=False, default='{}-client.log'.format(time.strftime("%Y%m%d-%H%M%S")), help='Set logfile for client log to file.')
@click.pass_context
def client_cmd(ctx, discoverhost, discoverport, token, name, client_id, remote, dry_run, secure, preshared_cert,
               verify_cert,preferred_combiner, init, logfile):

    config = {'discover_host': discoverhost, 'discover_port': discoverport, 'token': token, 'name': name,
              'client_id': client_id, 'remote_compute_context': remote, 'dry_run': dry_run, 'secure': secure,
              'preshared_cert': preshared_cert, 'verify_cert': verify_cert,'preferred_combiner':preferred_combiner, 'init':init, 'logfile':logfile}

    if config['init']:
        with open(config['init'], 'r') as file:
            try:
                settings = dict(yaml.safe_load(file))
            except (TypeError, yaml.YAMLError) as e:
                print('Failed to read config from settings file, exiting.',flush=True)
                return
                #raise(e)

        # Read/overide settings from config file
        if 'controller' in settings:
            reducer_config = settings['controller']
            for key,val in reducer_config.items():
                config[key] = val

    try:
        if config['discover_host'] is None or \
            config['discover_host'] == '' or \
            config['discover_host'] is None or \
            config['discover_port'] == '':
            print("Missing required configuration: discover_host, discover_port",flush=True)
            return
    except Exception as e:
<<<<<<< HEAD
        print("Could not load config approriately. Check config", flush=True)
=======
        print("Could not load config appropriately. Check config", flush=True)
>>>>>>> 7b87115f
        return

    from fedn.client import Client
    client = Client(config)
    client.run()


@run_cmd.command('reducer')
@click.option('-d', '--discoverhost', required=False)
@click.option('-p', '--discoverport', required=False, default='8090')
@click.option('-t', '--token', required=False,default="reducer_token")
@click.option('-n', '--name', required=False, default="reducer"+str(uuid.uuid4())[:8])
@click.option('-i', '--init', required=True, default=None, help='Set to a filename to (re)init reducer from file state.')
@click.pass_context
def reducer_cmd(ctx, discoverhost, discoverport, token, name, init):
    config = {'discover_host': discoverhost, 'discover_port': discoverport, 'token': token, 'name': name, 'init': init}

    # Read settings from config file
    try:
        fedn_config = get_statestore_config_from_file(config['init'])
    # Todo: Make more specific
    except Exception as e:
        print('Failed to read config from settings file, exiting.',flush=True)
        print(e,flush=True)
        exit(-1)

    try:
        network_id = fedn_config['network_id']
    except KeyError:
        print("No network_id in config, please specify the control network id.",flush=True)
        exit(-1)

    statestore_config = fedn_config['statestore']
    if statestore_config['type'] == 'MongoDB':
        from fedn.clients.reducer.statestore.mongoreducerstatestore import MongoReducerStateStore
        statestore = MongoReducerStateStore(network_id, statestore_config['mongo_config'], defaults=config['init'])
    else:
        print("Unsupported statestore type, exiting. ",flush=True)
        exit(-1)

    try:
        statestore.set_reducer(config)
    except:
        print("Failed to set reducer config in statestore, exiting.",flush=True)
        exit(-1)

    try:
        statestore.set_storage_backend(fedn_config['storage'])
    except KeyError:
        print("storage configuration missing in statestore_config.",flush=True)
        exit(-1)
    except:
        print("Failed to set storage config in statestore, exiting.",flush=True)
        exit(-1)

    # Control config
    control_config = fedn_config['control']
    print("CONTROL_CONFIG: ",control_config,flush=True)
    try:
        statestore.set_round_config(control_config)
    except:
        print("Failed to set control config, exiting.",flush=True)
        exit(-1)


    from fedn.reducer import Reducer
    reducer = Reducer(statestore)
    reducer.run()

@run_cmd.command('combiner')
@click.option('-d', '--discoverhost', required=False)
@click.option('-p', '--discoverport', required=False)
@click.option('-t', '--token', required=False)
@click.option('-n', '--name', required=False, default="combiner"+str(uuid.uuid4())[:8])
@click.option('-h', '--hostname', required=False,default="combiner")
@click.option('-i', '--port', required=False,default=12080)
@click.option('-s', '--secure', required=False, default=True)
@click.option('-c', '--max_clients', required=False, default=30)
@click.option('-in', '--init', required=False, default=None, help='Set to a filename to (re)init combiner from file state.')
@click.pass_context
def combiner_cmd(ctx, discoverhost, discoverport, token, name, hostname, port, secure, max_clients,init):
    config = {'discover_host': discoverhost, 'discover_port': discoverport, 'token': token, 'myhost': hostname,
              'myport': port, 'myname': name, 'secure': secure, 'max_clients': max_clients,'init':init}


    if config['init']:
        with open(config['init'], 'r') as file:
            try:
                settings = dict(yaml.safe_load(file))
            except yaml.YAMLError as e:
                print('Failed to read config from settings file, exiting.',flush=True)
                raise(e)
        # Read/overide settings from config file
        if 'controller' in settings:
            controller_config = settings['controller']
            for key,val in controller_config.items():
                config[key] = val

        if 'combiner' in settings:
            combiner_config = settings['combiner']
            config['myname'] = combiner_config['name']
            config['myhost'] = combiner_config['host']
            config['myport'] = combiner_config['port']
            config['max_clients'] = combiner_config['max_clients']

    from fedn.combiner import Combiner
    combiner = Combiner(config)
    combiner.run()<|MERGE_RESOLUTION|>--- conflicted
+++ resolved
@@ -1,7 +1,6 @@
 import click
 import uuid
 import yaml
-import time
 
 from .main import main
 
@@ -65,11 +64,7 @@
             print("Missing required configuration: discover_host, discover_port",flush=True)
             return
     except Exception as e:
-<<<<<<< HEAD
-        print("Could not load config approriately. Check config", flush=True)
-=======
         print("Could not load config appropriately. Check config", flush=True)
->>>>>>> 7b87115f
         return
 
     from fedn.client import Client
