--- conflicted
+++ resolved
@@ -18,21 +18,21 @@
 @click.option('-t', '--token', required=True)
 @click.option('-n', '--name', required=False, default=str(uuid.uuid4()))
 @click.option('-i', '--client_id', required=False)
+@click.option('-r', '--remote', required=False, default=True)
+@click.option('-u', '--dry-run', required=False, default=False)
 @click.option('-s', '--secure', required=False, default=True)
 @click.option('-v', '--preshared-cert', required=False, default=False)
 @click.option('-v', '--verify-cert', required=False, default=False)
 @click.pass_context
-<<<<<<< HEAD
-def client_cmd(ctx, discoverhost, discoverport, token, name, client_id, remote, dry_run):
-=======
-def client_cmd(ctx, discoverhost, discoverport, token, name, client_id, secure, preshared_cert, verify_cert):
+def client_cmd(ctx, discoverhost, discoverport, token, name, client_id, remote, dry_run, secure, preshared_cert,
+               verify_cert):
     if name == None:
         import uuid
         name = str(uuid.uuid4())
 
->>>>>>> 30d7e81c
     config = {'discover_host': discoverhost, 'discover_port': discoverport, 'token': token, 'name': name,
-              'client_id': client_id, 'secure': secure, 'preshared_cert': preshared_cert, 'verify_cert': verify_cert}
+              'client_id': client_id, 'remote': remote, 'dry_run': dry_run, 'secure': secure,
+              'preshared_cert': preshared_cert, 'verify_cert': verify_cert}
 
     from fedn.client import Client
     client = Client(config)
@@ -44,9 +44,10 @@
 @click.option('-p', '--discoverport', required=False)
 @click.option('-t', '--token', required=True)
 @click.option('-n', '--name', required=False, default=None)
+@click.option('-i', '--init', required=False, default=None, help='Set to a filename to (re)init reducer from file state.')
 @click.pass_context
-def reducer_cmd(ctx, discoverhost, discoverport, token, name):
-    config = {'discover_host': discoverhost, 'discover_port': discoverport, 'token': token, 'name': name}
+def reducer_cmd(ctx, discoverhost, discoverport, token, name, init):
+    config = {'discover_host': discoverhost, 'discover_port': discoverport, 'token': token, 'name': name, 'init': init}
 
     from fedn.reducer import Reducer
     reducer = Reducer(config)
@@ -61,18 +62,11 @@
 @click.option('-h', '--hostname', required=True)
 @click.option('-i', '--port', required=True)
 @click.option('-s', '--secure', required=False, default=True)
-<<<<<<< HEAD
-@click.pass_context
-def combiner_cmd(ctx, discoverhost, discoverport, token, name, hostname, port, secure):
-    config = {'discover_host': discoverhost, 'discover_port': discoverport, 'token': token, 'myhost': hostname,
-              'myport': port, 'myname': name, 'secure': secure}
-=======
 @click.option('-c', '--max_clients', required=False, default=8)
 @click.pass_context
 def combiner_cmd(ctx, discoverhost, discoverport, token, name, hostname, port, secure, max_clients):
     config = {'discover_host': discoverhost, 'discover_port': discoverport, 'token': token, 'myhost': hostname,
               'myport': port, 'myname': name, 'secure': secure, 'max_clients': max_clients}
->>>>>>> 30d7e81c
 
     from fedn.combiner import Combiner
     combiner = Combiner(config)
