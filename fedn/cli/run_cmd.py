--- conflicted
+++ resolved
@@ -5,14 +5,14 @@
 import click
 import yaml
 
+from fedn.cli.client_cmd import validate_client_config
+from fedn.cli.main import main
+from fedn.cli.shared import apply_config
 from fedn.common.exceptions import InvalidClientConfig
 from fedn.common.log_config import logger
 from fedn.network.clients.client import Client
 from fedn.utils.dispatcher import Dispatcher, _read_yaml_file
 
-from fedn.cli.client_cmd import validate_client_config
-from fedn.cli.main import main
-from fedn.cli.shared import apply_config
 
 def get_statestore_config_from_file(init):
     """:param init:
@@ -35,6 +35,7 @@
         exit(-1)
     return helper
 
+
 def check_yaml_exists(path):
     """Check if fedn.yaml exists in the given path."""
     yaml_file = os.path.join(path, "fedn.yaml")
@@ -43,12 +44,16 @@
         click.echo(f"Could not find fedn.yaml in {path}")
         exit(-1)
     return yaml_file
+
+
 def delete_virtual_environment(dispatcher):
     if dispatcher.python_env_path:
         logger.info(f"Removing virtualenv {dispatcher.python_env_path}")
         shutil.rmtree(dispatcher.python_env_path)
     else:
         logger.warning("No virtualenv found to remove.")
+
+
 @main.group("run")
 @click.pass_context
 def run_cmd(ctx):
@@ -58,18 +63,11 @@
 
 @run_cmd.command("validate")
 @click.option("-p", "--path", required=True, help="Path to package directory containing fedn.yaml")
-<<<<<<< HEAD
 @click.option("-i", "--input", required=True, help="Path to input model")
 @click.option("-o", "--output", required=True, help="Path to write the output JSON containing validation metrics")
-@click.pass_context
-def validate_cmd(ctx, path, input, output):
-=======
-@click.option("-i", "--input", required=True, help="Path to input model" )
-@click.option("-o", "--output", required=True, help="Path to write the output JSON containing validation metrics")
 @click.option("-v", "--keep-venv", is_flag=True, required=False, help="Use flag to keep the python virtual environment (python_env in fedn.yaml)")
 @click.pass_context
 def validate_cmd(ctx, path, input, output, keep_venv):
->>>>>>> 55c9da45
     """Execute 'validate' entrypoint in fedn.yaml.
 
     :param ctx:
@@ -88,31 +86,17 @@
     dispatcher = Dispatcher(config, path)
     _ = dispatcher._get_or_create_python_env()
     dispatcher.run_cmd("validate {} {}".format(input, output))
-<<<<<<< HEAD
-
-    # delete the virtualenv
-    if dispatcher.python_env_path:
-        logger.info(f"Removing virtualenv {dispatcher.python_env_path}")
-        shutil.rmtree(dispatcher.python_env_path)
+    if not keep_venv:
+        delete_virtual_environment(dispatcher)
 
 
 @run_cmd.command("train")
 @click.option("-p", "--path", required=True, help="Path to package directory containing fedn.yaml")
 @click.option("-i", "--input", required=True, help="Path to input model parameters")
 @click.option("-o", "--output", required=True, help="Path to write the updated model parameters ")
-@click.pass_context
-def train_cmd(ctx, path, input, output):
-=======
-    if not keep_venv:
-        delete_virtual_environment(dispatcher)
-@run_cmd.command("train")
-@click.option("-p", "--path", required=True, help="Path to package directory containing fedn.yaml")
-@click.option("-i", "--input", required=True, help="Path to input model parameters" )
-@click.option("-o", "--output", required=True, help="Path to write the updated model parameters ")
 @click.option("-v", "--keep-venv", is_flag=True, required=False, help="Use flag to keep the python virtual environment (python_env in fedn.yaml)")
 @click.pass_context
 def train_cmd(ctx, path, input, output, keep_venv):
->>>>>>> 55c9da45
     """Execute 'train' entrypoint in fedn.yaml.
 
     :param ctx:
@@ -131,18 +115,10 @@
     dispatcher = Dispatcher(config, path)
     _ = dispatcher._get_or_create_python_env()
     dispatcher.run_cmd("train {} {}".format(input, output))
-<<<<<<< HEAD
-
-    # delete the virtualenv
-    if dispatcher.python_env_path:
-        logger.info(f"Removing virtualenv {dispatcher.python_env_path}")
-        shutil.rmtree(dispatcher.python_env_path)
-
-
-=======
     if not keep_venv:
         delete_virtual_environment(dispatcher)
->>>>>>> 55c9da45
+
+
 @run_cmd.command("startup")
 @click.option("-p", "--path", required=True, help="Path to package directory containing fedn.yaml")
 @click.option("-v", "--keep-venv", is_flag=True, required=False, help="Use flag to keep the python virtual environment (python_env in fedn.yaml)")
@@ -208,7 +184,7 @@
 @click.option("-s", "--secure", required=False, default=False)
 @click.option("-pc", "--preshared-cert", required=False, default=False)
 @click.option("-v", "--verify", is_flag=True, help="Verify SSL/TLS for REST service")
-@click.option("-c", "--preferred-combiner", required=False,type=str, default="",help="url to the combiner or name of the preferred combiner")
+@click.option("-c", "--preferred-combiner", required=False, type=str, default="", help="url to the combiner or name of the preferred combiner")
 @click.option("-va", "--validator", required=False, default=True)
 @click.option("-tr", "--trainer", required=False, default=True)
 @click.option("-in", "--init", required=False, default=None, help="Set to a filename to (re)init client from file state.")
