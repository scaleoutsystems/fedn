import uuid

import click
import requests

from .main import main
from .shared import CONTROLLER_DEFAULTS, apply_config, get_api_url, get_token, print_response


@main.group("combiner")
@click.pass_context
def combiner_cmd(ctx):
    """:param ctx:"""
    pass


@combiner_cmd.command("start")
@click.option("-d", "--discoverhost", required=False, help="Hostname for discovery services (reducer).")
@click.option("-p", "--discoverport", required=False, help="Port for discovery services (reducer).")
@click.option("-t", "--token", required=False, help="Set token provided by reducer if enabled")
@click.option("-n", "--name", required=False, default="combiner" + str(uuid.uuid4())[:8], help="Set name for combiner.")
@click.option("-h", "--host", required=False, default="combiner", help="Set hostname.")
@click.option("-i", "--port", required=False, default=12080, help="Set port.")
@click.option("-f", "--fqdn", required=False, default=None, help="Set fully qualified domain name")
@click.option("-s", "--secure", is_flag=True, help="Enable SSL/TLS encrypted gRPC channels.")
@click.option("-v", "--verify", is_flag=True, help="Verify SSL/TLS for REST discovery service (reducer)")
@click.option("-c", "--max_clients", required=False, default=30, help="The maximal number of client connections allowed.")
@click.option("-in", "--init", required=False, default=None, help="Path to configuration file to (re)init combiner.")
@click.pass_context
def start_cmd(ctx, discoverhost, discoverport, token, name, host, port, fqdn, secure, verify, max_clients, init):
    """:param ctx:
    :param discoverhost:
    :param discoverport:
    :param token:
    :param name:
    :param hostname:
    :param port:
    :param secure:
    :param max_clients:
    :param init:
    """
    config = {
        "discover_host": discoverhost,
        "discover_port": discoverport,
        "token": token,
        "host": host,
        "port": port,
        "fqdn": fqdn,
        "name": name,
        "secure": secure,
        "verify": verify,
        "max_clients": max_clients,
    }

    if init:
        apply_config(init, config)
        click.echo(f"\nCombiner configuration loaded from file: {init}")
        click.echo("Values set in file override defaults and command line arguments...\n")

    from fedn.network.combiner.combiner import Combiner

    combiner = Combiner(config)
    combiner.run()


@click.option("-p", "--protocol", required=False, default=CONTROLLER_DEFAULTS["protocol"], help="Communication protocol of controller (api)")
@click.option("-H", "--host", required=False, default=CONTROLLER_DEFAULTS["host"], help="Hostname of controller (api)")
@click.option("-P", "--port", required=False, default=CONTROLLER_DEFAULTS["port"], help="Port of controller (api)")
@click.option("-t", "--token", required=False, help="Authentication token")
@click.option("--n_max", required=False, help="Number of items to list")
@combiner_cmd.command("list")
@click.pass_context
def list_combiners(ctx, protocol: str, host: str, port: str, token: str = None, n_max: int = None):
    """Return:
    ------
    - count: number of combiners
    - result: list of combiners

    """
    url = get_api_url(protocol=protocol, host=host, port=port, endpoint="combiners")
    headers = {}

    if n_max:
        headers["X-Limit"] = n_max

    _token = get_token(token)

    if _token:
        headers["Authorization"] = _token

<<<<<<< HEAD

    click.echo(f"\nListing combiners: {url}\n")
    click.echo(f"Headers: {headers}")
=======
>>>>>>> 8e846071
    try:
        response = requests.get(url, headers=headers)
        print_response(response, "combiners", None)
    except requests.exceptions.ConnectionError:
        click.echo(f"Error: Could not connect to {url}")


@click.option("-p", "--protocol", required=False, default=CONTROLLER_DEFAULTS["protocol"], help="Communication protocol of controller (api)")
@click.option("-H", "--host", required=False, default=CONTROLLER_DEFAULTS["host"], help="Hostname of controller (api)")
@click.option("-P", "--port", required=False, default=CONTROLLER_DEFAULTS["port"], help="Port of controller (api)")
@click.option("-t", "--token", required=False, help="Authentication token")
@click.option("-id", "--id", required=True, help="Combiner ID")
@combiner_cmd.command("get")
@click.pass_context
def get_combiner(ctx, protocol: str, host: str, port: str, token: str = None, id: str = None):
    """Return:
    ------
    - result: combiner with given id

    """
    url = get_api_url(protocol=protocol, host=host, port=port, endpoint="combiners")
    headers = {}

<<<<<<< HEAD

=======
>>>>>>> 8e846071
    _token = get_token(token)

    if _token:
        headers["Authorization"] = _token

    if id:
        url = f"{url}{id}"
<<<<<<< HEAD

=======
>>>>>>> 8e846071

    try:
        response = requests.get(url, headers=headers)
        print_response(response, "combiner", id)
    except requests.exceptions.ConnectionError:
        click.echo(f"Error: Could not connect to {url}")<|MERGE_RESOLUTION|>--- conflicted
+++ resolved
@@ -88,12 +88,6 @@
     if _token:
         headers["Authorization"] = _token
 
-<<<<<<< HEAD
-
-    click.echo(f"\nListing combiners: {url}\n")
-    click.echo(f"Headers: {headers}")
-=======
->>>>>>> 8e846071
     try:
         response = requests.get(url, headers=headers)
         print_response(response, "combiners", None)
@@ -117,10 +111,6 @@
     url = get_api_url(protocol=protocol, host=host, port=port, endpoint="combiners")
     headers = {}
 
-<<<<<<< HEAD
-
-=======
->>>>>>> 8e846071
     _token = get_token(token)
 
     if _token:
@@ -128,10 +118,6 @@
 
     if id:
         url = f"{url}{id}"
-<<<<<<< HEAD
-
-=======
->>>>>>> 8e846071
 
     try:
         response = requests.get(url, headers=headers)
