import os

import click
import requests

from .main import main
from .shared import HOME_DIR, STUDIO_DEFAULTS, get_api_url, get_context, get_response, get_token, pretty_print_projects, print_response, set_context


@main.group("project")
@click.pass_context
def project_cmd(ctx):
    """:param ctx:"""
    pass


@click.option("-id", "--id", required=True, help="ID of project.")
@click.option("-p", "--protocol", required=False, default=STUDIO_DEFAULTS["protocol"], help="Communication protocol of studio (api)")
@click.option("-H", "--host", required=False, default=STUDIO_DEFAULTS["host"], help="Hostname of studio (api)")
@click.option("-y", "--yes", is_flag=True, help="Automatically confirm any prompts.")
@project_cmd.command("delete")
@click.pass_context
def delete_project(ctx, id: str = None, protocol: str = None, host: str = None, yes: bool = False):
    """Delete project with given ID."""
    # Check if project with given id exists
    studio_api = True

    response = get_response(protocol=protocol, host=host, port=None, endpoint=f"projects/{id}", token=None, headers={}, usr_api=studio_api, usr_token=False)
    if response.status_code == 200:
        if response.json().get("error"):
            click.secho(f"No project with id '{id}' exists.", fg="red")
        elif yes or input(f"Are you sure you want to delete project with id {id} (y/n)?: ").lower() == "y":
            url = get_api_url(protocol=protocol, host=host, port=None, endpoint=f"projects/delete/{id}", usr_api=studio_api)
            headers = {}

            _token = get_token(None, True)

            if _token:
                headers["Authorization"] = _token
            # Call the authentication API
            try:
                requests.delete(url, headers=headers)
                click.secho(f"Project with slug {id} has been removed.", fg="green")
            except requests.exceptions.RequestException as e:
                click.echo(str(e), fg="red")
            activate_project(None, protocol, host)
    else:
        click.secho(f"Unexpected error: {response.status_code}", fg="red")


@click.option("-n", "--name", required=False, default=None, help="Name of new project.")
@click.option("-n", "--nr-of-combiners", required=False, default=1, help="Number of combiners for the project (admin feature).")
@click.option("-p", "--protocol", required=False, default=STUDIO_DEFAULTS["protocol"], help="Communication protocol of studio (api)")
@click.option("-H", "--host", required=False, default=STUDIO_DEFAULTS["host"], help="Hostname of studio (api)")
@click.option("--branch", required=False, default=None, help="Studio branch (default main). Requires admin in Studio")
@click.option("--image", required=False, default=None, help="Container image. Requires admin in Studio")
@click.option("--repository", required=False, default=None, help="Container image repository. Requires admin in Studio")
@click.option("--no-interactive", is_flag=True, help="Run in non-interactive mode.")
@click.option("--no-header", is_flag=True, help="Run in non-header mode.")
@project_cmd.command("create")
@click.pass_context
def create_project(
    ctx,
    name: str = None,
<<<<<<< HEAD
    nr_of_combiners: int = 1,
=======
>>>>>>> 28e402df
    protocol: str = None,
    host: str = None,
    no_interactive: bool = False,
    no_header: bool = False,
    branch: str = None,
    image: str = None,
    repository: str = None,
):
    """Create project.
    :param ctx:
    """
    studio_api = True
    url = get_api_url(protocol=protocol, host=host, port=None, endpoint="projects/create", usr_api=studio_api)
    headers = {"Content-Type": "application/x-www-form-urlencoded"}

    _token = get_token(None, True)

    if _token:
        headers["Authorization"] = _token
    if name is None:
        if no_interactive:
            click.secho("Project name is required.", fg="red")
            return
        name = input("Please enter a project name: ")
    if len(name) > 46:
        click.secho("Project name too long.", fg="red")
    else:
        # Call the authentication API
        try:
<<<<<<< HEAD
            response = requests.post(
                url,
                data={"name": name, "nr_of_combiners": nr_of_combiners, "studio_branch": branch, "fedn_image": image, "fedn_repo": repository},
                headers=headers,
            )
=======
            response = requests.post(url, data={"name": name, "studio_branch": branch, "fedn_image": image, "fedn_repo": repository}, headers=headers)
>>>>>>> 28e402df
            response_message = response.json().get("message")
            if response.status_code == 201:
                click.secho(f"Project with name '{name}' created.", fg="green")
            elif response.status_code == 400:
                click.secho(f"Unexpected error: {response_message}", fg="red")
        except requests.exceptions.RequestException as e:
            click.secho(str(e), fg="red")


@click.option("-p", "--protocol", required=False, default=STUDIO_DEFAULTS["protocol"], help="Communication protocol of studio (api)")
@click.option("-H", "--host", required=False, default=STUDIO_DEFAULTS["host"], help="Hostname of studio (api)")
@click.option("--no-header", is_flag=True, help="Run in non-header mode.")
@project_cmd.command("list")
@click.pass_context
def list_projects(ctx, protocol: str = None, host: str = None, no_header: bool = False):
    """Return:
    ------
    - result: list of projects

    """
    studio_api = True
    headers = {}
    response = get_response(protocol=protocol, host=host, port=None, endpoint="projects", token=None, headers=headers, usr_api=studio_api, usr_token=True)

    if response.status_code == 200:
        response_json = response.json()
        if len(response_json) > 0:
            pretty_print_projects(response_json, no_header)
    else:
        click.secho(f"Unexpected error: {response.status_code}", fg="red")


@click.option("-id", "--id", required=True, help="ID of project.")
@click.option("-p", "--protocol", required=False, default=STUDIO_DEFAULTS["protocol"], help="Communication protocol of studio (api)")
@click.option("-H", "--host", required=False, default=STUDIO_DEFAULTS["host"], help="Hostname of studio (api)")
@project_cmd.command("get")
@click.pass_context
def get_project(ctx, id: str = None, protocol: str = None, host: str = None):
    """Return:
    ------
    - result: project with given id

    """
    studio_api = True

    response = get_response(protocol=protocol, host=host, port=None, endpoint=f"projects/{id}", token=None, headers={}, usr_api=studio_api, usr_token=False)

    if response.status_code == 200:
        response_json = response.json()

        if response_json.get("error"):
            click.secho(f"No project with id '{id}' exists.", fg="red")
        else:
            print_response(response, "project", True)
    else:
        click.secho(f"Unexpected error: {response.status_code}", fg="red")


@click.option("-id", "--id", required=True, default=None, help="Name of new project.")
@click.option("-p", "--protocol", required=False, default=STUDIO_DEFAULTS["protocol"], help="Communication protocol of studio (api)")
@click.option("-H", "--host", required=False, default=STUDIO_DEFAULTS["host"], help="Hostname of studio (api)")
@project_cmd.command("update")
@click.pass_context
def update_project(ctx, id: str = None, protocol: str = None, host: str = None):
    """Update project to latest version.
    :param ctx:
    """
    # Check if user can create project
    studio_api = True

    response = get_response(protocol=protocol, host=host, port=None, endpoint=f"projects/{id}", token=None, headers={}, usr_api=studio_api, usr_token=False)
    if response.status_code == 200:
        url = get_api_url(protocol=protocol, host=host, port=None, endpoint="projects/update", usr_api=studio_api)
        headers = {"Content-Type": "application/x-www-form-urlencoded"}

        _token = get_token(None, True)

        if _token:
            headers["Authorization"] = _token

        # Call the authentication API
        try:
            requests.post(url, data={"slug": id}, headers=headers)
        except requests.exceptions.RequestException as e:
            click.secho(str(e), fg="red")
        click.secho(f"Project with id '{id}' is up-to-date.", fg="green")
    else:
        click.secho(f"Unexpected error: {response.status_code}", fg="red")


@click.option("-id", "--id", required=True, help="id name of project.")
@click.option("-p", "--protocol", required=False, default=STUDIO_DEFAULTS["protocol"], help="Communication protocol of studio (api)")
@click.option("-H", "--host", required=False, default=STUDIO_DEFAULTS["host"], help="Hostname of studio (api)")
@project_cmd.command("set-context")
@click.pass_context
def set_active_project(ctx, id: str = None, protocol: str = None, host: str = None):
    """Set active project.

    :param ctx:
    :param id:
    """
    activate_project(id, protocol, host)


def activate_project(id: str = None, protocol: str = None, host: str = None):
    """Sets project with give ID as active by updating context file."""
    studio_api = True
    headers_projects = {}
    context_path = os.path.join(HOME_DIR, ".fedn")
    context_data = get_context(context_path)

    user_access_token = context_data.get("User tokens").get("access")

    response_projects = get_response(
        protocol=protocol, host=host, port=None, endpoint="projects", token=user_access_token, headers=headers_projects, usr_api=studio_api, usr_token=False
    )
    if response_projects.status_code == 200:
        projects_response_json = response_projects.json()
        if len(projects_response_json) > 0:
            if id is None:
                headers_projects["X-Project-Slug"] = projects_response_json[0].get("slug")
                id = projects_response_json[0].get("slug")
            else:
                project_found = False
                for i in projects_response_json:
                    if i.get("slug") == id:
                        project_found = True
                        headers_projects["X-Project-Slug"] = i.get("slug")
                if not project_found:
                    click.secho(f"No project found with id {id}", fg="red")
                    return
            controller_url = f"{protocol}://{host}/{id}-fedn-reducer"

            response_project_tokens = get_response(
                protocol=protocol,
                host=host,
                port=None,
                endpoint="admin-token",
                token=user_access_token,
                headers=headers_projects,
                usr_api=studio_api,
                usr_token=False,
            )
            if response_project_tokens.status_code == 200:
                project_tokens = response_project_tokens.json()
                context_data["Active project tokens"] = project_tokens
                context_data["Active project id"] = id
                context_data["Active project url"] = controller_url

                set_context(context_path, context_data)

                click.secho(f"Project with slug {id} is now active.", fg="green")
            else:
                click.secho(f"Unexpected error: {response_project_tokens.status_code}", fg="red")
        else:
            click.echo("No projects available to set current context.")
    else:
        click.secho(f"Unexpected error: {response_projects.status_code}", fg="red")


def no_project_exists(response) -> bool:
    """Returns true if no project exists."""
    response_json = response.json()
    print(response_json)
    if type(response_json) is list:
        return False
    elif response_json.get("error"):
        return True
    return False


@click.option("-id", "--id", required=True, help="Slug of the project to add the combiner to.")
@click.option("-nr_of_combiners", "--nr_of_combiners", required=True, help="Total number of combiners to deploy.")
@click.option("--branch", required=False, default=None, help="Studio branch (optional)")
@click.option("--image", required=False, default=None, help="FEDn image (optional)")
@click.option("--repository", required=False, default=None, help="FEDn repo URL (optional)")
@click.option("-p", "--protocol", required=False, default=STUDIO_DEFAULTS["protocol"], help="Protocol to use for Studio API")
@click.option("-H", "--host", required=False, default=STUDIO_DEFAULTS["host"], help="Host to use for Studio API")
@project_cmd.command("add-combiner")
@click.pass_context
def add_combiner_to_project(
    ctx,
    id: str,
    nr_of_combiners: str,
    branch: str = None,
    image: str = None,
    repository: str = None,
    protocol: str = None,
    host: str = None,
):
    """Add a Combiner (and optional Server Functions) to an existing project."""
    studio_api = True
    headers = {"Content-Type": "application/json"}

    _token = get_token(None, True)
    if _token:
        headers["Authorization"] = _token

    url = get_api_url(protocol=protocol, host=host, port=None, endpoint="projects/add_combiner", usr_api=studio_api)

    payload = {
        "project_slug": id,
        "nr_of_combiners": nr_of_combiners,
    }
    if branch:
        payload["studio_branch"] = branch
    if image:
        payload["fedn_image"] = image
    if repository:
        payload["fedn_repo"] = repository

    try:
        response = requests.post(url, json=payload, headers=headers)
        if response.status_code in [200, 201, 202]:
            click.secho(f"Combiner deployment initiated for project '{id}'.", fg="green")
        else:
            click.secho(f"Failed to initiate combiner deployment: {response.status_code}", fg="red")
            print_response(response, "error", True)
    except requests.exceptions.RequestException as e:
        click.secho(f"Request failed: {e}", fg="red")<|MERGE_RESOLUTION|>--- conflicted
+++ resolved
@@ -4,6 +4,7 @@
 import requests
 
 from .main import main
+from .shared import HOME_DIR, STUDIO_DEFAULTS, get_api_url, get_context, get_response, get_token, pretty_print_projects, print_response, set_context
 from .shared import HOME_DIR, STUDIO_DEFAULTS, get_api_url, get_context, get_response, get_token, pretty_print_projects, print_response, set_context
 
 
@@ -57,15 +58,14 @@
 @click.option("--repository", required=False, default=None, help="Container image repository. Requires admin in Studio")
 @click.option("--no-interactive", is_flag=True, help="Run in non-interactive mode.")
 @click.option("--no-header", is_flag=True, help="Run in non-header mode.")
+@click.option("--no-interactive", is_flag=True, help="Run in non-interactive mode.")
+@click.option("--no-header", is_flag=True, help="Run in non-header mode.")
 @project_cmd.command("create")
 @click.pass_context
 def create_project(
     ctx,
     name: str = None,
-<<<<<<< HEAD
     nr_of_combiners: int = 1,
-=======
->>>>>>> 28e402df
     protocol: str = None,
     host: str = None,
     no_interactive: bool = False,
@@ -95,15 +95,11 @@
     else:
         # Call the authentication API
         try:
-<<<<<<< HEAD
             response = requests.post(
                 url,
                 data={"name": name, "nr_of_combiners": nr_of_combiners, "studio_branch": branch, "fedn_image": image, "fedn_repo": repository},
                 headers=headers,
             )
-=======
-            response = requests.post(url, data={"name": name, "studio_branch": branch, "fedn_image": image, "fedn_repo": repository}, headers=headers)
->>>>>>> 28e402df
             response_message = response.json().get("message")
             if response.status_code == 201:
                 click.secho(f"Project with name '{name}' created.", fg="green")
@@ -131,6 +127,7 @@
     if response.status_code == 200:
         response_json = response.json()
         if len(response_json) > 0:
+            pretty_print_projects(response_json, no_header)
             pretty_print_projects(response_json, no_header)
     else:
         click.secho(f"Unexpected error: {response.status_code}", fg="red")
