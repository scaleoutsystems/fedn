import base64
import io
import json
import os
import queue
import sys
import tempfile
import threading
import time
import uuid
from datetime import datetime
from distutils.dir_util import copy_tree
from io import BytesIO

import grpc
from flask import Flask
from google.protobuf.json_format import MessageToJson

import fedn.common.net.grpc.fedn_pb2 as fedn
import fedn.common.net.grpc.fedn_pb2_grpc as rpc
from fedn.clients.client.state import ClientState, ClientStateToString
from fedn.common.control.package import PackageRuntime
from fedn.common.net.connect import ConnectorClient, Status
from fedn.common.net.web.client import page, style
from fedn.utils.dispatcher import Dispatcher
from fedn.utils.helpers import get_helper
from fedn.utils.logger import Logger

CHUNK_SIZE = 1024 * 1024


class Client:
    """FEDn Client. Service running on client/datanodes in a federation,
       recieving and handling model update and model validation requests.

    Attibutes
    ---------
    config: dict
        A configuration dictionary containing connection information for
        the discovery service (controller) and settings governing e.g.
        client-combiner assignment behavior.

    """

    def __init__(self, config):
        """
        Parameters
        ----------
        config: dict
            A configuration dictionary containing connection information for
            the discovery service (controller) and settings governing e.g.
            client-combiner assignment behavior.
        """

        self.state = None
        self.error_state = False
        self._attached = False
        self._missed_heartbeat = 0
        self.config = config

        self.connector = ConnectorClient(config['discover_host'],
                                         config['discover_port'],
                                         config['token'],
                                         config['name'],
                                         config['remote_compute_context'],
                                         config['preferred_combiner'],
                                         config['client_id'],
                                         secure=config['secure'],
                                         preshared_cert=config['preshared_cert'],
                                         verify_cert=config['verify_cert'])

        self.name = config['name']
        dirname = time.strftime("%Y%m%d-%H%M%S")
        self.run_path = os.path.join(os.getcwd(), dirname)
        os.mkdir(self.run_path)

        self.logger = Logger(
            to_file=config['logfile'], file_path=self.run_path)
        self.started_at = datetime.now()
        self.logs = []

        self.inbox = queue.Queue()

        # Attach to the FEDn network (get combiner)
        client_config = self._attach()

        self._initialize_dispatcher(config)

        self._initialize_helper(client_config)
        if not self.helper:
            print("Failed to retrive helper class settings! {}".format(
                client_config), flush=True)

        self._subscribe_to_combiner(config)

        self.state = ClientState.idle

    def _detach(self):
        # Setting _attached to False will make all processing threads return
        if not self._attached:
            print("Client is not attached.", flush=True)

        self._attached = False
        # Close gRPC connection to combiner
        self._disconnect()

    def _attach(self):
        """ """
        # Ask controller for a combiner and connect to that combiner.
        if self._attached:
            print("Client is already attached. ", flush=True)
            return None

        client_config = self._assign()
        self._connect(client_config)

        if client_config:
            self._attached = True
        return client_config

    def _initialize_helper(self, client_config):

        if 'model_type' in client_config.keys():
            self.helper = get_helper(client_config['model_type'])

    def _subscribe_to_combiner(self, config):
        """Listen to combiner message stream and start all processing threads.

        """

        # Start sending heartbeats to the combiner.
        threading.Thread(target=self._send_heartbeat, kwargs={
                         'update_frequency': config['heartbeat_interval']}, daemon=True).start()

        # Start listening for combiner training and validation messages
        if config['trainer']:
            threading.Thread(
                target=self._listen_to_model_update_request_stream, daemon=True).start()
        if config['validator']:
            threading.Thread(
                target=self._listen_to_model_validation_request_stream, daemon=True).start()
        self._attached = True

        # Start processing the client message inbox
        threading.Thread(target=self.process_request, daemon=True).start()

    def _initialize_dispatcher(self, config):
        """ """
        if config['remote_compute_context']:
            pr = PackageRuntime(os.getcwd(), os.getcwd())

            retval = None
            tries = 10

            while tries > 0:
                retval = pr.download(
                    config['discover_host'], config['discover_port'], config['token'])
                if retval:
                    break
                time.sleep(60)
                print("No compute package available... retrying in 60s Trying {} more times.".format(
                    tries), flush=True)
                tries -= 1

            if retval:
                if 'checksum' not in config:
                    print(
                        "\nWARNING: Skipping security validation of local package!, make sure you trust the package source.\n",
                        flush=True)
                else:
                    checks_out = pr.validate(config['checksum'])
                    if not checks_out:
                        print("Validation was enforced and invalid, client closing!")
                        self.error_state = True
                        return

            if retval:
                pr.unpack()

            self.dispatcher = pr.dispatcher(self.run_path)
            try:
                print("Running Dispatcher for entrypoint: startup", flush=True)
                self.dispatcher.run_cmd("startup")
            except KeyError:
                pass
        else:
            # TODO: Deprecate
            dispatch_config = {'entry_points':
                               {'predict': {'command': 'python3 predict.py'},
                                'train': {'command': 'python3 train.py'},
                                'validate': {'command': 'python3 validate.py'}}}
            from_path = os.path.join(os.getcwd(), 'client')

            copy_tree(from_path, self.run_path)
            self.dispatcher = Dispatcher(dispatch_config, self.run_path)

    def _assign(self):
        """Contacts the controller and asks for combiner assignment. """

        print("Asking for assignment!", flush=True)
        while True:
            status, response = self.connector.assign()
            if status == Status.TryAgain:
                print(response, flush=True)
                time.sleep(5)
                continue
            if status == Status.Assigned:
                client_config = response
                break
            if status == Status.UnAuthorized:
                print(response, flush=True)
                sys.exit("Exiting: Unauthorized")
            if status == Status.UnMatchedConfig:
                print(response, flush=True)
                sys.exit("Exiting: UnMatchedConfig")
            time.sleep(5)
            print(".", end=' ', flush=True)

        print("Got assigned!", flush=True)
        return client_config

    def _connect(self, client_config):
        """Connect to assigned combiner.

        Parameters
        ----------
        client_config : dict
            A dictionary with connection information and settings
            for the assigned combiner.

        """

        # TODO use the client_config['certificate'] for setting up secure comms'
        if client_config['certificate']:
            cert = base64.b64decode(
                client_config['certificate'])  # .decode('utf-8')
            credentials = grpc.ssl_channel_credentials(root_certificates=cert)
            channel = grpc.secure_channel("{}:{}".format(client_config['host'], str(client_config['port'])),
                                          credentials)
        else:
            channel = grpc.insecure_channel("{}:{}".format(
                client_config['host'], str(client_config['port'])))

        self.channel = channel

        self.connection = rpc.ConnectorStub(channel)
        self.orchestrator = rpc.CombinerStub(channel)
        self.models = rpc.ModelServiceStub(channel)

        print("Client: {} connected {} to {}:{}".format(self.name,
                                                        "SECURED" if client_config['certificate'] else "INSECURE",
                                                        client_config['host'], client_config['port']), flush=True)

        print("Client: Using {} compute package.".format(
            client_config["package"]))

    def _disconnect(self):
        self.channel.close()

    def get_model(self, id):
        """Fetch a model from the assigned combiner.

        Downloads the model update object via a gRPC streaming channel, Dowload.

        Parameters
        ----------
        id : str
            The id of the model update object.

        """
        data = BytesIO()

        for part in self.models.Download(fedn.ModelRequest(id=id)):

            if part.status == fedn.ModelStatus.IN_PROGRESS:
                data.write(part.data)

            if part.status == fedn.ModelStatus.OK:
                return data

            if part.status == fedn.ModelStatus.FAILED:
                return None

        return data

    def set_model(self, model, id):
        """Send a model update to the assigned combiner.

        Uploads the model updated object via a gRPC streaming channel, Upload.

        Parameters
        ----------
        model : BytesIO, object
            The  model update object.
        id : str
            The id of the model update object.
        """
        if not isinstance(model, BytesIO):
            bt = BytesIO()

            for d in model.stream(32 * 1024):
                bt.write(d)
        else:
            bt = model

        bt.seek(0, 0)

        def upload_request_generator(mdl):
            """

            :param mdl:
            """
            while True:
                b = mdl.read(CHUNK_SIZE)
                if b:
                    result = fedn.ModelRequest(
                        data=b, id=id, status=fedn.ModelStatus.IN_PROGRESS)
                else:
                    result = fedn.ModelRequest(
                        id=id, status=fedn.ModelStatus.OK)

                yield result
                if not b:
                    break

        result = self.models.Upload(upload_request_generator(bt))

        return result

    def _listen_to_model_update_request_stream(self):
        """Subscribe to the model update request stream. """

        r = fedn.ClientAvailableMessage()
        r.sender.name = self.name
        r.sender.role = fedn.WORKER
        metadata = [('client', r.sender.name)]

        while True:
            try:
                for request in self.orchestrator.ModelUpdateRequestStream(r, metadata=metadata):
                    if request.sender.role == fedn.COMBINER:
                        # Process training request
                        self._send_status("Received model update request.", log_level=fedn.Status.AUDIT,
                                          type=fedn.StatusType.MODEL_UPDATE_REQUEST, request=request)

                        self.inbox.put(('train', request))

                    if not self._attached:
                        return

            except grpc.RpcError:
                # TODO: make configurable
                timeout = 5
                # print("CLIENT __listen_to_model_update_request_stream: GRPC ERROR {} retrying in {}..".format(
                #    status_code.name, timeout), flush=True)
                time.sleep(timeout)
            except Exception:
                raise

            if not self._attached:
                return

    def _listen_to_model_validation_request_stream(self):
        """Subscribe to the model validation request stream. """

        r = fedn.ClientAvailableMessage()
        r.sender.name = self.name
        r.sender.role = fedn.WORKER
        while True:
            try:
                for request in self.orchestrator.ModelValidationRequestStream(r):
                    # Process validation request
                    self._send_status("Recieved model validation request.", log_level=fedn.Status.AUDIT,
                                      type=fedn.StatusType.MODEL_VALIDATION_REQUEST, request=request)
                    self.inbox.put(('validate', request))

            except grpc.RpcError:
                # TODO: make configurable
                timeout = 5
                # print("CLIENT __listen_to_model_validation_request_stream: GRPC ERROR {} retrying in {}..".format(
                #    status_code.name, timeout), flush=True)
                time.sleep(timeout)
            except Exception:
                raise

            if not self._attached:
                return

    def process_request(self):
        """Process training and validation tasks. """
        while True:

            if not self._attached:
                return

            try:
                (task_type, request) = self.inbox.get(timeout=1.0)
                if task_type == 'train':

                    tic = time.time()
                    self.state = ClientState.training
                    model_id, meta = self._process_training_request(
                        request.model_id)
                    processing_time = time.time()-tic
                    meta['processing_time'] = processing_time

                    if model_id is not None:
                        # Notify the combiner that a model update is available
                        update = fedn.ModelUpdate()
                        update.sender.name = self.name
                        update.sender.role = fedn.WORKER
                        update.receiver.name = request.sender.name
                        update.receiver.role = request.sender.role
                        update.model_id = request.model_id
                        update.model_update_id = str(model_id)
                        update.timestamp = str(datetime.now())
                        update.correlation_id = request.correlation_id
                        update.meta = json.dumps(meta)
                        # TODO: Check responses

                        self._send_status("Model update completed.", log_level=fedn.Status.AUDIT,
                                          type=fedn.StatusType.MODEL_UPDATE, request=update)

                    else:
                        self._send_status("Client {} failed to complete model update.",
                                          log_level=fedn.Status.WARNING,
                                          request=request)
                    self.state = ClientState.idle
                    self.inbox.task_done()

                elif task_type == 'validate':
                    self.state = ClientState.validating
                    metrics = self._process_validation_request(
                        request.model_id, request.is_inference)

                    if metrics is not None:
                        # Send validation
                        validation = fedn.ModelValidation()
                        validation.sender.name = self.name
                        validation.sender.role = fedn.WORKER
                        validation.receiver.name = request.sender.name
                        validation.receiver.role = request.sender.role
                        validation.model_id = str(request.model_id)
                        validation.data = json.dumps(metrics)
                        self.str = str(datetime.now())
                        validation.timestamp = self.str
                        validation.correlation_id = request.correlation_id
<<<<<<< HEAD
                        response = self.orchestrator.SendModelValidation(
                            validation)

                        # Set status type
                        if request.is_inference:
                            status_type = fedn.StatusType.INFERENCE
                        else:
                            status_type = fedn.StatusType.MODEL_VALIDATION

=======
>>>>>>> 203e0f23
                        self._send_status("Model validation completed.", log_level=fedn.Status.AUDIT,
                                          type=status_type, request=validation)
                    else:
                        self._send_status("Client {} failed to complete model validation.".format(self.name),
                                          log_level=fedn.Status.WARNING, request=request)

                    self.state = ClientState.idle
                    self.inbox.task_done()
            except queue.Empty:
                pass

    def _process_training_request(self, model_id):
        """Process a training (model update) request.

        Parameters
        ----------
        model_id : Str
            The id of the model to update.

        """

        self._send_status(
            "\t Starting processing of training request for model_id {}".format(model_id))
        self.state = ClientState.training

        try:
            meta = {}
            tic = time.time()
            mdl = self.get_model(str(model_id))
            meta['fetch_model'] = time.time() - tic

            inpath = self.helper.get_tmp_path()
            with open(inpath, 'wb') as fh:
                fh.write(mdl.getbuffer())

            outpath = self.helper.get_tmp_path()
            tic = time.time()
            # TODO: Check return status, fail gracefully
            self.dispatcher.run_cmd("train {} {}".format(inpath, outpath))
            meta['exec_training'] = time.time() - tic

            tic = time.time()
            out_model = None
            with open(outpath, "rb") as fr:
                out_model = io.BytesIO(fr.read())

            # Push model update to combiner server
            updated_model_id = uuid.uuid4()
            self.set_model(out_model, str(updated_model_id))
            meta['upload_model'] = time.time() - tic

            os.unlink(inpath)
            os.unlink(outpath)

        except Exception as e:
            print("ERROR could not process training request due to error: {}".format(
                e), flush=True)
            updated_model_id = None
            meta = {'status': 'failed', 'error': str(e)}

        self.state = ClientState.idle

        return updated_model_id, meta

    def _process_validation_request(self, model_id, is_inference):
        # Figure out cmd
        if is_inference:
            cmd = 'infer'
        else:
            cmd = 'validate'

        self._send_status(
            f"Processing {cmd} request for model_id {model_id}")
        self.state = ClientState.validating
        try:
            model = self.get_model(str(model_id))
            inpath = self.helper.get_tmp_path()

            with open(inpath, "wb") as fh:
                fh.write(model.getbuffer())

            _, outpath = tempfile.mkstemp()
            self.dispatcher.run_cmd(f"{cmd} {inpath} {outpath}")

            with open(outpath, "r") as fh:
                validation = json.loads(fh.read())

            os.unlink(inpath)
            os.unlink(outpath)

        except Exception as e:
            print("Validation failed with exception {}".format(e), flush=True)
            raise
            self.state = ClientState.idle
            return None

        self.state = ClientState.idle
        return validation

    def _handle_combiner_failure(self):
        """ Register failed combiner connection.

        """
        self._missed_heartbeat += 1
        if self._missed_heartbeat > self.config['reconnect_after_missed_heartbeat']:
            self._detach()

    def _send_heartbeat(self, update_frequency=2.0):
        """Send a heartbeat to the combiner.

        Parameters
        ----------
        update_frequency : float
            The interval in seconds between heartbeat messages.

        """

        while True:
            heartbeat = fedn.Heartbeat(sender=fedn.Client(
                name=self.name, role=fedn.WORKER))
            try:
                self.connection.SendHeartbeat(heartbeat)
                self._missed_heartbeat = 0
            except grpc.RpcError as e:
                status_code = e.code()
                print("CLIENT heartbeat: GRPC ERROR {} retrying..".format(
                    status_code.name), flush=True)
                self._handle_combiner_failure()

            time.sleep(update_frequency)
            if not self._attached:
                return

    def _send_status(self, msg, log_level=fedn.Status.INFO, type=None, request=None):
        """Send status message. """
        status = fedn.Status()
        status.timestamp = str(datetime.now())
        status.sender.name = self.name
        status.sender.role = fedn.WORKER
        status.log_level = log_level
        status.status = str(msg)
        if type is not None:
            status.type = type

        if request is not None:
            status.data = MessageToJson(request)

        self.logs.append(
            "{} {} LOG LEVEL {} MESSAGE {}".format(str(datetime.now()), status.sender.name, status.log_level,
                                                   status.status))

    def run_web(self):
        """Starts a local logging UI (Flask app) serving on port 8080.

        Currently not in use as default.

        """
        app = Flask(__name__)

        @app.route('/')
        def index():
            """

            :return:
            """
            logs_fancy = str()
            for log in self.logs:
                logs_fancy += "<p>" + log + "</p>\n"

            return page.format(client=self.name, state=ClientStateToString(self.state), style=style, logs=logs_fancy)

        self._original_stdout = sys.stdout
        sys.stdout = open(os.devnull, 'w')
        app.run(host="0.0.0.0", port="8080")
        sys.stdout.close()
        sys.stdout = self._original_stdout

    def run(self):
        """ Main run loop. """
        try:
            cnt = 0
            old_state = self.state
            while True:
                time.sleep(1)
                cnt += 1
                if self.state != old_state:
                    print("{}:CLIENT in {} state".format(datetime.now().strftime(
                        '%Y-%m-%d %H:%M:%S'), ClientStateToString(self.state)), flush=True)
                if cnt > 5:
                    print("{}:CLIENT active".format(
                        datetime.now().strftime('%Y-%m-%d %H:%M:%S')), flush=True)
                    cnt = 0
                if not self._attached:
                    print("Detatched from combiner.", flush=True)
                    # TODO: Implement a check/condition to ulitmately close down if too many reattachment attepts have failed. s
                    self._attach()
                    self._subscribe_to_combiner(self.config)
                if self.error_state:
                    return
        except KeyboardInterrupt:
            print("Ok, exiting..")<|MERGE_RESOLUTION|>--- conflicted
+++ resolved
@@ -445,8 +445,7 @@
                         self.str = str(datetime.now())
                         validation.timestamp = self.str
                         validation.correlation_id = request.correlation_id
-<<<<<<< HEAD
-                        response = self.orchestrator.SendModelValidation(
+                        _ = self.orchestrator.SendModelValidation(
                             validation)
 
                         # Set status type
@@ -455,8 +454,6 @@
                         else:
                             status_type = fedn.StatusType.MODEL_VALIDATION
 
-=======
->>>>>>> 203e0f23
                         self._send_status("Model validation completed.", log_level=fedn.Status.AUDIT,
                                           type=status_type, request=validation)
                     else:
