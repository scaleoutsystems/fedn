import json
import os
import tempfile
import threading, queue
import time

import fedn.common.net.grpc.fedn_pb2 as fedn
import fedn.common.net.grpc.fedn_pb2_grpc as rpc
from fedn.common.net.connect import ConnectorClient, Status

import grpc
# TODO Remove from this level. Abstract to unified non implementation specific client.
from fedn.utils.dispatcher import Dispatcher

CHUNK_SIZE = 1024 * 1024

from datetime import datetime

from fedn.clients.client.state import ClientState, ClientStateToString

from fedn.utils.helpers import get_helper


class Client:
    """FEDn Client. Service running on client/datanodes in a federation,
       recieving and handling model update and model validation requests.
    
    Attibutes
    ---------
    config: dict
        A configuration dictionary containing connection information for
        the discovery service (controller) and settings governing e.g. 
        client-combiner assignment behavior.
    
    """

    def __init__(self, config):
        """
        Parameters
        ----------
        config: dict
            A configuration dictionary containing connection information for
            the discovery service (controller) and settings governing e.g. 
            client-combiner assignment behavior.
        """

        self.state = None
        self.error_state = False

        self.connector = ConnectorClient(config['discover_host'],
                                         config['discover_port'],
                                         config['token'],
                                         config['name'],
                                         config['preferred_combiner'],
                                         config['client_id'],
                                         secure=config['secure'],
                                         preshared_cert=config['preshared_cert'],
                                         verify_cert=config['verify_cert'])
                                         
        self.name = config['name']
        import time
        dirname = time.strftime("%Y%m%d-%H%M%S")
        self.run_path = os.path.join(os.getcwd(), dirname)
        os.mkdir(self.run_path)

        from fedn.utils.logger import Logger
        self.logger = Logger(to_file=config['logfile'], file_path=self.run_path)
        self.started_at = datetime.now()
        self.logs = []
<<<<<<< HEAD
=======
        client_config = {}
        print("Asking for assignment", flush=True)
        import time
        while True:
            status, response = self.connector.assign()
            if status == Status.TryAgain:
                time.sleep(5)
                continue
            if status == Status.Assigned:
                client_config = response
                break
            time.sleep(5)
            print(".", end=' ', flush=True)
>>>>>>> 261c0659

        self.inbox = queue.Queue()

        # Ask controller for a combiner and connect to that combiner.
        client_config = self._assign()
        self._connect(client_config)

        if config['remote_compute_context']:
            from fedn.common.control.package import PackageRuntime
            pr = PackageRuntime(os.getcwd(), os.getcwd())

            retval = None
            tries = 10

            while tries > 0:
                retval = pr.download(config['discover_host'], config['discover_port'], config['token'])
                if retval:
                    break
                time.sleep(60)
                print("No compute package available... retrying in 60s Trying {} more times.".format(tries), flush=True)
                tries -= 1

            if retval:
                if not 'checksum' in config:
                    print(
                        "\nWARNING: Skipping security validation of local package!, make sure you trust the package source.\n",
                        flush=True)
                else:
                    checks_out = pr.validate(config['checksum'])
                    if not checks_out:
                        print("Validation was enforced and invalid, client closing!")
                        self.error_state = True
                        return

            if retval:
                pr.unpack()

            self.dispatcher = pr.dispatcher(self.run_path)
            try:
                print("Running Dispatcher for entrypoint: startup", flush=True)
                self.dispatcher.run_cmd("startup")
            except KeyError:
                pass
        else:
            # TODO: Deprecate
            dispatch_config = {'entry_points':
                                   {'predict': {'command': 'python3 predict.py'},
                                    'train': {'command': 'python3 train.py'},
                                    'validate': {'command': 'python3 validate.py'}}}
            dispatch_dir = os.getcwd()
            from_path = os.path.join(os.getcwd(), 'client')

            from distutils.dir_util import copy_tree
            copy_tree(from_path, self.run_path)
            self.dispatcher = Dispatcher(dispatch_config, self.run_path)

        if 'model_type' in client_config.keys():
            self.helper = get_helper(client_config['model_type'])

        if not self.helper:
            print("Failed to retrive helper class settings! {}".format(client_config), flush=True)

        # Start sending heartbeats to the combiner. This also initiates queues combiner-side. 
        threading.Thread(target=self._send_heartbeat, daemon=True).start()
    
        print(config)
        if config['trainer'] == True:
            threading.Thread(target=self._listen_to_model_update_request_stream, daemon=True).start()
        if config['validator'] == True:
            threading.Thread(target=self._listen_to_model_validation_request_stream, daemon=True).start()

        self.state = ClientState.idle

    def  _assign(self):
        """Contacts the controller and asks for combiner assignment. """

        print("Asking for assignment",flush=True)
        import time
        while True:
            status, response = self.connector.assign()
            if status == Status.TryAgain:
                time.sleep(5)
                continue
            if status == Status.Assigned:
                client_config = response
                break
            time.sleep(5)
            print(".", end=' ', flush=True)
        
        print("Got assigned!", flush=True)
        return client_config

    def _connect(self, client_config):
        """Connect to assigned combiner. 
        
        Parameters
        ----------
        client_config : dict
            A dictionary with connection information and settings
            for the assigned combiner. 
        
        """

        # TODO use the client_config['certificate'] for setting up secure comms'
        if client_config['certificate']:
            import base64
            cert = base64.b64decode(client_config['certificate'])  # .decode('utf-8')
            credentials = grpc.ssl_channel_credentials(root_certificates=cert)
            channel = grpc.secure_channel("{}:{}".format(client_config['host'], str(client_config['port'])),
                                          credentials)
        else:
            channel = grpc.insecure_channel("{}:{}".format(client_config['host'], str(client_config['port'])))

        self.connection = rpc.ConnectorStub(channel)
        self.orchestrator = rpc.CombinerStub(channel)
        self.models = rpc.ModelServiceStub(channel)

        print("Client: {} connected {} to {}:{}".format(self.name,
                                                        "SECURED" if client_config['certificate'] else "INSECURE",
                                                        client_config['host'], client_config['port']), flush=True)

    def get_model(self, id):
        """Fetch a model from the assigned combiner. 

        Downloads the model update object via a gRPC streaming channel, Dowload. 
        
        Parameters
        ----------
        id : str
            The id of the model update object. 
        
        """

        from io import BytesIO
        data = BytesIO()

        for part in self.models.Download(fedn.ModelRequest(id=id)):

            if part.status == fedn.ModelStatus.IN_PROGRESS:
                data.write(part.data)

            if part.status == fedn.ModelStatus.OK:
                return data

            if part.status == fedn.ModelStatus.FAILED:
                return None

        return data

    def set_model(self, model, id):
        """Send a model update to the assigned combiner. 

        Uploads the model updated object via a gRPC streaming channel, Upload. 

        Parameters
        ----------
        model : BytesIO, object
            The  model update object. 
        id : str
            The id of the model update object.
        """       

        from io import BytesIO

        if not isinstance(model, BytesIO):
            bt = BytesIO()

            for d in model.stream(32 * 1024):
                bt.write(d)
        else:
            bt = model

        bt.seek(0, 0)

        def upload_request_generator(mdl):
            """

            :param mdl:
            """
            i = 1
            while True:
                b = mdl.read(CHUNK_SIZE)
                if b:
                    result = fedn.ModelRequest(data=b, id=id, status=fedn.ModelStatus.IN_PROGRESS)
                else:
                    result = fedn.ModelRequest(id=id, status=fedn.ModelStatus.OK)

                yield result
                if not b:
                    break

        result = self.models.Upload(upload_request_generator(bt))

        return result

    def _listen_to_model_update_request_stream(self):
        """Subscribe to the model update request stream. """

        r = fedn.ClientAvailableMessage()
        r.sender.name = self.name
        r.sender.role = fedn.WORKER
        metadata = [('client', r.sender.name)]
        import time
        while True:
            try:
                for request in self.orchestrator.ModelUpdateRequestStream(r, metadata=metadata):
                    if request.sender.role == fedn.COMBINER:
                        # Process training request
                        self._send_status("Received model update request.", log_level=fedn.Status.AUDIT,
                                         type=fedn.StatusType.MODEL_UPDATE_REQUEST, request=request)

<<<<<<< HEAD
                        self.inbox.put(('train', request))

=======
                        tic = time.time()
                        model_id, meta = self.__process_training_request(global_model_id)
                        processing_time = time.time() - tic
                        meta['processing_time'] = processing_time
                        print(meta, flush=True)

                        if model_id != None:
                            # Notify the combiner that a model update is available
                            update = fedn.ModelUpdate()
                            update.sender.name = self.name
                            update.sender.role = fedn.WORKER
                            update.receiver.name = request.sender.name
                            update.receiver.role = request.sender.role
                            update.model_id = request.model_id
                            update.model_update_id = str(model_id)
                            update.timestamp = str(datetime.now())
                            update.correlation_id = request.correlation_id
                            update.meta = json.dumps(meta)
                            # TODO: Check responses
                            response = self.orchestrator.SendModelUpdate(update)

                            self.send_status("Model update completed.", log_level=fedn.Status.AUDIT,
                                             type=fedn.StatusType.MODEL_UPDATE, request=update)

                        else:
                            self.send_status("Client {} failed to complete model update.",
                                             log_level=fedn.Status.WARNING,
                                             request=request)
>>>>>>> 261c0659
            except grpc.RpcError as e:
                status_code = e.code()
                timeout = 5
                print("CLIENT __listen_to_model_update_request_stream: GRPC ERROR {} retrying in {}..".format(
                    status_code.name, timeout), flush=True)
                import time
                time.sleep(timeout)

    def _listen_to_model_validation_request_stream(self):
        """Subscribe to the model validation request stream. """

        r = fedn.ClientAvailableMessage()
        r.sender.name = self.name
        r.sender.role = fedn.WORKER
        while True:
            try:
                for request in self.orchestrator.ModelValidationRequestStream(r):
                    # Process validation request
                    model_id = request.model_id
                    self._send_status("Recieved model validation request.", log_level=fedn.Status.AUDIT,
                                     type=fedn.StatusType.MODEL_VALIDATION_REQUEST, request=request)
                    self.inbox.put(('validate', request))
 
            except grpc.RpcError as e:
                status_code = e.code()
                timeout = 5
                print("CLIENT __listen_to_model_validation_request_stream: GRPC ERROR {} retrying in {}..".format(
                    status_code.name, timeout), flush=True)
                import time
                time.sleep(timeout)

    def process_request(self):
        """Process training and validation tasks. """

        while True:
            (task_type, request) = self.inbox.get()
            if task_type == 'train':

                tic = time.time()
                self.state = ClientState.training
                model_id, meta = self._process_training_request(request.model_id)
                processing_time = time.time()-tic
                meta['processing_time'] = processing_time
                print(meta,flush=True)

                if model_id != None:
                    # Notify the combiner that a model update is available
                    update = fedn.ModelUpdate()
                    update.sender.name = self.name
                    update.sender.role = fedn.WORKER
                    update.receiver.name = request.sender.name
                    update.receiver.role = request.sender.role
                    update.model_id = request.model_id
                    update.model_update_id = str(model_id)
                    update.timestamp = str(datetime.now())
                    update.correlation_id = request.correlation_id
                    update.meta = json.dumps(meta)
                    #TODO: Check responses
                    response = self.orchestrator.SendModelUpdate(update)

                    self._send_status("Model update completed.", log_level=fedn.Status.AUDIT,
                                        type=fedn.StatusType.MODEL_UPDATE, request=update)

                else:
                    self._send_status("Client {} failed to complete model update.",
                                        log_level=fedn.Status.WARNING,
                                        request=request)
                self.state = ClientState.idle
                self.inbox.task_done()

            elif task_type == 'validate':
                self.state = ClientState.validating
                metrics = self._process_validation_request(request.model_id)

                if metrics != None:
                    # Send validation
                    validation = fedn.ModelValidation()
                    validation.sender.name = self.name
                    validation.sender.role = fedn.WORKER
                    validation.receiver.name = request.sender.name
                    validation.receiver.role = request.sender.role
                    validation.model_id = str(request.model_id)
                    validation.data = json.dumps(metrics)
                    self.str = str(datetime.now())
                    validation.timestamp = self.str
                    validation.correlation_id = request.correlation_id
                    response = self.orchestrator.SendModelValidation(validation)
                    self._send_status("Model validation completed.", log_level=fedn.Status.AUDIT,
                                        type=fedn.StatusType.MODEL_VALIDATION, request=validation)
                else:
                    self._send_status("Client {} failed to complete model validation.".format(self.name),
                                        log_level=fedn.Status.WARNING, request=request)

                self.state = ClientState.idle
                self.inbox.task_done()



    def _process_training_request(self, model_id):
        """Process a training (model update) request. 
        
        Parameters
        ----------
        model_id : Str
            The id of the model to update.
        
        """

        self._send_status("\t Starting processing of training request for model_id {}".format(model_id))
        self.state = ClientState.training

        try:
            meta = {}
            tic = time.time()
            mdl = self.get_model(str(model_id))
            meta['fetch_model'] = time.time() - tic

            import sys
            inpath = self.helper.get_tmp_path()
            with open(inpath, 'wb') as fh:
                fh.write(mdl.getbuffer())

            outpath = self.helper.get_tmp_path()
            tic = time.time()
            # TODO: Check return status, fail gracefully
            self.dispatcher.run_cmd("train {} {}".format(inpath, outpath))
            meta['exec_training'] = time.time() - tic

            tic = time.time()
            import io
            out_model = None
            with open(outpath, "rb") as fr:
                out_model = io.BytesIO(fr.read())

            import uuid
            updated_model_id = uuid.uuid4()
            self.set_model(out_model, str(updated_model_id))
            meta['upload_model'] = time.time() - tic

            os.unlink(inpath)
            os.unlink(outpath)

        except Exception as e:
            print("ERROR could not process training request due to error: {}".format(e), flush=True)
            updated_model_id = None
            meta = {'status': 'failed', 'error': str(e)}

        self.state = ClientState.idle

        return updated_model_id, meta

    def _process_validation_request(self, model_id):
        self._send_status("Processing validation request for model_id {}".format(model_id))
        self.state = ClientState.validating
        try:
            model = self.get_model(str(model_id))
            inpath = self.helper.get_tmp_path()

            with open(inpath, "wb") as fh:
                fh.write(model.getbuffer())

            _, outpath = tempfile.mkstemp()
            self.dispatcher.run_cmd("validate {} {}".format(inpath, outpath))

            with open(outpath, "r") as fh:
                validation = json.loads(fh.read())

            os.unlink(inpath)
            os.unlink(outpath)

        except Exception as e:
            print("Validation failed with exception {}".format(e), flush=True)
            raise
            self.state = ClientState.idle
            return None

        self.state = ClientState.idle
        return validation

    def _send_heartbeat(self, update_frequency=2.0):
        """Send a heartbeat to the combiner. 
        
        Parameters
        ----------
        update_frequency : float
            The interval in seconds between heartbeat messages.
        
        """

        while True:
            heartbeat = fedn.Heartbeat(sender=fedn.Client(name=self.name, role=fedn.WORKER))
            try:
                self.connection.SendHeartbeat(heartbeat)
            except grpc.RpcError as e:
                status_code = e.code()
                # TODO: Handle / escalate failure to ping the combiner
                print("CLIENT heartbeat: GRPC ERROR {} retrying..".format(status_code.name), flush=True)
            import time
            time.sleep(update_frequency)

    def _send_status(self, msg, log_level=fedn.Status.INFO, type=None, request=None):
        """Send status message. """

        from google.protobuf.json_format import MessageToJson

        status = fedn.Status()
        status.timestamp = str(datetime.now())
        status.sender.name = self.name
        status.sender.role = fedn.WORKER
        status.log_level = log_level
        status.status = str(msg)
        if type is not None:
            status.type = type

        if request is not None:
            status.data = MessageToJson(request)

        self.logs.append(
            "{} {} LOG LEVEL {} MESSAGE {}".format(str(datetime.now()), status.sender.name, status.log_level,
                                                   status.status))
        response = self.connection.SendStatus(status)


    def run_web(self):
<<<<<<< HEAD
        """Starts a local logging UI (Flask app) serving on port 8080. 
        
        Currently not in use as default. 
        
=======
        """

        :return:
>>>>>>> 261c0659
        """
        from flask import Flask
        app = Flask(__name__)

        from fedn.common.net.web.client import page, style
        @app.route('/')
        def index():
            """

            :return:
            """
            logs_fancy = str()
            for log in self.logs:
                logs_fancy += "<p>" + log + "</p>\n"

            return page.format(client=self.name, state=ClientStateToString(self.state), style=style, logs=logs_fancy)

        import os, sys
        self._original_stdout = sys.stdout
        sys.stdout = open(os.devnull, 'w')
        app.run(host="0.0.0.0", port="8080")
        sys.stdout.close()
        sys.stdout = self._original_stdout

    def run(self):
<<<<<<< HEAD
        """ Main run loop. """
        import time
        #threading.Thread(target=self.run_web, daemon=True).start()
        threading.Thread(target=self.process_request, daemon=True).start()

=======
        """

        :return:
        """
        import time
        # threading.Thread(target=self.run_web, daemon=True).start()
>>>>>>> 261c0659
        try:
            cnt = 0
            old_state = self.state
            while True:
                time.sleep(1)
                cnt += 1
                if self.state != old_state:
                    print("CLIENT in {} state".format(ClientStateToString(self.state)), flush=True)
                if cnt > 5:
                    print("CLIENT active", flush=True)
                    cnt = 0
                if self.error_state:
                    return
        except KeyboardInterrupt:
            print("ok exiting..")<|MERGE_RESOLUTION|>--- conflicted
+++ resolved
@@ -67,22 +67,6 @@
         self.logger = Logger(to_file=config['logfile'], file_path=self.run_path)
         self.started_at = datetime.now()
         self.logs = []
-<<<<<<< HEAD
-=======
-        client_config = {}
-        print("Asking for assignment", flush=True)
-        import time
-        while True:
-            status, response = self.connector.assign()
-            if status == Status.TryAgain:
-                time.sleep(5)
-                continue
-            if status == Status.Assigned:
-                client_config = response
-                break
-            time.sleep(5)
-            print(".", end=' ', flush=True)
->>>>>>> 261c0659
 
         self.inbox = queue.Queue()
 
@@ -294,39 +278,8 @@
                         self._send_status("Received model update request.", log_level=fedn.Status.AUDIT,
                                          type=fedn.StatusType.MODEL_UPDATE_REQUEST, request=request)
 
-<<<<<<< HEAD
                         self.inbox.put(('train', request))
 
-=======
-                        tic = time.time()
-                        model_id, meta = self.__process_training_request(global_model_id)
-                        processing_time = time.time() - tic
-                        meta['processing_time'] = processing_time
-                        print(meta, flush=True)
-
-                        if model_id != None:
-                            # Notify the combiner that a model update is available
-                            update = fedn.ModelUpdate()
-                            update.sender.name = self.name
-                            update.sender.role = fedn.WORKER
-                            update.receiver.name = request.sender.name
-                            update.receiver.role = request.sender.role
-                            update.model_id = request.model_id
-                            update.model_update_id = str(model_id)
-                            update.timestamp = str(datetime.now())
-                            update.correlation_id = request.correlation_id
-                            update.meta = json.dumps(meta)
-                            # TODO: Check responses
-                            response = self.orchestrator.SendModelUpdate(update)
-
-                            self.send_status("Model update completed.", log_level=fedn.Status.AUDIT,
-                                             type=fedn.StatusType.MODEL_UPDATE, request=update)
-
-                        else:
-                            self.send_status("Client {} failed to complete model update.",
-                                             log_level=fedn.Status.WARNING,
-                                             request=request)
->>>>>>> 261c0659
             except grpc.RpcError as e:
                 status_code = e.code()
                 timeout = 5
@@ -551,16 +504,10 @@
 
 
     def run_web(self):
-<<<<<<< HEAD
         """Starts a local logging UI (Flask app) serving on port 8080. 
         
         Currently not in use as default. 
         
-=======
-        """
-
-        :return:
->>>>>>> 261c0659
         """
         from flask import Flask
         app = Flask(__name__)
@@ -586,20 +533,11 @@
         sys.stdout = self._original_stdout
 
     def run(self):
-<<<<<<< HEAD
         """ Main run loop. """
         import time
         #threading.Thread(target=self.run_web, daemon=True).start()
         threading.Thread(target=self.process_request, daemon=True).start()
 
-=======
-        """
-
-        :return:
-        """
-        import time
-        # threading.Thread(target=self.run_web, daemon=True).start()
->>>>>>> 261c0659
         try:
             cnt = 0
             old_state = self.state
