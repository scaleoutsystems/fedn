--- conflicted
+++ resolved
@@ -238,7 +238,6 @@
 
         """
 
-<<<<<<< HEAD
         # TODO use the client_config['certificate'] for setting up secure comms'
         host = client_config['host']
         port = client_config['port']
@@ -249,8 +248,6 @@
             port = 443
         print(f"CLIENT: Connecting to combiner host: {host}", flush=True)
 
-=======
->>>>>>> 91adabec
         if client_config['certificate']:
             print("CLIENT: using certificate from Reducer for GRPC channel")
             secure = True
