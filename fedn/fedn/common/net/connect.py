--- conflicted
+++ resolved
@@ -22,11 +22,7 @@
     Connector for assigning client to a combiner in the FEDn network.
     """
 
-<<<<<<< HEAD
-    def __init__(self, host, port, token, name, remote_package, combiner=None, id=None):
-=======
     def __init__(self, host, port, token, name, remote_package, verify=False, combiner=None, id=None):
->>>>>>> 36ff0517
 
         self.host = host
         self.port = port
@@ -37,11 +33,6 @@
         self.id = id
         self.package = 'remote' if remote_package else 'local'
 
-<<<<<<< HEAD
-        self.prefix = "http://"
-        self.connect_string = "{}{}:{}".format(
-            self.prefix, self.host, self.port)
-=======
         # for https we assume a an ingress handles permanent redirect (308)
         self.prefix = "http://"
         if self.port:
@@ -50,7 +41,6 @@
         else:
             self.connect_string = "{}{}".format(
                 self.prefix, self.host)
->>>>>>> 36ff0517
 
         print("\n\nsetting the connection string to {}\n\n".format(
             self.connect_string), flush=True)
@@ -75,11 +65,6 @@
             if self.preferred_combiner:
                 retval = r.get("{}?name={}&combiner={}".format(self.connect_string + '/assign', self.name,
                                                                self.preferred_combiner),
-<<<<<<< HEAD
-                               headers={'Authorization': 'Token {}'.format(self.token)})
-            else:
-                retval = r.get("{}?name={}".format(self.connect_string + '/assign', self.name),
-=======
                                verify=self.verify,
                                allow_redirects=True,
                                headers={'Authorization': 'Token {}'.format(self.token)})
@@ -87,7 +72,6 @@
                 retval = r.get("{}?name={}".format(self.connect_string + '/assign', self.name),
                                verify=self.verify,
                                allow_redirects=True,
->>>>>>> 36ff0517
                                headers={'Authorization': 'Token {}'.format(self.token)})
         except Exception as e:
             print('***** {}'.format(e), flush=True)
@@ -123,11 +107,7 @@
     Connector for annnouncing combiner to the FEDn network.
     """
 
-<<<<<<< HEAD
-    def __init__(self, host, port, myhost, myport, token, name, secure=False):
-=======
     def __init__(self, host, port, myhost, fqdn, myport, token, name, secure=False, verify=False):
->>>>>>> 36ff0517
 
         self.host = host
         self.fqdn = fqdn
@@ -137,13 +117,6 @@
         self.token = token
         self.name = name
         self.secure = secure
-<<<<<<< HEAD
-
-        self.prefix = "http://"
-        self.connect_string = "{}{}:{}".format(
-            self.prefix, self.host, self.port)
-
-=======
         self.verify = verify
 
         # for https we assume a an ingress handles permanent redirect (308)
@@ -155,7 +128,6 @@
             self.connect_string = "{}{}".format(
                 self.prefix, self.host)
 
->>>>>>> 36ff0517
         print("\n\nsetting the connection string to {}\n\n".format(
             self.connect_string), flush=True)
 
@@ -175,14 +147,6 @@
         :rtype: Staus, json
         """
         try:
-<<<<<<< HEAD
-            retval = r.get("{}?name={}&address={}&port={}&secure={}".format(self.connect_string + '/add',
-                                                                            self.name,
-                                                                            self.myhost,
-                                                                            self.myport,
-                                                                            self.secure),
-                           headers={'Authorization': 'Token {}'.format(self.token)})
-=======
             retval = r.get("{}?name={}&address={}&fqdn={}&port={}&secure={}".format(
                 self.connect_string + '/add',
                 self.name,
@@ -192,7 +156,6 @@
                 self.secure),
                 verify=self.verify,
                 headers={'Authorization': 'Token {}'.format(self.token)})
->>>>>>> 36ff0517
         except Exception:
             return Status.Unassigned, {}
 
