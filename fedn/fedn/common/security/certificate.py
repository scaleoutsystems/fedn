--- conflicted
+++ resolved
@@ -33,11 +33,7 @@
         cert.get_subject().O = "Development Key"
         cert.get_subject().OU = "Development Key"
         cert.get_subject().CN = self.name  # gethostname()
-<<<<<<< HEAD
-        cert.set_serial_number(1001)
-=======
         cert.set_serial_number(1002)
->>>>>>> 30d7e81c
 
         cert.gmtime_adj_notBefore(0)
         cert.gmtime_adj_notAfter(31 * 24 * 60 * 60)
