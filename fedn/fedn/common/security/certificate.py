--- conflicted
+++ resolved
@@ -33,12 +33,9 @@
         cert.get_subject().O = "Development Key"
         cert.get_subject().OU = "Development Key"
         cert.get_subject().CN = self.name  # gethostname()
-<<<<<<< HEAD
+
         import random
         cert.set_serial_number(int(random.randint(1000,100000)))
-=======
-        cert.set_serial_number(1002)
->>>>>>> 30d7e81c
 
         cert.gmtime_adj_notBefore(0)
         cert.gmtime_adj_notAfter(31 * 24 * 60 * 60)
