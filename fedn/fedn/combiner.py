--- conflicted
+++ resolved
@@ -236,14 +236,6 @@
 
     ####################################################################################################################
 
-<<<<<<< HEAD
-=======
-    # def _log_queue_length(self):
-    #    ql = self.combiner.model_updates.qsize()
-    #    if ql > 0:
-    #        self.tracer.set_combiner_queue_length(str(datetime.now()),ql)
-
->>>>>>> 261c0659
     def __join_client(self, client):
         """ Add a client to the combiner. """
         if not client.name in self.clients.keys():
@@ -375,13 +367,8 @@
 
         p = response.parameter.add()
         p.key = "nr_active_clients"
-<<<<<<< HEAD
         p.value = str(len(active_trainers)+len(active_validators))
         
-=======
-        p.value = str(nr_active_clients)
-
->>>>>>> 261c0659
         p = response.parameter.add()
         p.key = "model_id"
         model_id = self.get_active_model()
@@ -396,24 +383,7 @@
         p = response.parameter.add()
         p.key = "name"
         p.value = str(self.id)
-<<<<<<< HEAD
         
-=======
-
-        # Get IP information
-        # try:
-        #    url = 'http://ipinfo.io/json'
-        #    data = requests.get(url)
-        #    combiner_location = json.loads(data.text)
-        #    for key,value in combiner_location.items():
-        #        p = response.parameter.add()
-        #        p.key = str(key)
-        #        p.value = str(value)
-        # except Exception as e:
-        #    print(e,flush=True)
-        #    pass
-
->>>>>>> 261c0659
         return response
 
     #####################################################################################################################
