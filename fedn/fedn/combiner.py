import base64
import queue
import signal
import sys
import threading
import time
import uuid
from datetime import datetime, timedelta
from enum import Enum

import fedn.common.net.grpc.fedn_pb2 as fedn
import fedn.common.net.grpc.fedn_pb2_grpc as rpc
from fedn.clients.combiner.modelservice import ModelService
from fedn.clients.combiner.roundcontrol import RoundControl
from fedn.common.net.connect import ConnectorCombiner, Status
from fedn.common.net.grpc.server import Server
from fedn.common.storage.s3.s3repo import S3ModelRepository
from fedn.common.tracer.mongotracer import MongoTracer


class Role(Enum):
    WORKER = 1
    COMBINER = 2
    REDUCER = 3
    OTHER = 4


def role_to_proto_role(role):
    """

    :param role:
    :return:
    """
    if role == Role.COMBINER:
        return fedn.COMBINER
    if role == Role.WORKER:
        return fedn.WORKER
    if role == Role.REDUCER:
        return fedn.REDUCER
    if role == Role.OTHER:
        return fedn.OTHER


####################################################################################################################
####################################################################################################################

class Combiner(rpc.CombinerServicer, rpc.ReducerServicer, rpc.ConnectorServicer, rpc.ControlServicer):
    """ Communication relayer. """

    def __init__(self, connect_config):

        # Holds client queues
        self.clients = {}

        self.modelservice = ModelService()

        self.id = connect_config['myname']
        self.role = Role.COMBINER
        self.max_clients = connect_config['max_clients']

        self.model_id = None

        announce_client = ConnectorCombiner(host=connect_config['discover_host'],
                                            port=connect_config['discover_port'],
                                            myhost=connect_config['myhost'],
                                            myport=connect_config['myport'],
                                            token=connect_config['token'],
                                            name=connect_config['myname'])

        response = None
        while True:
            status, response = announce_client.announce()
            if status == Status.TryAgain:
                print(response, flush=True)
                time.sleep(5)
                continue
            if status == Status.Assigned:
                config = response
                print(
                    "COMBINER: was announced successfully. Waiting for clients and commands!", flush=True)
                break
            if status == Status.UnAuthorized:
                print(response, flush=True)
                sys.exit("Exiting: Unauthorized")

        cert = base64.b64decode(config['certificate'])  # .decode('utf-8')
        key = base64.b64decode(config['key'])  # .decode('utf-8')

        grpc_config = {'port': connect_config['myport'],
                       'secure': connect_config['secure'],
                       'certificate': cert,
                       'key': key}

        self.repository = S3ModelRepository(
            config['storage']['storage_config'])
        self.server = Server(self, self.modelservice, grpc_config)

        self.tracer = MongoTracer(
            config['statestore']['mongo_config'], config['statestore']['network_id'])

        self.control = RoundControl(
            self.id, self.repository, self, self.modelservice)
        threading.Thread(target=self.control.run, daemon=True).start()

        self.server.start()

    def __whoami(self, client, instance):

        def role_to_proto_role(role):
            """

            :param role:
            :return:
            """
            if role == Role.COMBINER:
                return fedn.COMBINER
            if role == Role.WORKER:
                return fedn.WORKER
            if role == Role.REDUCER:
                return fedn.REDUCER
            if role == Role.OTHER:
                return fedn.OTHER

        client.name = instance.id
        client.role = role_to_proto_role(instance.role)
        return client

    def get_active_model(self):
        """

        :return:
        """
        return self.model_id

    def set_active_model(self, model_id):
        """

        :param model_id:
        """
        self.model_id = model_id

    def report_status(self, msg, log_level=fedn.Status.INFO, type=None, request=None, flush=True):
        print("{}:COMBINER({}):{} {}".format(datetime.now().strftime(
            '%Y-%m-%d %H:%M:%S'), self.id, log_level, msg), flush=flush)

    def request_model_update(self, model_id, clients=[]):
        """ Ask clients to update the current global model.

        Parameters
        ----------
        model_id : str
            The id of the model to be updated.
        clients : list
            List of clients to submit a model update request to.
            An empty list (default) results in a broadcast to
            all connected trainig clients.

        """

        request = fedn.ModelUpdateRequest()
        self.__whoami(request.sender, self)
        request.model_id = model_id
        request.correlation_id = str(uuid.uuid4())
        request.timestamp = str(datetime.now())

        if len(clients) == 0:
            clients = self.get_active_trainers()

        for client in clients:
            request.receiver.name = client.name
            request.receiver.role = fedn.WORKER
            self.SendModelUpdateRequest(request, self)

        print("COMBINER: Sent model update request for model {} to clients {}".format(
            model_id, clients), flush=True)

<<<<<<< HEAD
    def request_model_validation(self, model_id, config, clients=[]):
        """ Ask clients to validate the current global model. 
=======
    def request_model_validation(self, model_id, clients=[]):
        """ Ask clients to validate the current global model.
>>>>>>> 203e0f23

        Parameters
        ----------
        model_id : str
            The id of the model to be updated.
        clients : list
            List of clients to submit a model update request to.
            An empty list (default) results in a broadcast to
            all connected trainig clients.

        """

        request = fedn.ModelValidationRequest()
        self.__whoami(request.sender, self)
        request.model_id = model_id
        request.correlation_id = str(uuid.uuid4())
        request.timestamp = str(datetime.now())
        request.is_inference = (config['task'] == 'inference')

        if len(clients) == 0:
            clients = self.get_active_validators()

        for client in clients:
            request.receiver.name = client.name
            request.receiver.role = fedn.WORKER
            self.SendModelValidationRequest(request, self)

        print("COMBINER: Sent validation request for model {} to clients {}".format(
            model_id, clients), flush=True)

    def _list_clients(self, channel):
        request = fedn.ListClientsRequest()
        self.__whoami(request.sender, self)
        request.channel = channel
        clients = self.ListActiveClients(request, self)
        return clients.client

    def get_active_trainers(self):
        """

        :return:
        """
        trainers = self._list_clients(fedn.Channel.MODEL_UPDATE_REQUESTS)
        return trainers

    def get_active_validators(self):
        """

        :return:
        """
        validators = self._list_clients(fedn.Channel.MODEL_VALIDATION_REQUESTS)
        return validators

    def nr_active_trainers(self):
        """

        :return:
        """
        return len(self.get_active_trainers())

    def nr_active_validators(self):
        """

        :return:
        """
        return len(self.get_active_validators())

    ####################################################################################################################

    def __join_client(self, client):
        """ Add a client to the combiner. """
        if client.name not in self.clients.keys():
            self.clients[client.name] = {"lastseen": datetime.now()}

    def _subscribe_client_to_queue(self, client, queue_name):
        self.__join_client(client)
        if queue_name not in self.clients[client.name].keys():
            self.clients[client.name][queue_name] = queue.Queue()

    def __get_queue(self, client, queue_name):
        try:
            return self.clients[client.name][queue_name]
        except KeyError:
            raise

    def __get_status_queue(self, client):
        return self.__get_queue(client, fedn.Channel.STATUS)

    def _send_request(self, request, queue_name):
        self.__route_request_to_client(request, request.receiver, queue_name)

    def _broadcast_request(self, request, queue_name):
        """ Publish a request to all subscribed members. """
        active_clients = self._list_active_clients()
        for client in active_clients:
            self.clients[client.name][queue_name].put(request)

    def __route_request_to_client(self, request, client, queue_name):
        try:
            q = self.__get_queue(client, queue_name)
            q.put(request)
        except Exception:
            print("Failed to route request to client: {} {}",
                  request.receiver, queue_name)
            raise

    def _send_status(self, status):

        self.tracer.report(status)
        for name, client in self.clients.items():
            try:
                q = client[fedn.Channel.STATUS]
                status.timestamp = str(datetime.now())
                q.put(status)
            except KeyError:
                pass

    def __register_heartbeat(self, client):
        """ Register a client if first time connecting. Update heartbeat timestamp. """
        self.__join_client(client)
        self.clients[client.name]["lastseen"] = datetime.now()

    #####################################################################################################################

    # Control Service

    def Start(self, control: fedn.ControlRequest, context):
        """ Push a round config to RoundControl.

        :param control:
        :param context:
        :return:
        """
        response = fedn.ControlResponse()
        print("\n\n GOT CONTROL **START** from Command {}\n\n".format(control.command), flush=True)

        config = {}
        for parameter in control.parameter:
            config.update({parameter.key: parameter.value})
        print("\n\nSTARTING ROUND AT COMBINER WITH ROUND CONFIG: {}\n\n".format(
            config), flush=True)

        return response

    def Configure(self, control: fedn.ControlRequest, context):
        """

        :param control:
        :param context:
        :return:
        """
        response = fedn.ControlResponse()
        for parameter in control.parameter:
            setattr(self, parameter.key, parameter.value)
        return response

    def Stop(self, control: fedn.ControlRequest, context):
        """

        :param control:
        :param context:
        :return:
        """
        response = fedn.ControlResponse()
        print("\n\n\n\n\n GOT CONTROL **STOP** from Command\n\n\n\n\n", flush=True)
        return response

    def Report(self, control: fedn.ControlRequest, context):
        """ Descibe current state of the Combiner. """

        response = fedn.ControlResponse()
        print("\n\n\n\n\n GOT CONTROL **REPORT** from Command\n\n\n\n\n", flush=True)

        active_trainers = self.get_active_trainers()
        p = response.parameter.add()
        p.key = "nr_active_trainers"
        p.value = str(len(active_trainers))

        active_validators = self.get_active_validators()
        p = response.parameter.add()
        p.key = "nr_active_validators"
        p.value = str(len(active_validators))

        active_trainers_ = self.get_active_trainers()
        active_trainers = []
        for client in active_trainers_:
            active_trainers.append(client)
        p = response.parameter.add()
        p.key = "active_trainers"
        p.value = str(active_trainers)

        active_validators_ = self.get_active_validators()
        active_validators = []
        for client in active_validators_:
            active_validators.append(client)
        p = response.parameter.add()
        p.key = "active_validators"
        p.value = str(active_validators)

        p = response.parameter.add()
        p.key = "nr_active_clients"
        p.value = str(len(active_trainers)+len(active_validators))

        p = response.parameter.add()
        p.key = "model_id"
        model_id = self.get_active_model()
        if model_id is None:
            model_id = ""
        p.value = str(model_id)

        p = response.parameter.add()
        p.key = "nr_unprocessed_compute_plans"
        p.value = str(self.control.round_configs.qsize())

        p = response.parameter.add()
        p.key = "name"
        p.value = str(self.id)

        return response

    #####################################################################################################################

    def AllianceStatusStream(self, response, context):
        """ A server stream RPC endpoint that emits status messages. """
        status = fedn.Status(
            status="Client {} connecting to AllianceStatusStream.".format(response.sender))
        status.log_level = fedn.Status.INFO
        status.sender.name = self.id
        status.sender.role = role_to_proto_role(self.role)
        self._subscribe_client_to_queue(response.sender, fedn.Channel.STATUS)
        q = self.__get_queue(response.sender, fedn.Channel.STATUS)
        self._send_status(status)

        while True:
            yield q.get()

    def SendStatus(self, status: fedn.Status, context):
        """

        :param status:
        :param context:
        :return:
        """
        # Add the status message to all subscribers of the status channel
        self._send_status(status)

        response = fedn.Response()
        response.response = "Status received."
        return response

    def _list_subscribed_clients(self, queue_name):
        subscribed_clients = []
        for name, client in self.clients.items():
            if queue_name in client.keys():
                subscribed_clients.append(name)
        return subscribed_clients

    def _list_active_clients(self, channel):
        active_clients = []
        for client in self._list_subscribed_clients(channel):
            # This can break with different timezones.
            now = datetime.now()
            then = self.clients[client]["lastseen"]
            # TODO: move the heartbeat timeout to config.
            if (now - then) < timedelta(seconds=10):
                active_clients.append(client)
        return active_clients

    def _drop_inactive_clients(self):
        """ Clean up clients that has missed heartbeat """

    def ListActiveClients(self, request: fedn.ListClientsRequest, context):
        """ RPC endpoint that returns a ClientList containing the names of all active clients.
            An active client has sent a status message / responded to a heartbeat
            request in the last 10 seconds.
        """
        clients = fedn.ClientList()
        active_clients = self._list_active_clients(request.channel)

        for client in active_clients:
            clients.client.append(fedn.Client(name=client, role=fedn.WORKER))
        return clients

    def AcceptingClients(self, request: fedn.ConnectionRequest, context):
        """

        :param request:
        :param context:
        :return:
        """
        response = fedn.ConnectionResponse()
        active_clients = self._list_active_clients(
            fedn.Channel.MODEL_UPDATE_REQUESTS)

        try:
            requested = int(self.max_clients)
            if len(active_clients) >= requested:
                response.status = fedn.ConnectionStatus.NOT_ACCEPTING
                return response
            if len(active_clients) < requested:
                response.status = fedn.ConnectionStatus.ACCEPTING
                return response

        except Exception as e:
            print("Combiner not properly configured! {}".format(e), flush=True)
            raise

        response.status = fedn.ConnectionStatus.TRY_AGAIN_LATER
        return response

    def SendHeartbeat(self, heartbeat: fedn.Heartbeat, context):
        """ RPC that lets clients send a hearbeat, notifying the server that
            the client is available. """
        self.__register_heartbeat(heartbeat.sender)
        response = fedn.Response()
        response.sender.name = heartbeat.sender.name
        response.sender.role = heartbeat.sender.role
        response.response = "Heartbeat received"
        return response

    # Combiner Service

    def ModelUpdateStream(self, update, context):
        """

        :param update:
        :param context:
        """
        client = update.sender
        status = fedn.Status(
            status="Client {} connecting to ModelUpdateStream.".format(client.name))
        status.log_level = fedn.Status.INFO
        status.sender.name = self.id
        status.sender.role = role_to_proto_role(self.role)

        self._subscribe_client_to_queue(client, fedn.Channel.MODEL_UPDATES)
        q = self.__get_queue(client, fedn.Channel.MODEL_UPDATES)

        self._send_status(status)

        while context.is_active():
            try:
                yield q.get(timeout=1.0)
            except queue.Empty:
                pass

    def ModelUpdateRequestStream(self, response, context):
        """ A server stream RPC endpoint. Messages from client stream. """

        client = response.sender
        metadata = context.invocation_metadata()
        if metadata:
            print("\n\n\nGOT METADATA: {}\n\n\n".format(metadata), flush=True)

        status = fedn.Status(
            status="Client {} connecting to ModelUpdateRequestStream.".format(client.name))
        status.log_level = fedn.Status.INFO
        status.timestamp = str(datetime.now())

        self.__whoami(status.sender, self)

        self._subscribe_client_to_queue(
            client, fedn.Channel.MODEL_UPDATE_REQUESTS)
        q = self.__get_queue(client, fedn.Channel.MODEL_UPDATE_REQUESTS)

        self._send_status(status)

        while context.is_active():
            try:
                yield q.get(timeout=1.0)
            except queue.Empty:
                pass

    def ModelValidationStream(self, update, context):
        """

        :param update:
        :param context:
        """
        client = update.sender
        status = fedn.Status(
            status="Client {} connecting to ModelValidationStream.".format(client.name))
        status.log_level = fedn.Status.INFO

        status.sender.name = self.id
        status.sender.role = role_to_proto_role(self.role)

        self._subscribe_client_to_queue(client, fedn.Channel.MODEL_VALIDATIONS)
        q = self.__get_queue(client, fedn.Channel.MODEL_VALIDATIONS)

        self._send_status(status)

        while context.is_active():
            try:
                yield q.get(timeout=1.0)
            except queue.Empty:
                pass

    def ModelValidationRequestStream(self, response, context):
        """ A server stream RPC endpoint. Messages from client stream. """

        client = response.sender
        status = fedn.Status(
            status="Client {} connecting to ModelValidationRequestStream.".format(client.name))
        status.log_level = fedn.Status.INFO
        status.sender.name = self.id
        status.sender.role = role_to_proto_role(self.role)
        status.timestamp = str(datetime.now())

        self._subscribe_client_to_queue(
            client, fedn.Channel.MODEL_VALIDATION_REQUESTS)
        q = self.__get_queue(client, fedn.Channel.MODEL_VALIDATION_REQUESTS)

        self._send_status(status)

        while context.is_active():
            try:
                yield q.get(timeout=1.0)
            except queue.Empty:
                pass

    def SendModelUpdateRequest(self, request, context):
        """ Send a model update request. """
        self._send_request(request, fedn.Channel.MODEL_UPDATE_REQUESTS)

        response = fedn.Response()
        response.response = "CONTROLLER RECEIVED ModelUpdateRequest from client {}".format(
            request.sender.name)
        return response  # TODO Fill later

    def SendModelUpdate(self, request, context):
        """ Send a model update response. """
        self.control.aggregator.on_model_update(request.model_update_id)
        print("ORCHESTRATOR: Received model update", flush=True)

        response = fedn.Response()
        response.response = "RECEIVED ModelUpdate {} from client  {}".format(
            response, response.sender.name)
        return response  # TODO Fill later

    def SendModelValidationRequest(self, request, context):
        """ Send a model update request. """
        self._send_request(request, fedn.Channel.MODEL_VALIDATION_REQUESTS)

        response = fedn.Response()
        response.response = "CONTROLLER RECEIVED ModelValidationRequest from client {}".format(
            request.sender.name)
        return response  # TODO Fill later

    def SendModelValidation(self, request, context):
        """ Send a model update response. """
        self.control.aggregator.on_model_validation(request)
        print("ORCHESTRATOR received validation ", flush=True)
        response = fedn.Response()
        response.response = "RECEIVED ModelValidation {} from client  {}".format(
            response, response.sender.name)
        return response  # TODO Fill later

    # Reducer Service

    def GetGlobalModel(self, request, context):
        """

        :param request:
        :param context:
        :return:
        """
        response = fedn.GetGlobalModelResponse()
        self.__whoami(response.sender, self)
        response.receiver.name = "reducer"
        response.receiver.role = role_to_proto_role(Role.REDUCER)
        if not self.get_active_model():
            response.model_id = ''
        else:
            response.model_id = self.get_active_model()
        return response

    ####################################################################################################################

    def run(self):
        """

        """

        print("COMBINER: {} started, ready for requests. ".format(
            self.id), flush=True)
        try:
            while True:
                signal.pause()
        except (KeyboardInterrupt, SystemExit):
            pass
        self.server.stop()<|MERGE_RESOLUTION|>--- conflicted
+++ resolved
@@ -174,13 +174,8 @@
         print("COMBINER: Sent model update request for model {} to clients {}".format(
             model_id, clients), flush=True)
 
-<<<<<<< HEAD
     def request_model_validation(self, model_id, config, clients=[]):
-        """ Ask clients to validate the current global model. 
-=======
-    def request_model_validation(self, model_id, clients=[]):
         """ Ask clients to validate the current global model.
->>>>>>> 203e0f23
 
         Parameters
         ----------
