<!doctype html>
<html lang="en">
    <head>
        <meta charset="utf-8">
        <meta http-equiv="X-UA-Compatible" content="IE=edge">
        <meta name="viewport" content="width=device-width, initial-scale=1">
        <!-- The above 3 meta tags *must* come first in the head; any other head content must come *after* these tags -->
        {% if refresh %}
        <meta http-equiv="refresh" content="5">
        {% endif %}
        <meta name="description" content="">
        <meta name="author" content="">
        <link rel="icon" href="../../favicon.ico">
        <link rel="canonical" href="https://getbootstrap.com/docs/3.4/examples/jumbotron-narrow/">
        <link rel="stylesheet" href="https://stackpath.bootstrapcdn.com/bootstrap/4.5.0/css/bootstrap.min.css"
              integrity="sha384-9aIt2nRpC12Uk9gS9baDl411NQApFmC26EwAOH8WgZl5MYYxFfc+NcPb1dKGj7Sk" crossorigin="anonymous">
        <!-- include style file-->
        <link href="{{url_for('static',filename='css/style.css')}}" rel="stylesheet"/>

        <title>FEDn Reducer</title>


        <script src="https://ajax.googleapis.com/ajax/libs/jquery/2.1.1/jquery.min.js"></script>
        <script src="https://cdnjs.cloudflare.com/ajax/libs/jquery-validate/1.16.0/jquery.validate.js"></script>
        <!-- HTML5 shim and Respond.js for IE8 support of HTML5 elements and media queries -->
        <!--[if lt IE 9]>
        <script src="https://oss.maxcdn.com/html5shiv/3.7.3/html5shiv.min.js"></script>
        <script src="https://oss.maxcdn.com/respond/1.4.2/respond.min.js"></script>
        <![endif]-->

        <script src="https://cdn.plot.ly/plotly-latest.min.js"></script>
        <script src="https://cdnjs.cloudflare.com/ajax/libs/d3/3.5.6/d3.min.js"></script>
    </head>

    <body>
        <div class="header clearfix" style="height:40px;background-color:#fff;">
            <nav class="navbar navbar-expand-md navbar-light fixed-top" style="background-color:#fff;">
                <a class="navbar-brand" href="/"><img height="50"
                                                      src="https://camo.githubusercontent.com/febac576ace4dc0b09da70714eed341a03ded0d3/68747470733a2f2f7468756d622e74696c646163646e2e636f6d2f74696c64363633372d333933372d343536352d623836312d3338363333303338363133322f2d2f726573697a652f353630782f2d2f666f726d61742f776562702f4645446e5f6c6f676f2e706e67"></img></a>
                <button class="navbar-toggler" type="button" data-toggle="collapse" data-target="#navbarCollapse"
                        aria-controls="navbarCollapse" aria-expanded="false" aria-label="Toggle navigation">
                    <span class="navbar-toggler-icon"></span>
                </button>
                <div class="collapse navbar-collapse" id="navbarCollapse">
                    <ul class="navbar-nav mr-auto">
                        <li class="nav-item active">
                            <a class="nav-link" href="/">
                                <svg width="1em" height="1em" viewBox="0 0 16 16" class="bi bi-clipboard-data"
                                     fill="currentColor" xmlns="http://www.w3.org/2000/svg">
                                    <path fill-rule="evenodd"
                                          d="M4 1.5H3a2 2 0 0 0-2 2V14a2 2 0 0 0 2 2h10a2 2 0 0 0 2-2V3.5a2 2 0 0 0-2-2h-1v1h1a1 1 0 0 1 1 1V14a1 1 0 0 1-1 1H3a1 1 0 0 1-1-1V3.5a1 1 0 0 1 1-1h1v-1z"/>
                                    <path fill-rule="evenodd"
                                          d="M9.5 1h-3a.5.5 0 0 0-.5.5v1a.5.5 0 0 0 .5.5h3a.5.5 0 0 0 .5-.5v-1a.5.5 0 0 0-.5-.5zm-3-1A1.5 1.5 0 0 0 5 1.5v1A1.5 1.5 0 0 0 6.5 4h3A1.5 1.5 0 0 0 11 2.5v-1A1.5 1.5 0 0 0 9.5 0h-3z"/>
                                    <path d="M4 11a1 1 0 1 1 2 0v1a1 1 0 1 1-2 0v-1zm6-4a1 1 0 1 1 2 0v5a1 1 0 1 1-2 0V7zM7 9a1 1 0 0 1 2 0v3a1 1 0 1 1-2 0V9z"/>
                                </svg>
                                Status <span class="sr-only">(current)</span></a>
                        </li>
                        <li class="nav-item">
                            <a class="nav-link" href="/start">
                                <svg width="1em" height="1em" viewBox="0 0 16 16" class="bi bi-sliders" fill="currentColor"
                                     xmlns="http://www.w3.org/2000/svg">
                                    <path fill-rule="evenodd"
                                          d="M11.5 2a1.5 1.5 0 1 0 0 3 1.5 1.5 0 0 0 0-3zM9.05 3a2.5 2.5 0 0 1 4.9 0H16v1h-2.05a2.5 2.5 0 0 1-4.9 0H0V3h9.05zM4.5 7a1.5 1.5 0 1 0 0 3 1.5 1.5 0 0 0 0-3zM2.05 8a2.5 2.5 0 0 1 4.9 0H16v1H6.95a2.5 2.5 0 0 1-4.9 0H0V8h2.05zm9.45 4a1.5 1.5 0 1 0 0 3 1.5 1.5 0 0 0 0-3zm-2.45 1a2.5 2.5 0 0 1 4.9 0H16v1h-2.05a2.5 2.5 0 0 1-4.9 0H0v-1h9.05z"/>
                                </svg>
                                Control <span class="sr-only"></span></a>
                        </li>
                        <li class="nav-item">
                            <a class="nav-link" href="/seed">
                                <svg width="1em" height="1em" viewBox="0 0 16 16" class="bi bi-clock" fill="currentColor"
                                     xmlns="http://www.w3.org/2000/svg">
                                    <path fill-rule="evenodd"
                                          d="M8 15A7 7 0 1 0 8 1a7 7 0 0 0 0 14zm8-7A8 8 0 1 1 0 8a8 8 0 0 1 16 0z"/>
                                    <path fill-rule="evenodd"
                                          d="M7.5 3a.5.5 0 0 1 .5.5v5.21l3.248 1.856a.5.5 0 0 1-.496.868l-3.5-2A.5.5 0 0 1 7 9V3.5a.5.5 0 0 1 .5-.5z"/>
                                </svg>
                                History <span class="sr-only"></span></a>
                        </li>
                        <li class="nav-item">
                            <a class="nav-link" href="/plot" tabindex="-1" aria-disabled="true">
                                <svg width="1em" height="1em" viewBox="0 0 16 16" class="bi bi-tv" fill="currentColor"
                                     xmlns="http://www.w3.org/2000/svg">
                                    <path fill-rule="evenodd"
                                          d="M2.5 13.5A.5.5 0 0 1 3 13h10a.5.5 0 0 1 0 1H3a.5.5 0 0 1-.5-.5zM13.991 3H2c-.325 0-.502.078-.602.145a.758.758 0 0 0-.254.302A1.46 1.46 0 0 0 1 4.01V10c0 .325.078.502.145.602.07.105.17.188.302.254a1.464 1.464 0 0 0 .538.143L2.01 11H14c.325 0 .502-.078.602-.145a.758.758 0 0 0 .254-.302 1.464 1.464 0 0 0 .143-.538L15 9.99V4c0-.325-.078-.502-.145-.602a.757.757 0 0 0-.302-.254A1.46 1.46 0 0 0 13.99 3zM14 2H2C0 2 0 4 0 4v6c0 2 2 2 2 2h12c2 0 2-2 2-2V4c0-2-2-2-2-2z"/>
                                </svg>
                                Dashboard</a>
                        </li>
                        <li class="nav-item">
                            <a class="nav-link" href="/network" tabindex="-1" aria-disabled="true">
                                <svg width="1em" height="1em" viewBox="0 0 16 16" class="bi bi-tv" fill="currentColor"
                                     xmlns="http://www.w3.org/2000/svg">
                                    <path fill-rule="evenodd"
                                          d="M2.5 13.5A.5.5 0 0 1 3 13h10a.5.5 0 0 1 0 1H3a.5.5 0 0 1-.5-.5zM13.991 3H2c-.325 0-.502.078-.602.145a.758.758 0 0 0-.254.302A1.46 1.46 0 0 0 1 4.01V10c0 .325.078.502.145.602.07.105.17.188.302.254a1.464 1.464 0 0 0 .538.143L2.01 11H14c.325 0 .502-.078.602-.145a.758.758 0 0 0 .254-.302 1.464 1.464 0 0 0 .143-.538L15 9.99V4c0-.325-.078-.502-.145-.602a.757.757 0 0 0-.302-.254A1.46 1.46 0 0 0 13.99 3zM14 2H2C0 2 0 4 0 4v6c0 2 2 2 2 2h12c2 0 2-2 2-2V4c0-2-2-2-2-2z"/>
                                </svg>
                                Network</a>
                        </li>
                    </ul>
                    <a class="nav-link" href="https://scaleoutsystems.github.io/fedn/" tabindex="-1" aria-disabled="true">
                        <svg width="1em" height="1em" viewBox="0 0 16 16" class="bi bi-patch-question" fill="currentColor"
                            xmlns="http://www.w3.org/2000/svg">
                            <path
                                d="M7.002 11a1 1 0 1 1 2 0 1 1 0 0 1-2 0zM8.05 9.6c.336 0 .504-.24.554-.627.04-.534.198-.815.847-1.26.673-.475 1.049-1.09 1.049-1.986 0-1.325-.92-2.227-2.262-2.227-1.02 0-1.792.492-2.1 1.29A1.71 1.71 0 0 0 6 5.48c0 .393.203.64.545.64.272 0 .455-.147.564-.51.158-.592.525-.915 1.074-.915.61 0 1.03.446 1.03 1.084 0 .563-.208.885-.822 1.325-.619.433-.926.914-.926 1.64v.111c0 .428.208.745.585.745z">
                            </path>
                            <path fill-rule="evenodd"
                                d="M10.273 2.513l-.921-.944.715-.698.622.637.89-.011a2.89 2.89 0 0 1 2.924 2.924l-.01.89.636.622a2.89 2.89 0 0 1 0 4.134l-.637.622.011.89a2.89 2.89 0 0 1-2.924 2.924l-.89-.01-.622.636a2.89 2.89 0 0 1-4.134 0l-.622-.637-.89.011a2.89 2.89 0 0 1-2.924-2.924l.01-.89-.636-.622a2.89 2.89 0 0 1 0-4.134l.637-.622-.011-.89a2.89 2.89 0 0 1 2.924-2.924l.89.01.622-.636a2.89 2.89 0 0 1 4.134 0l-.715.698a1.89 1.89 0 0 0-2.704 0l-.92.944-1.32-.016a1.89 1.89 0 0 0-1.911 1.912l.016 1.318-.944.921a1.89 1.89 0 0 0 0 2.704l.944.92-.016 1.32a1.89 1.89 0 0 0 1.912 1.911l1.318-.016.921.944a1.89 1.89 0 0 0 2.704 0l.92-.944 1.32.016a1.89 1.89 0 0 0 1.911-1.912l-.016-1.318.944-.921a1.89 1.89 0 0 0 0-2.704l-.944-.92.016-1.32a1.89 1.89 0 0 0-1.912-1.911l-1.318.016z">
                            </path>
                        </svg>
                    </a>
                    <form class="form-inline mt-2 mt-md-0">

                    </form>
                </div>
            </nav>
        </div>

        <div class="content">
        {% block content %}
            {% if refresh %}
            <div class="jumbotron">
                <div class="container">
                    <h3 class="text-muted">{{client}}</h3>
                    <p><a class="btn btn-lg btn-success" href="#" role="button">{{state}}</a></p>
                </div>
            </div>
            {% endif %}

            {% if seed %}
            <script>
                $(document).ready(function() {
                  $('#seed_upload_form').submit(function(e) {
                    e.preventDefault();
                    var h_latest_model_id = "{{h_latest_model_id}}";
                    console.log('latest seed model id', h_latest_model_id);
                    $(".error").remove();
                    if (h_latest_model_id != 'None') {
                      console.log('Model already exist!');
                      document.getElementById("error").innerHTML = '<div class="alert alert-danger" role="alert">Seed model already exist!</div>';
                    }
                    else {
                        $("#seed_upload_form")[0].submit();
                    }
                  });

                });
            </script>
            <div class="jumbotron">
                <div class="container">
                    {% if not h_latest_model_id %}
                    <!-- enctype="multipart/form-data" important for file upload-->
                    <form id="seed_upload_form" method="post" action="/seed" enctype="multipart/form-data">
                        <input type="hidden" name="csrf_token" value="{{ csrf_token() }}"/>
                        <div class="input-group mb-3">
                          <input type="file" name="seed" id="file" class="form-control" aria-label="Upload seed file" aria-describedby="basic-addon2" required>
                          <div class="input-group-append">
                            <button class="btn btn-primary" type="submit">Upload</button>
                          </div>
                        </div>
                        <div id="error"></div>

                    </form>
                    {% else %}

                    <!-- delete objects in minio-->
                    <form id="delete_models_form" method="post" action="/delete" enctype="multipart/form-data">
                        <input type="hidden" name="csrf_token" value="{{ csrf_token() }}"/>
                        <div class="input-group mb-3">
                          <button class="btn btn-primary" type="submit">Drop Models [{{model_info|length}}]</button>
                        </div>
                    </form>

                    <!-- drop DB-->
                    <form id="delete_db_form" method="post" action="/drop_db" enctype="multipart/form-data">
                        <input type="hidden" name="csrf_token" value="{{ csrf_token() }}"/>
                        <div class="input-group mb-3">
                          <button class="btn btn-primary" type="submit">Drop DB</button>
                        </div>
                    </form>

                    <table class="table table-hover">
                        <thead>
                            <tr>
                              <th scope="col">Model ID</th>
                              <th scope="col">Committed at</th>
                            </tr>
                        </thead>
                        {% for key in model_info.keys() %}
                            <tr>
                                <td>{{key}}</td>
                                <td>{{model_info[key]}}</td>
                            </tr>
                        {% endfor %}

                    </table>

                    {% endif %}
                </div>
            </div>
            {% endif %}

            {% if not refresh and not seed and not show_plot and not show_map %}
            <script>
                $(document).ready(function() {
                  $('#start_control_form').submit(function(e) {
                    e.preventDefault();
                    var latest_model_id = "{{latest_model_id}}";
                    console.log('latest seed model id', latest_model_id);
                    $(".error").remove();
                    if (latest_model_id === 'None') {
                      console.log('Please upload a new seed model!');
                      document.getElementById("start_error").innerHTML = '<div class="alert alert-danger" role="alert">No model found! Please upload a new seed model!</div>';
                    }
                    else {
                        $("#start_control_form")[0].submit();
                    }
                  });

                });
            </script>
            <div class="jumbotron">
                <div class="container">
                    <!-- enctype="multipart/form-data" important for file upload-->
                    <form id="start_control_form" method="post" action="/start" enctype="multipart/form-data">
                            <input type="hidden" name="csrf_token" value="{{ csrf_token() }}"/>
                            <!-- <div class="form-group row">
                                <label for="package" class="col-sm-2 col-form-label">Package</label>
                                <div class="col-sm-10">
                                    <select class="form-control" id="package">
                                      <option selected>default</option>
                                    </select>
                                </div>
                            </div> -->
                            <div class="container">
                                <h4>Active model: {{ compute_package }}</h4>
                            </div>

                            <div class="form-group row">
                                <label for="rounds" class="col-sm-2 col-form-label">Run rounds:</label>
                                <div class="col-sm-10">
                                    <select class="form-control" id="rounds" name="rounds">
                                        {% for rd in round_options %}
                                        <option>{{rd}}</option>
                                        {% endfor %}
                                    </select>
                                </div>
                            </div>

                            <div class="form-group row">
                                <label for="rounds" class="col-sm-2 col-form-label"></label>
                                <div id="start_error" class="col-sm-10">
                                </div>
                            </div>
                          <button type="submit" class="btn btn-primary my-1">Submit</button>
                    </form>
                </div>
            </div>
        </div>
        {% endif %}
        {% endblock %}

        {% if show_plot %}
        <div class="jumbotron">
            <div class="container">
                <div class="form-group row">
                    <label for="package" class="col-sm-2 col-form-label">Plot</label>
                    <div class="col-sm-10">
                        <select class="form-control" id ='plot_type'>
                            <option value="box">Box</option>
                            <option value="table">Table</option>
                            <option value="timeline">Timeline</option>
                            <option value="clients">Clients</option>
                            <option value="combiners">Combiners</option>
                            <option value="round_time">Round Time</option>
                            <option value="cpu">Monitoring: CPU/MEM/ROUND</option>
                        </select>
                    </div>
                </div>
            </div>

            <div class="col-md-12">
                <div class="chart" id="bargraph">
                    <script>
                        var graphs = {{plot | safe}};
                        Plotly.plot('bargraph',graphs,{});
                    </script>
                </div>
            </div>

        </div>
        {% endif %}

        {% if show_map %}
        <div class="jumbotron">
            <div class="col-md-12 d-flex justify-content-center">
                <div id="id_map">
                    <script>
                        var graphs = {{ map | safe }};
                        Plotly.plot('id_map', graphs, {});
                    </script>
                </div>
            </div>
            <div id="comniner_status">
                <h2>Combiners</h2>
<<<<<<< HEAD
                <p>{{ combiner_info }}</p>
            </div>
        </div>
        {% endif %}

        {% if show_combiners %}
        <div class="jumbotron">
            <div class="col-md-12 d-flex justify-content-center">
            <div id="comniner_status">
                <h2>Combiners</h2>
                <p>{{ combiner_info }}</p>
=======
                <p>{{ combiner_info }}</p>    
>>>>>>> 91aaee32
            </div>
        </div>
        {% endif %}

        {% if show_combiners %}
        <div class="jumbotron">
            <div class="col-md-12 d-flex justify-content-center">
            <div id="comniner_status">
                <h2>Combiners</h2>
                <p>{{ combiner_info }}</p>    
            </div>
        </div>
        {% endif %}
        
        <footer class="footer">
            <p>&copy; 2020 Scaleout Systems AB</p>
        </footer>

        <!-- IE10 viewport hack for Surface/desktop Windows 8 bug -->
        <script src="https://code.jquery.com/jquery-3.5.1.slim.min.js"
                integrity="sha384-DfXdz2htPH0lsSSs5nCTpuj/zy4C+OGpamoFVy38MVBnE+IbbVYUew+OrCXaRkfj"
                crossorigin="anonymous"></script>
        <script src="https://cdn.jsdelivr.net/npm/popper.js@1.16.0/dist/umd/popper.min.js"
                integrity="sha384-Q6E9RHvbIyZFJoft+2mJbHaEWldlvI9IOYy5n3zV9zzTtmI3UksdQRVvoxMfooAo"
                crossorigin="anonymous"></script>
        <script src="https://stackpath.bootstrapcdn.com/bootstrap/4.5.0/js/bootstrap.min.js"
                integrity="sha384-OgVRvuATP1z7JjHLkuOU7Xw704+h835Lr+6QL9UvYjZE3Ipu6Tp75j7Bh/kR0JKI"
                crossorigin="anonymous"></script>

        <script src="{{ url_for('static', filename='js/jquery-1.11.1.min.js') }}"></script>
        <script src="{{ url_for('static', filename='js/plots.js') }}"></script>

    </body>
</html><|MERGE_RESOLUTION|>--- conflicted
+++ resolved
@@ -299,21 +299,7 @@
             </div>
             <div id="comniner_status">
                 <h2>Combiners</h2>
-<<<<<<< HEAD
-                <p>{{ combiner_info }}</p>
-            </div>
-        </div>
-        {% endif %}
-
-        {% if show_combiners %}
-        <div class="jumbotron">
-            <div class="col-md-12 d-flex justify-content-center">
-            <div id="comniner_status">
-                <h2>Combiners</h2>
-                <p>{{ combiner_info }}</p>
-=======
                 <p>{{ combiner_info }}</p>    
->>>>>>> 91aaee32
             </div>
         </div>
         {% endif %}
