--- conflicted
+++ resolved
@@ -392,25 +392,15 @@
                                             </thead>
                                             <tbody>
                                             {% for dict_item in combiner_info %}
-<<<<<<< HEAD
                                             <tr>
                                                 <td>{{ dict_item['name'] }}</td>
                                                 <td>{{ dict_item['nr_active_trainers'] }}</td>
                                                 <td>{{ dict_item['nr_active_validators'] }}</td>
                                                 <td>{{ dict_item['ip'] }}</td>
+                                                <td>{{ dict_item['country'] }}</td>
+                                                <td>{{ dict_item['region'] }}</td>
                                                 <td>{{ dict_item['city'] }}</td>
-                                                <td>{{ dict_item['country'] }}</td>
                                             </tr>
-=======
-                                                <tr>
-                                                    <td>{{ dict_item['name'] }}</td>
-                                                    <td>{{ dict_item['nr_active_clients'] }}</td>
-                                                    <td>{{ dict_item['ip'] }}</td>
-                                                    <td>{{ dict_item['country'] }}</td>
-                                                    <td>{{ dict_item['region'] }}</td>
-                                                    <td>{{ dict_item['city'] }}</td>
-                                                </tr>
->>>>>>> f1025b6d
                                             {% endfor %}
                                             </tbody>
                                         </table>
