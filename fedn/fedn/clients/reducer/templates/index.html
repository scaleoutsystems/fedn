<!doctype html>
<html lang="en">
<<<<<<< HEAD
<head>
    <meta charset="utf-8">
    <meta http-equiv="X-UA-Compatible" content="IE=edge">
    <meta name="viewport" content="width=device-width, initial-scale=1">
    <!-- The above 3 meta tags *must* come first in the head; any other head content must come *after* these tags -->
    {% if refresh %}
        <meta http-equiv="refresh" content="5">
    {% endif %}
    <meta name="description" content="">
    <meta name="author" content="">
    <link rel="icon" href="../../favicon.ico">
    <link rel="canonical" href="https://getbootstrap.com/docs/3.4/examples/jumbotron-narrow/">
    <link rel="stylesheet" href="https://stackpath.bootstrapcdn.com/bootstrap/4.5.0/css/bootstrap.min.css"
          integrity="sha384-9aIt2nRpC12Uk9gS9baDl411NQApFmC26EwAOH8WgZl5MYYxFfc+NcPb1dKGj7Sk" crossorigin="anonymous">

    <title>FEDn Reducer</title>

    <style>
        /* Space out content a bit */
        body {
            background-color: #ddd;
            padding-top: 20px;
            padding-bottom: 20px;
        }

        /* Everything but the jumbotron gets side spacing for mobile first views */
        .header,
        .marketing,
        .footer {
            padding-right: 15px;
            padding-left: 15px;
        }

        /* Custom page header */
        .header {

        }

        .header h3 {
            margin-top: 0;
            margin-bottom: 0;
            line-height: 40px; /* Make the masthead heading the same height as the navigation */
        }

        /* Custom page footer */
        .footer {
            padding-top: 19px;
            color: #777;
            border-top: 1px solid #e5e5e5;
            padding-right: 20;
            padding-left: 20;
        }

        /* Customize container */
        @media (min-width: 768px) {
            .container {
                max-width: 730px;


            }
        }

        .content {
            min-height: 800px;
        }

        .container-narrow > hr {
            margin: 30px 0;
        }

        /* Main marketing message and sign up button */
        .jumbotron {
            text-align: center;
            margin-left: 30px;
            margin-right: 30px;
            background-color: #eee;
        }

        .jumbotron .btn {
            padding: 14px 24px;
            font-size: 21px;
        }

        /* Supporting marketing content */
        .marketing {
            margin: 40px 0;
        }

        .marketing p + h4 {
            margin-top: 28px;
        }

        /* Responsive: Portrait tablets and up */
        @media screen and (min-width: 768px) {
            /* Remove the padding we set earlier */
            .header,
            .marketing,
            .footer {
                padding-right: 20;
                padding-left: 20;
            }

            .header {
                margin-bottom: 30px;
            }

            .jumbotron {
                border-bottom: 0;
            }
        }</style>

    <!-- HTML5 shim and Respond.js for IE8 support of HTML5 elements and media queries -->
    <!--[if lt IE 9]>
    <script src="https://oss.maxcdn.com/html5shiv/3.7.3/html5shiv.min.js"></script>
    <script src="https://oss.maxcdn.com/respond/1.4.2/respond.min.js"></script>
    <![endif]-->
</head>

<body>
<div class="header clearfix" style="height:40px;background-color:#fff;">
    <nav class="navbar navbar-expand-md navbar-light fixed-top" style="background-color:#fff;">
        <a class="navbar-brand" href="/"><img height="50"
                                              src="https://camo.githubusercontent.com/febac576ace4dc0b09da70714eed341a03ded0d3/68747470733a2f2f7468756d622e74696c646163646e2e636f6d2f74696c64363633372d333933372d343536352d623836312d3338363333303338363133322f2d2f726573697a652f353630782f2d2f666f726d61742f776562702f4645446e5f6c6f676f2e706e67"></img></a>
        <button class="navbar-toggler" type="button" data-toggle="collapse" data-target="#navbarCollapse"
                aria-controls="navbarCollapse" aria-expanded="false" aria-label="Toggle navigation">
            <span class="navbar-toggler-icon"></span>
        </button>
        <div class="collapse navbar-collapse" id="navbarCollapse">
            <ul class="navbar-nav mr-auto">
                <li class="nav-item active">
                    <a class="nav-link" href="/">
                        <svg width="1em" height="1em" viewBox="0 0 16 16" class="bi bi-clipboard-data"
                             fill="currentColor" xmlns="http://www.w3.org/2000/svg">
                            <path fill-rule="evenodd"
                                  d="M4 1.5H3a2 2 0 0 0-2 2V14a2 2 0 0 0 2 2h10a2 2 0 0 0 2-2V3.5a2 2 0 0 0-2-2h-1v1h1a1 1 0 0 1 1 1V14a1 1 0 0 1-1 1H3a1 1 0 0 1-1-1V3.5a1 1 0 0 1 1-1h1v-1z"/>
                            <path fill-rule="evenodd"
                                  d="M9.5 1h-3a.5.5 0 0 0-.5.5v1a.5.5 0 0 0 .5.5h3a.5.5 0 0 0 .5-.5v-1a.5.5 0 0 0-.5-.5zm-3-1A1.5 1.5 0 0 0 5 1.5v1A1.5 1.5 0 0 0 6.5 4h3A1.5 1.5 0 0 0 11 2.5v-1A1.5 1.5 0 0 0 9.5 0h-3z"/>
                            <path d="M4 11a1 1 0 1 1 2 0v1a1 1 0 1 1-2 0v-1zm6-4a1 1 0 1 1 2 0v5a1 1 0 1 1-2 0V7zM7 9a1 1 0 0 1 2 0v3a1 1 0 1 1-2 0V9z"/>
                        </svg>
                        Status <span class="sr-only">(current)</span></a>
                </li>
                <li class="nav-item">
                    <a class="nav-link" href="/start">
                        <svg width="1em" height="1em" viewBox="0 0 16 16" class="bi bi-sliders" fill="currentColor"
                             xmlns="http://www.w3.org/2000/svg">
                            <path fill-rule="evenodd"
                                  d="M11.5 2a1.5 1.5 0 1 0 0 3 1.5 1.5 0 0 0 0-3zM9.05 3a2.5 2.5 0 0 1 4.9 0H16v1h-2.05a2.5 2.5 0 0 1-4.9 0H0V3h9.05zM4.5 7a1.5 1.5 0 1 0 0 3 1.5 1.5 0 0 0 0-3zM2.05 8a2.5 2.5 0 0 1 4.9 0H16v1H6.95a2.5 2.5 0 0 1-4.9 0H0V8h2.05zm9.45 4a1.5 1.5 0 1 0 0 3 1.5 1.5 0 0 0 0-3zm-2.45 1a2.5 2.5 0 0 1 4.9 0H16v1h-2.05a2.5 2.5 0 0 1-4.9 0H0v-1h9.05z"/>
                        </svg>
                        Control <span class="sr-only"></span></a>
                </li>
                <li class="nav-item">
                    <a class="nav-link disabled" href="#">
                        <svg width="1em" height="1em" viewBox="0 0 16 16" class="bi bi-clock" fill="currentColor"
                             xmlns="http://www.w3.org/2000/svg">
                            <path fill-rule="evenodd"
                                  d="M8 15A7 7 0 1 0 8 1a7 7 0 0 0 0 14zm8-7A8 8 0 1 1 0 8a8 8 0 0 1 16 0z"/>
                            <path fill-rule="evenodd"
                                  d="M7.5 3a.5.5 0 0 1 .5.5v5.21l3.248 1.856a.5.5 0 0 1-.496.868l-3.5-2A.5.5 0 0 1 7 9V3.5a.5.5 0 0 1 .5-.5z"/>
                        </svg>
                        History</a>
                </li>
                <li class="nav-item">
                    <a class="nav-link" href="http://{{ dashboardhost }}:{{ dashboardport }}/box" tabindex="-1"
                       aria-disabled="true">
                        <svg width="1em" height="1em" viewBox="0 0 16 16" class="bi bi-tv" fill="currentColor"
                             xmlns="http://www.w3.org/2000/svg">
                            <path fill-rule="evenodd"
                                  d="M2.5 13.5A.5.5 0 0 1 3 13h10a.5.5 0 0 1 0 1H3a.5.5 0 0 1-.5-.5zM13.991 3H2c-.325 0-.502.078-.602.145a.758.758 0 0 0-.254.302A1.46 1.46 0 0 0 1 4.01V10c0 .325.078.502.145.602.07.105.17.188.302.254a1.464 1.464 0 0 0 .538.143L2.01 11H14c.325 0 .502-.078.602-.145a.758.758 0 0 0 .254-.302 1.464 1.464 0 0 0 .143-.538L15 9.99V4c0-.325-.078-.502-.145-.602a.757.757 0 0 0-.302-.254A1.46 1.46 0 0 0 13.99 3zM14 2H2C0 2 0 4 0 4v6c0 2 2 2 2 2h12c2 0 2-2 2-2V4c0-2-2-2-2-2z"/>
                        </svg>
                        Dashboard</a>
                </li>
            </ul>
            <form class="form-inline mt-2 mt-md-0">

            </form>
        </div>
    </nav>
</div>
<div class="content">
    {% block content %}
        {% if refresh %}
            <div class="jumbotron">
                <div class="container">
                    <h3 class="text-muted">{{ client }}</h3>
                    <p><a class="btn btn-lg btn-success" href="#" role="button">{{ state }}</a></p>
                </div>
            </div>
        {% endif %}
        {% if not refresh %}
        <div class="jumbotron">
            <div class="container">
                <form method="post" action="/start">
                    <input type="hidden" name="csrf_token" value="{{ csrf_token() }}"/>
                    <div class="form-group">
                        <label for="exampleFormControlSelect1">Package</label>
                        <select class="form-control" id="exampleFormControlSelect1">
                            <option selected>default</option>
                        </select>
                    </div>
                    <div class="form-group">
                        <label for="exampleFormControlInput1">Starting Model ID</label>
                        <input name="model" type="text" class="form-control" id="model"
                               placeholder="879fa112-c861-4cb1-a25d-775153e5b548">
                    </div>
                    <div class="form-group my-1 mr-sm-2">
                        <label for="exampleFormControlSelect1">Rounds</label>
                        <select class="form-control" id="rounds" name="rounds">
                            <option>1</option>
                            <option>2</option>
                            <option>3</option>
                            <option>4</option>
                            <option>5</option>
                        </select>
                    </div>
                    <button type="submit" class="btn btn-primary my-1">Submit</button>


                </form>
            </div>
        </div>
        {% endif %}
    {% endblock %}
</div>


<footer class="footer">
    <p>&copy; 2020 Scaleout Systems AB</p>
</footer>

<!-- IE10 viewport hack for Surface/desktop Windows 8 bug -->
<script src="https://code.jquery.com/jquery-3.5.1.slim.min.js"
        integrity="sha384-DfXdz2htPH0lsSSs5nCTpuj/zy4C+OGpamoFVy38MVBnE+IbbVYUew+OrCXaRkfj"
        crossorigin="anonymous"></script>
<script src="https://cdn.jsdelivr.net/npm/popper.js@1.16.0/dist/umd/popper.min.js"
        integrity="sha384-Q6E9RHvbIyZFJoft+2mJbHaEWldlvI9IOYy5n3zV9zzTtmI3UksdQRVvoxMfooAo"
        crossorigin="anonymous"></script>
<script src="https://stackpath.bootstrapcdn.com/bootstrap/4.5.0/js/bootstrap.min.js"
        integrity="sha384-OgVRvuATP1z7JjHLkuOU7Xw704+h835Lr+6QL9UvYjZE3Ipu6Tp75j7Bh/kR0JKI"
        crossorigin="anonymous"></script>

</body>
=======
    <head>
        <meta charset="utf-8">
        <meta http-equiv="X-UA-Compatible" content="IE=edge">
        <meta name="viewport" content="width=device-width, initial-scale=1">
        <!-- The above 3 meta tags *must* come first in the head; any other head content must come *after* these tags -->
        {% if refresh %}
        <meta http-equiv="refresh" content="5">
        {% endif %}
        <meta name="description" content="">
        <meta name="author" content="">
        <link rel="icon" href="../../favicon.ico">
        <link rel="canonical" href="https://getbootstrap.com/docs/3.4/examples/jumbotron-narrow/">
        <link rel="stylesheet" href="https://stackpath.bootstrapcdn.com/bootstrap/4.5.0/css/bootstrap.min.css"
              integrity="sha384-9aIt2nRpC12Uk9gS9baDl411NQApFmC26EwAOH8WgZl5MYYxFfc+NcPb1dKGj7Sk" crossorigin="anonymous">
        <!-- include style file-->
        <link href="{{url_for('static',filename='css/style.css')}}" rel="stylesheet"/>

        <title>FEDn Reducer</title>


        <script src="https://ajax.googleapis.com/ajax/libs/jquery/2.1.1/jquery.min.js"></script>
        <script src="https://cdnjs.cloudflare.com/ajax/libs/jquery-validate/1.16.0/jquery.validate.js"></script>
        <!-- HTML5 shim and Respond.js for IE8 support of HTML5 elements and media queries -->
        <!--[if lt IE 9]>
        <script src="https://oss.maxcdn.com/html5shiv/3.7.3/html5shiv.min.js"></script>
        <script src="https://oss.maxcdn.com/respond/1.4.2/respond.min.js"></script>
        <![endif]-->
    </head>

    <body>
        <div class="header clearfix" style="height:40px;background-color:#fff;">
            <nav class="navbar navbar-expand-md navbar-light fixed-top" style="background-color:#fff;">
                <a class="navbar-brand" href="/"><img height="50"
                                                      src="https://camo.githubusercontent.com/febac576ace4dc0b09da70714eed341a03ded0d3/68747470733a2f2f7468756d622e74696c646163646e2e636f6d2f74696c64363633372d333933372d343536352d623836312d3338363333303338363133322f2d2f726573697a652f353630782f2d2f666f726d61742f776562702f4645446e5f6c6f676f2e706e67"></img></a>
                <button class="navbar-toggler" type="button" data-toggle="collapse" data-target="#navbarCollapse"
                        aria-controls="navbarCollapse" aria-expanded="false" aria-label="Toggle navigation">
                    <span class="navbar-toggler-icon"></span>
                </button>
                <div class="collapse navbar-collapse" id="navbarCollapse">
                    <ul class="navbar-nav mr-auto">
                        <li class="nav-item active">
                            <a class="nav-link" href="/">
                                <svg width="1em" height="1em" viewBox="0 0 16 16" class="bi bi-clipboard-data"
                                     fill="currentColor" xmlns="http://www.w3.org/2000/svg">
                                    <path fill-rule="evenodd"
                                          d="M4 1.5H3a2 2 0 0 0-2 2V14a2 2 0 0 0 2 2h10a2 2 0 0 0 2-2V3.5a2 2 0 0 0-2-2h-1v1h1a1 1 0 0 1 1 1V14a1 1 0 0 1-1 1H3a1 1 0 0 1-1-1V3.5a1 1 0 0 1 1-1h1v-1z"/>
                                    <path fill-rule="evenodd"
                                          d="M9.5 1h-3a.5.5 0 0 0-.5.5v1a.5.5 0 0 0 .5.5h3a.5.5 0 0 0 .5-.5v-1a.5.5 0 0 0-.5-.5zm-3-1A1.5 1.5 0 0 0 5 1.5v1A1.5 1.5 0 0 0 6.5 4h3A1.5 1.5 0 0 0 11 2.5v-1A1.5 1.5 0 0 0 9.5 0h-3z"/>
                                    <path d="M4 11a1 1 0 1 1 2 0v1a1 1 0 1 1-2 0v-1zm6-4a1 1 0 1 1 2 0v5a1 1 0 1 1-2 0V7zM7 9a1 1 0 0 1 2 0v3a1 1 0 1 1-2 0V9z"/>
                                </svg>
                                Status <span class="sr-only">(current)</span></a>
                        </li>
                        <li class="nav-item">
                            <a class="nav-link" href="/start">
                                <svg width="1em" height="1em" viewBox="0 0 16 16" class="bi bi-sliders" fill="currentColor"
                                     xmlns="http://www.w3.org/2000/svg">
                                    <path fill-rule="evenodd"
                                          d="M11.5 2a1.5 1.5 0 1 0 0 3 1.5 1.5 0 0 0 0-3zM9.05 3a2.5 2.5 0 0 1 4.9 0H16v1h-2.05a2.5 2.5 0 0 1-4.9 0H0V3h9.05zM4.5 7a1.5 1.5 0 1 0 0 3 1.5 1.5 0 0 0 0-3zM2.05 8a2.5 2.5 0 0 1 4.9 0H16v1H6.95a2.5 2.5 0 0 1-4.9 0H0V8h2.05zm9.45 4a1.5 1.5 0 1 0 0 3 1.5 1.5 0 0 0 0-3zm-2.45 1a2.5 2.5 0 0 1 4.9 0H16v1h-2.05a2.5 2.5 0 0 1-4.9 0H0v-1h9.05z"/>
                                </svg>
                                Control <span class="sr-only"></span></a>
                        </li>
                        <li class="nav-item">
                            <a class="nav-link" href="/seed">
                                <svg width="1em" height="1em" viewBox="0 0 16 16" class="bi bi-clock" fill="currentColor"
                                     xmlns="http://www.w3.org/2000/svg">
                                    <path fill-rule="evenodd"
                                          d="M8 15A7 7 0 1 0 8 1a7 7 0 0 0 0 14zm8-7A8 8 0 1 1 0 8a8 8 0 0 1 16 0z"/>
                                    <path fill-rule="evenodd"
                                          d="M7.5 3a.5.5 0 0 1 .5.5v5.21l3.248 1.856a.5.5 0 0 1-.496.868l-3.5-2A.5.5 0 0 1 7 9V3.5a.5.5 0 0 1 .5-.5z"/>
                                </svg>
                                History <span class="sr-only"></span></a>
                        </li>
                        <li class="nav-item">
                            <a class="nav-link" href="http://{{ dashboardhost }}:{{ dashboardport }}/box" tabindex="-1" aria-disabled="true">
                                <svg width="1em" height="1em" viewBox="0 0 16 16" class="bi bi-tv" fill="currentColor"
                                     xmlns="http://www.w3.org/2000/svg">
                                    <path fill-rule="evenodd"
                                          d="M2.5 13.5A.5.5 0 0 1 3 13h10a.5.5 0 0 1 0 1H3a.5.5 0 0 1-.5-.5zM13.991 3H2c-.325 0-.502.078-.602.145a.758.758 0 0 0-.254.302A1.46 1.46 0 0 0 1 4.01V10c0 .325.078.502.145.602.07.105.17.188.302.254a1.464 1.464 0 0 0 .538.143L2.01 11H14c.325 0 .502-.078.602-.145a.758.758 0 0 0 .254-.302 1.464 1.464 0 0 0 .143-.538L15 9.99V4c0-.325-.078-.502-.145-.602a.757.757 0 0 0-.302-.254A1.46 1.46 0 0 0 13.99 3zM14 2H2C0 2 0 4 0 4v6c0 2 2 2 2 2h12c2 0 2-2 2-2V4c0-2-2-2-2-2z"/>
                                </svg>
                                Dashboard</a>
                        </li>
                    </ul>
                    <form class="form-inline mt-2 mt-md-0">

                    </form>
                </div>
            </nav>
        </div>

        <div class="content">
            {% if refresh %}
            <div class="jumbotron">
                <div class="container">
                    <h3 class="text-muted">{{client}}</h3>
                    <p><a class="btn btn-lg btn-success" href="#" role="button">{{state}}</a></p>
                </div>
            </div>
            {% endif %}

            {% if seed %}
            <script>
                $(document).ready(function() {
                  $('#seed_upload_form').submit(function(e) {
                    e.preventDefault();
                    var h_latest_model_id = "{{h_latest_model_id}}";
                    console.log('latest seed model id', h_latest_model_id);
                    $(".error").remove();
                    if (h_latest_model_id != 'None') {
                      console.log('Model already exist!');
                      document.getElementById("error").innerHTML = '<div class="alert alert-danger" role="alert">Seed model already exist!</div>';
                    }
                    else {
                        $("#seed_upload_form")[0].submit();
                    }
                  });

                });
            </script>
            <div class="jumbotron">
                <div class="container">
                    {% if not h_latest_model_id %}
                    <!-- enctype="multipart/form-data" important for file upload-->
                    <form id="seed_upload_form" method="post" action="/seed" enctype="multipart/form-data">
                        <input type="hidden" name="csrf_token" value="{{ csrf_token() }}"/>
                        <div class="input-group mb-3">
                          <input type="file" name="seed" id="file" class="form-control" aria-label="Upload seed file" aria-describedby="basic-addon2" required>
                          <div class="input-group-append">
                            <button class="btn btn-primary" type="submit">Upload</button>
                          </div>
                        </div>
                        <div id="error"></div>

                    </form>
                    {% else %}
                    <table class="table table-hover">
                        <thead>
                            <tr>
                              <th scope="col">Model ID</th>
                              <th scope="col">Committed at</th>
                            </tr>
                        </thead>
                        {% for key in model_info.keys() %}
                            <tr>
                                <td>{{key}}</td>
                                <td>{{model_info[key]}}</td>
                            </tr>
                        {% endfor %}

                    </table>

                    {% endif %}
                </div>
            </div>
            {% endif %}

            {% if not refresh and not seed %}
            <script>
                $(document).ready(function() {
                  $('#start_control_form').submit(function(e) {
                    e.preventDefault();
                    var latest_model_id = "{{latest_model_id}}";
                    console.log('latest seed model id', latest_model_id);
                    $(".error").remove();
                    if (latest_model_id === 'None') {
                      console.log('Please upload a new seed model!');
                      document.getElementById("start_error").innerHTML = '<div class="alert alert-danger" role="alert">No model found! Please upload a new seed model!</div>';
                    }
                    else {
                        $("#start_control_form")[0].submit();
                    }
                  });

                });
            </script>
            <div class="jumbotron">
                <div class="container">
                    <!-- enctype="multipart/form-data" important for file upload-->
                    <form id="start_control_form" method="post" action="/start" enctype="multipart/form-data">
                            <input type="hidden" name="csrf_token" value="{{ csrf_token() }}"/>
                            <div class="form-group row">
                                <label for="package" class="col-sm-2 col-form-label">Package</label>
                                <div class="col-sm-10">
                                    <select class="form-control" id="package">
                                      <option selected>default</option>
                                    </select>
                                </div>
                            </div>

                            <div class="form-group row">
                                <label for="rounds" class="col-sm-2 col-form-label">Rounds</label>
                                <div class="col-sm-10">
                                    <select class="form-control" id="rounds" name="rounds">
                                        {% for rd in round_options %}
                                        <option>{{rd}}</option>
                                        {% endfor %}
                                    </select>
                                </div>
                            </div>

                            <div class="form-group row">
                                <label for="rounds" class="col-sm-2 col-form-label"></label>
                                <div id="start_error" class="col-sm-10">
                                </div>
                            </div>
                          <button type="submit" class="btn btn-primary my-1">Submit</button>
                    </form>
                </div>
            </div>
        </div>
        {% endif %}

        <footer class="footer">
            <p>&copy; 2020 Scaleout Systems AB</p>
        </footer>

        <!-- IE10 viewport hack for Surface/desktop Windows 8 bug -->
        <script src="https://code.jquery.com/jquery-3.5.1.slim.min.js"
                integrity="sha384-DfXdz2htPH0lsSSs5nCTpuj/zy4C+OGpamoFVy38MVBnE+IbbVYUew+OrCXaRkfj"
                crossorigin="anonymous"></script>
        <script src="https://cdn.jsdelivr.net/npm/popper.js@1.16.0/dist/umd/popper.min.js"
                integrity="sha384-Q6E9RHvbIyZFJoft+2mJbHaEWldlvI9IOYy5n3zV9zzTtmI3UksdQRVvoxMfooAo"
                crossorigin="anonymous"></script>
        <script src="https://stackpath.bootstrapcdn.com/bootstrap/4.5.0/js/bootstrap.min.js"
                integrity="sha384-OgVRvuATP1z7JjHLkuOU7Xw704+h835Lr+6QL9UvYjZE3Ipu6Tp75j7Bh/kR0JKI"
                crossorigin="anonymous"></script>

    </body>
>>>>>>> 30d7e81c
</html><|MERGE_RESOLUTION|>--- conflicted
+++ resolved
@@ -1,248 +1,5 @@
 <!doctype html>
 <html lang="en">
-<<<<<<< HEAD
-<head>
-    <meta charset="utf-8">
-    <meta http-equiv="X-UA-Compatible" content="IE=edge">
-    <meta name="viewport" content="width=device-width, initial-scale=1">
-    <!-- The above 3 meta tags *must* come first in the head; any other head content must come *after* these tags -->
-    {% if refresh %}
-        <meta http-equiv="refresh" content="5">
-    {% endif %}
-    <meta name="description" content="">
-    <meta name="author" content="">
-    <link rel="icon" href="../../favicon.ico">
-    <link rel="canonical" href="https://getbootstrap.com/docs/3.4/examples/jumbotron-narrow/">
-    <link rel="stylesheet" href="https://stackpath.bootstrapcdn.com/bootstrap/4.5.0/css/bootstrap.min.css"
-          integrity="sha384-9aIt2nRpC12Uk9gS9baDl411NQApFmC26EwAOH8WgZl5MYYxFfc+NcPb1dKGj7Sk" crossorigin="anonymous">
-
-    <title>FEDn Reducer</title>
-
-    <style>
-        /* Space out content a bit */
-        body {
-            background-color: #ddd;
-            padding-top: 20px;
-            padding-bottom: 20px;
-        }
-
-        /* Everything but the jumbotron gets side spacing for mobile first views */
-        .header,
-        .marketing,
-        .footer {
-            padding-right: 15px;
-            padding-left: 15px;
-        }
-
-        /* Custom page header */
-        .header {
-
-        }
-
-        .header h3 {
-            margin-top: 0;
-            margin-bottom: 0;
-            line-height: 40px; /* Make the masthead heading the same height as the navigation */
-        }
-
-        /* Custom page footer */
-        .footer {
-            padding-top: 19px;
-            color: #777;
-            border-top: 1px solid #e5e5e5;
-            padding-right: 20;
-            padding-left: 20;
-        }
-
-        /* Customize container */
-        @media (min-width: 768px) {
-            .container {
-                max-width: 730px;
-
-
-            }
-        }
-
-        .content {
-            min-height: 800px;
-        }
-
-        .container-narrow > hr {
-            margin: 30px 0;
-        }
-
-        /* Main marketing message and sign up button */
-        .jumbotron {
-            text-align: center;
-            margin-left: 30px;
-            margin-right: 30px;
-            background-color: #eee;
-        }
-
-        .jumbotron .btn {
-            padding: 14px 24px;
-            font-size: 21px;
-        }
-
-        /* Supporting marketing content */
-        .marketing {
-            margin: 40px 0;
-        }
-
-        .marketing p + h4 {
-            margin-top: 28px;
-        }
-
-        /* Responsive: Portrait tablets and up */
-        @media screen and (min-width: 768px) {
-            /* Remove the padding we set earlier */
-            .header,
-            .marketing,
-            .footer {
-                padding-right: 20;
-                padding-left: 20;
-            }
-
-            .header {
-                margin-bottom: 30px;
-            }
-
-            .jumbotron {
-                border-bottom: 0;
-            }
-        }</style>
-
-    <!-- HTML5 shim and Respond.js for IE8 support of HTML5 elements and media queries -->
-    <!--[if lt IE 9]>
-    <script src="https://oss.maxcdn.com/html5shiv/3.7.3/html5shiv.min.js"></script>
-    <script src="https://oss.maxcdn.com/respond/1.4.2/respond.min.js"></script>
-    <![endif]-->
-</head>
-
-<body>
-<div class="header clearfix" style="height:40px;background-color:#fff;">
-    <nav class="navbar navbar-expand-md navbar-light fixed-top" style="background-color:#fff;">
-        <a class="navbar-brand" href="/"><img height="50"
-                                              src="https://camo.githubusercontent.com/febac576ace4dc0b09da70714eed341a03ded0d3/68747470733a2f2f7468756d622e74696c646163646e2e636f6d2f74696c64363633372d333933372d343536352d623836312d3338363333303338363133322f2d2f726573697a652f353630782f2d2f666f726d61742f776562702f4645446e5f6c6f676f2e706e67"></img></a>
-        <button class="navbar-toggler" type="button" data-toggle="collapse" data-target="#navbarCollapse"
-                aria-controls="navbarCollapse" aria-expanded="false" aria-label="Toggle navigation">
-            <span class="navbar-toggler-icon"></span>
-        </button>
-        <div class="collapse navbar-collapse" id="navbarCollapse">
-            <ul class="navbar-nav mr-auto">
-                <li class="nav-item active">
-                    <a class="nav-link" href="/">
-                        <svg width="1em" height="1em" viewBox="0 0 16 16" class="bi bi-clipboard-data"
-                             fill="currentColor" xmlns="http://www.w3.org/2000/svg">
-                            <path fill-rule="evenodd"
-                                  d="M4 1.5H3a2 2 0 0 0-2 2V14a2 2 0 0 0 2 2h10a2 2 0 0 0 2-2V3.5a2 2 0 0 0-2-2h-1v1h1a1 1 0 0 1 1 1V14a1 1 0 0 1-1 1H3a1 1 0 0 1-1-1V3.5a1 1 0 0 1 1-1h1v-1z"/>
-                            <path fill-rule="evenodd"
-                                  d="M9.5 1h-3a.5.5 0 0 0-.5.5v1a.5.5 0 0 0 .5.5h3a.5.5 0 0 0 .5-.5v-1a.5.5 0 0 0-.5-.5zm-3-1A1.5 1.5 0 0 0 5 1.5v1A1.5 1.5 0 0 0 6.5 4h3A1.5 1.5 0 0 0 11 2.5v-1A1.5 1.5 0 0 0 9.5 0h-3z"/>
-                            <path d="M4 11a1 1 0 1 1 2 0v1a1 1 0 1 1-2 0v-1zm6-4a1 1 0 1 1 2 0v5a1 1 0 1 1-2 0V7zM7 9a1 1 0 0 1 2 0v3a1 1 0 1 1-2 0V9z"/>
-                        </svg>
-                        Status <span class="sr-only">(current)</span></a>
-                </li>
-                <li class="nav-item">
-                    <a class="nav-link" href="/start">
-                        <svg width="1em" height="1em" viewBox="0 0 16 16" class="bi bi-sliders" fill="currentColor"
-                             xmlns="http://www.w3.org/2000/svg">
-                            <path fill-rule="evenodd"
-                                  d="M11.5 2a1.5 1.5 0 1 0 0 3 1.5 1.5 0 0 0 0-3zM9.05 3a2.5 2.5 0 0 1 4.9 0H16v1h-2.05a2.5 2.5 0 0 1-4.9 0H0V3h9.05zM4.5 7a1.5 1.5 0 1 0 0 3 1.5 1.5 0 0 0 0-3zM2.05 8a2.5 2.5 0 0 1 4.9 0H16v1H6.95a2.5 2.5 0 0 1-4.9 0H0V8h2.05zm9.45 4a1.5 1.5 0 1 0 0 3 1.5 1.5 0 0 0 0-3zm-2.45 1a2.5 2.5 0 0 1 4.9 0H16v1h-2.05a2.5 2.5 0 0 1-4.9 0H0v-1h9.05z"/>
-                        </svg>
-                        Control <span class="sr-only"></span></a>
-                </li>
-                <li class="nav-item">
-                    <a class="nav-link disabled" href="#">
-                        <svg width="1em" height="1em" viewBox="0 0 16 16" class="bi bi-clock" fill="currentColor"
-                             xmlns="http://www.w3.org/2000/svg">
-                            <path fill-rule="evenodd"
-                                  d="M8 15A7 7 0 1 0 8 1a7 7 0 0 0 0 14zm8-7A8 8 0 1 1 0 8a8 8 0 0 1 16 0z"/>
-                            <path fill-rule="evenodd"
-                                  d="M7.5 3a.5.5 0 0 1 .5.5v5.21l3.248 1.856a.5.5 0 0 1-.496.868l-3.5-2A.5.5 0 0 1 7 9V3.5a.5.5 0 0 1 .5-.5z"/>
-                        </svg>
-                        History</a>
-                </li>
-                <li class="nav-item">
-                    <a class="nav-link" href="http://{{ dashboardhost }}:{{ dashboardport }}/box" tabindex="-1"
-                       aria-disabled="true">
-                        <svg width="1em" height="1em" viewBox="0 0 16 16" class="bi bi-tv" fill="currentColor"
-                             xmlns="http://www.w3.org/2000/svg">
-                            <path fill-rule="evenodd"
-                                  d="M2.5 13.5A.5.5 0 0 1 3 13h10a.5.5 0 0 1 0 1H3a.5.5 0 0 1-.5-.5zM13.991 3H2c-.325 0-.502.078-.602.145a.758.758 0 0 0-.254.302A1.46 1.46 0 0 0 1 4.01V10c0 .325.078.502.145.602.07.105.17.188.302.254a1.464 1.464 0 0 0 .538.143L2.01 11H14c.325 0 .502-.078.602-.145a.758.758 0 0 0 .254-.302 1.464 1.464 0 0 0 .143-.538L15 9.99V4c0-.325-.078-.502-.145-.602a.757.757 0 0 0-.302-.254A1.46 1.46 0 0 0 13.99 3zM14 2H2C0 2 0 4 0 4v6c0 2 2 2 2 2h12c2 0 2-2 2-2V4c0-2-2-2-2-2z"/>
-                        </svg>
-                        Dashboard</a>
-                </li>
-            </ul>
-            <form class="form-inline mt-2 mt-md-0">
-
-            </form>
-        </div>
-    </nav>
-</div>
-<div class="content">
-    {% block content %}
-        {% if refresh %}
-            <div class="jumbotron">
-                <div class="container">
-                    <h3 class="text-muted">{{ client }}</h3>
-                    <p><a class="btn btn-lg btn-success" href="#" role="button">{{ state }}</a></p>
-                </div>
-            </div>
-        {% endif %}
-        {% if not refresh %}
-        <div class="jumbotron">
-            <div class="container">
-                <form method="post" action="/start">
-                    <input type="hidden" name="csrf_token" value="{{ csrf_token() }}"/>
-                    <div class="form-group">
-                        <label for="exampleFormControlSelect1">Package</label>
-                        <select class="form-control" id="exampleFormControlSelect1">
-                            <option selected>default</option>
-                        </select>
-                    </div>
-                    <div class="form-group">
-                        <label for="exampleFormControlInput1">Starting Model ID</label>
-                        <input name="model" type="text" class="form-control" id="model"
-                               placeholder="879fa112-c861-4cb1-a25d-775153e5b548">
-                    </div>
-                    <div class="form-group my-1 mr-sm-2">
-                        <label for="exampleFormControlSelect1">Rounds</label>
-                        <select class="form-control" id="rounds" name="rounds">
-                            <option>1</option>
-                            <option>2</option>
-                            <option>3</option>
-                            <option>4</option>
-                            <option>5</option>
-                        </select>
-                    </div>
-                    <button type="submit" class="btn btn-primary my-1">Submit</button>
-
-
-                </form>
-            </div>
-        </div>
-        {% endif %}
-    {% endblock %}
-</div>
-
-
-<footer class="footer">
-    <p>&copy; 2020 Scaleout Systems AB</p>
-</footer>
-
-<!-- IE10 viewport hack for Surface/desktop Windows 8 bug -->
-<script src="https://code.jquery.com/jquery-3.5.1.slim.min.js"
-        integrity="sha384-DfXdz2htPH0lsSSs5nCTpuj/zy4C+OGpamoFVy38MVBnE+IbbVYUew+OrCXaRkfj"
-        crossorigin="anonymous"></script>
-<script src="https://cdn.jsdelivr.net/npm/popper.js@1.16.0/dist/umd/popper.min.js"
-        integrity="sha384-Q6E9RHvbIyZFJoft+2mJbHaEWldlvI9IOYy5n3zV9zzTtmI3UksdQRVvoxMfooAo"
-        crossorigin="anonymous"></script>
-<script src="https://stackpath.bootstrapcdn.com/bootstrap/4.5.0/js/bootstrap.min.js"
-        integrity="sha384-OgVRvuATP1z7JjHLkuOU7Xw704+h835Lr+6QL9UvYjZE3Ipu6Tp75j7Bh/kR0JKI"
-        crossorigin="anonymous"></script>
-
-</body>
-=======
     <head>
         <meta charset="utf-8">
         <meta http-equiv="X-UA-Compatible" content="IE=edge">
@@ -470,5 +227,4 @@
                 crossorigin="anonymous"></script>
 
     </body>
->>>>>>> 30d7e81c
 </html>