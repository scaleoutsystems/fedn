--- conflicted
+++ resolved
@@ -25,10 +25,6 @@
                     <div class="col-9" id="graph-container"></div>
                 </div>
             </div>
-<<<<<<< HEAD
-    </div>
-=======
->>>>>>> 261c0659
             <div class="col-2">
                 <h5 class="card-title">Download config</h5>
                 <h6 class="card-subtitle text-muted">To connect additional clients you need a configuration which you
@@ -40,7 +36,6 @@
                     </a>
                 </div>
             </div>
-<<<<<<< HEAD
 </div>
 </div>
 <script>
@@ -59,27 +54,6 @@
         update_netgraph();
         var interval = setInterval(update_netgraph, 5000);
         $('#all_combiners').DataTable();
-=======
-        </div>
-    </div>
-    <script>
-        $(document).ready(function () {
-            function update_netgraph() {
-                $("#graph-container").html('');
-                sigma.parsers.json('/netgraph', {
-                    container: 'graph-container',
-                    settings: {
-                        labelThreshold: 0,
-                        defaultNodeColor: '#1d80ea'
-                    }
-                });
-                return false;
-            }
-
-            update_netgraph();
-
-            var interval = setInterval(update_netgraph, 5000);
->>>>>>> 261c0659
 
         });
     </script>
@@ -125,7 +99,6 @@
                 </table>
             {% endif %}
         </div>
-<<<<<<< HEAD
         {% else %}
         <table id="all_combiners" class="table">
             <thead>
@@ -205,11 +178,8 @@
             </tbody>
         </table>
         {% endif %}
-=======
->>>>>>> 261c0659
-    </div>
-
-<<<<<<< HEAD
+    </div>
+
 <!-- Active Trainers table-->
 <!--<div class="card">
     <div class="card-header">
@@ -311,11 +281,6 @@
             <div class="alert-message">
                 <strong>No data currently available for round time!</strong>
             </div>
-=======
-    <div class="card">
-        <div class="card-header">
-            <h5 class="card-title">Round time</h5>
->>>>>>> 261c0659
         </div>
         <div class="card-body">
             {% if not round_time_plot %}
