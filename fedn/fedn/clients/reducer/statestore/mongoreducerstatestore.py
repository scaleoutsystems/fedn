--- conflicted
+++ resolved
@@ -382,7 +382,6 @@
         self.status.drop()
         self.psutil_monitoring.drop()
         self.round_time.drop()
-<<<<<<< HEAD
         self.round.drop()
 
     def update_client_status(self, client_data, status, role):
@@ -396,7 +395,4 @@
                                         "status": status,
                                         "role": role
                                     }
-                                })
-=======
-        self.round.drop()
->>>>>>> 261c0659
+                                })