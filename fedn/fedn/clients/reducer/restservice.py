--- conflicted
+++ resolved
@@ -216,11 +216,9 @@
 
         def create_plot(feature):
             from fedn.clients.reducer.plots import Plot
-<<<<<<< HEAD
-            self.plot = Plot()
-=======
+
             plot = Plot(self.control.statestore)
->>>>>>> 7d9d5d97
+
             if feature == 'table':
                 return plot.create_table_plot()
             elif feature == 'timeline':
