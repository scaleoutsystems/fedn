from fedn.clients.reducer.interfaces import CombinerInterface
from fedn.clients.reducer.state import ReducerState, ReducerStateToString
from flask_wtf.csrf import CSRFProtect
from werkzeug.utils import secure_filename

from flask import Flask, jsonify, render_template, request
from flask import redirect, url_for, flash

from threading import Lock
import re

import json
import plotly
import pandas as pd
import numpy
import math

import plotly.express as px
import geoip2.database
from fedn.clients.reducer.plots import Plot

UPLOAD_FOLDER = '/app/client/package/'
ALLOWED_EXTENSIONS = {'gz', 'bz2', 'tar', 'zip', 'tgz'}


def allowed_file(filename):
    return '.' in filename and \
           filename.rsplit('.', 1)[1].lower() in ALLOWED_EXTENSIONS


class ReducerRestService:
    def __init__(self, config, control, certificate_manager, certificate=None):

        print("config object!: \n\n\n\n{}".format(config))
        if config['discover_host']:
            self.name = config['discover_host']
        else:
            self.name = config['name']
        self.port = config['discover_port']
        self.network_id = config['name'] + '-network'

        if not config['token']:
            import uuid
            self.token = str(uuid.uuid4())
        else:
            self.token = config['token']

        self.control = control
        self.certificate = certificate
        self.certificate_manager = certificate_manager
        self.current_compute_context = None  # self.control.get_compute_context()

    def to_dict(self):
        data = {
            'name': self.name
        }
        return data

    def check_configured(self):
        if not self.control.get_compute_context():
            return render_template('setup.html', client=self.name, state=ReducerStateToString(self.control.state()),
                                   logs=None, refresh=False,
                                   message='')

        if self.control.state() == ReducerState.setup:
            return render_template('setup.html', client=self.name, state=ReducerStateToString(self.control.state()),
                                   logs=None, refresh=True,
                                   message='Warning. Reducer is not base-configured. please do so with config file.')

        if not self.control.get_latest_model():
            return render_template('setup_model.html', message="Please set the initial model.")

        return None

    def run(self):
        app = Flask(__name__)
        app.config['UPLOAD_FOLDER'] = UPLOAD_FOLDER
        csrf = CSRFProtect()
        import os
        SECRET_KEY = os.urandom(32)
        app.config['SECRET_KEY'] = SECRET_KEY
        csrf.init_app(app)

        @app.route('/')
        def index():
            not_configured = self.check_configured()
            if not_configured:
                return not_configured
            events = self.control.get_events()
            message = request.args.get('message', None)
            message_type = request.args.get('message_type', None)
            return render_template('events.html', client=self.name, state=ReducerStateToString(self.control.state()),
                                   events=events,
                                   logs=None, refresh=True, configured=True, message=message, message_type=message_type)

        # http://localhost:8090/add?name=combiner&address=combiner&port=12080&token=e9a3cb4c5eaff546eec33ff68a7fbe232b68a192
        @app.route('/status')
        def status():
            return {'state': ReducerStateToString(self.control.state())}

        @app.route('/netgraph')
        def netgraph():

            result = {'nodes': [], 'edges': []}

            result['nodes'].append({
                "id": "r0",
                "label": "Reducer",
                "x": -1.2,
                "y": 0,
                "size": 25,
                "type": 'reducer',
            })
            x = 0
            y = 0
            count = 0
            meta = {}
            combiner_info = []
            for combiner in self.control.network.get_combiners():
                try:
                    report = combiner.report()
                    combiner_info.append(report)
                except:
                    pass
            y = y + 0.5
            width = 5
            if len(combiner_info) < 1:
                return result
            step = 5 / len(combiner_info)
            x = -width / 3.0
            for combiner in combiner_info:
                print("combiner info {}".format(combiner_info), flush=True)

                try:
                    result['nodes'].append({
                        "id": combiner['name'],  # "n{}".format(count),
                        "label": "Combiner ({} clients)".format(combiner['nr_active_clients']),
                        "x": x,
                        "y": y,
                        "size": 15,
                        "name": combiner['name'],
                        "type": 'combiner',
                        # "color":'blue',
                    })
                except Exception as err:
                    print(err)

                x = x + step
                count = count + 1
            y = y + 0.25

            count = 0
            width = 5
            step = 5 / len(combiner_info)
            x = -width / 2.0
            # for combiner in self.control.statestore.list_clients():
            for combiner in combiner_info:
                for a in range(0, int(combiner['nr_active_clients'])):
                    # y = y + 0.25
                    try:
                        result['nodes'].append({
                            "id": "c{}".format(count),
                            "label": "Client",
                            "x": x,
                            "y": y,
                            "size": 15,
                            "name": "c{}".format(count),
                            "combiner": combiner['name'],
                            "type": 'client',
                            # "color":'blue',
                        })
                    except Exception as err:
                        print(err)
                    # print("combiner prefferred name {}".format(client['combiner']), flush=True)
                    x = x + 0.25
                    count = count + 1

            count = 0
            for node in result['nodes']:
                try:
                    if node['type'] == 'combiner':
                        result['edges'].append(
                            {
                                "id": "e{}".format(count),
                                "source": node['id'],
                                "target": 'r0',
                            }
                        )
                    elif node['type'] == 'client':
                        result['edges'].append(
                            {
                                "id": "e{}".format(count),
                                "source": node['combiner'],
                                "target": node['id'],
                            }
                        )
                except Exception as e:
                    pass
                count = count + 1

            return result

        @app.route('/events')
        def events():
            import json
            from bson import json_util

            json_docs = []
            for doc in self.control.get_events():
                json_doc = json.dumps(doc, default=json_util.default)
                json_docs.append(json_doc)

            json_docs.reverse()
            return {'events': json_docs}

        @app.route('/add')
        def add():

            """ Add a combiner to the network. """
            if self.control.state() == ReducerState.setup:
                return jsonify({'status': 'retry'})

            # TODO check for get variables
            name = request.args.get('name', None)
            address = str(request.args.get('address', None))
            port = request.args.get('port', None)
            # token = request.args.get('token')
            # TODO do validation

            if port is None or address is None or name is None:
                return "Please specify correct parameters."

            # Try to retrieve combiner from db
            combiner = self.control.network.get_combiner(name)
            if not combiner:
                # Create a new combiner
                import base64
                certificate, key = self.certificate_manager.get_or_create(address).get_keypair_raw()
                cert_b64 = base64.b64encode(certificate)
                key_b64 = base64.b64encode(key)

                # TODO append and redirect to index.
                import copy
                combiner = CombinerInterface(self, name, address, port, copy.deepcopy(certificate), copy.deepcopy(key),
                                             request.remote_addr)
                self.control.network.add_combiner(combiner)

            combiner = self.control.network.get_combiner(name)

            ret = {
                'status': 'added',
                'certificate': combiner['certificate'],
                'key': combiner['key'],
                'storage': self.control.statestore.get_storage_backend(),
                'statestore': self.control.statestore.get_config(),
            }

            return jsonify(ret)

        @app.route('/eula', methods=['GET', 'POST'])
        def eula():
            for r in request.headers:
                print("header contains: {}".format(r), flush=True)

            return render_template('eula.html', configured=True)

        @app.route('/models', methods=['GET', 'POST'])
        def models():

            if request.method == 'POST':
                # upload seed file
                uploaded_seed = request.files['seed']
                if uploaded_seed:
                    from io import BytesIO
                    a = BytesIO()
                    a.seek(0, 0)
                    uploaded_seed.seek(0)
                    a.write(uploaded_seed.read())
                    helper = self.control.get_helper()
                    model = helper.load_model_from_BytesIO(a.getbuffer())
                    self.control.commit(uploaded_seed.filename, model)
            else:
                not_configured = self.check_configured()
                if not_configured:
                    return not_configured
                h_latest_model_id = self.control.get_latest_model()

                model_info = self.control.get_model_info()
                return render_template('models.html', h_latest_model_id=h_latest_model_id, seed=True,
                                       model_info=model_info, configured=True)

            seed = True
            return redirect(url_for('models', seed=seed))

        @app.route('/delete_model_trail', methods=['GET', 'POST'])
        def delete_model_trail():
            if request.method == 'POST':
                from fedn.common.tracer.mongotracer import MongoTracer
                statestore_config = self.control.statestore.get_config()
                self.tracer = MongoTracer(statestore_config['mongo_config'], statestore_config['network_id'])
                try:
                    self.control.drop_models()
                except:
                    pass

                # drop objects in minio
                self.control.delete_bucket_objects()
                return redirect(url_for('models'))
            seed = True
            return redirect(url_for('models', seed=seed))

        @app.route('/drop_control', methods=['GET', 'POST'])
        def drop_control():
            if request.method == 'POST':
                self.control.statestore.drop_control()
                return redirect(url_for('control'))
            return redirect(url_for('control'))

        # http://localhost:8090/control?rounds=4&model_id=879fa112-c861-4cb1-a25d-775153e5b548
        @app.route('/control', methods=['GET', 'POST'])
        def control():
            """ Main page for round control. Configure, start and stop global training rounds. """

            not_configured = self.check_configured()
            if not_configured:
                return not_configured
            client = self.name
            state = ReducerStateToString(self.control.state())
            logs = None
            refresh = True
            try:
                self.current_compute_context = self.control.get_compute_context()
            except:
                self.current_compute_context = None

            if self.current_compute_context == None or self.current_compute_context == '':
                return render_template('setup.html', client=client, state=state, logs=logs, refresh=False,
                                       message='No compute context is set. Please set one here <a href="/context">/context</a>')

            if self.control.state() == ReducerState.setup:
                return render_template('setup.html', client=client, state=state, logs=logs, refresh=refresh,
                                       message='Warning. Reducer is not base-configured. please do so with config file.')

            if self.control.state() == ReducerState.monitoring:
                return redirect(
                    url_for('index', state=state, refresh=refresh, message="Reducer is in monitoring state"))

            if request.method == 'POST':
                timeout = float(request.form.get('timeout', 180))
                rounds = int(request.form.get('rounds', 1))
                task = (request.form.get('task', ''))
                clients_required = request.form.get('clients_required', 1)
                clients_requested = request.form.get('clients_requested', 8)

                # checking if there are enough clients connected to start!
                clients_available = 0
                try:
                    for combiner in self.control.network.get_combiners():
                        if combiner.allowing_clients():
                            combiner_state = combiner.report()
                            nac = combiner_state['nr_active_clients']

                            clients_available = clients_available + int(nac)
                except Exception as e:
                    pass

                if clients_available < clients_required:
                    return redirect(url_for('index', state=state,
                                            message="Not enough clients available to start rounds.",
                                            message_type='warning'))

                validate = request.form.get('validate', False)
                if validate == 'False':
                    validate = False
                helper_type = request.form.get('helper', 'keras')
                # self.control.statestore.set_framework(helper_type)

                latest_model_id = self.control.get_latest_model()

                config = {'round_timeout': timeout, 'model_id': latest_model_id,
                          'rounds': rounds, 'clients_required': clients_required,
                          'clients_requested': clients_requested, 'task': task,
                          'validate': validate, 'helper_type': helper_type}

                import threading
                threading.Thread(target=self.control.instruct, args=(config,)).start()
                # self.control.instruct(config)
                return redirect(url_for('index', state=state, refresh=refresh, message="Sent execution plan.",
                                        message_type='SUCCESS'))

            else:
                seed_model_id = None
                latest_model_id = None
                try:
                    seed_model_id = self.control.get_first_model()[0]
                    latest_model_id = self.control.get_latest_model()
                except Exception as e:
                    pass

                return render_template('index.html', latest_model_id=latest_model_id,
                                       compute_package=self.current_compute_context,
                                       seed_model_id=seed_model_id,
                                       helper=self.control.statestore.get_framework(), validate=True, configured=True)

            client = self.name
            state = ReducerStateToString(self.control.state())
            logs = None
            refresh = False
            return render_template('index.html', client=client, state=state, logs=logs, refresh=refresh,
                                   configured=True)

        @app.route('/assign')
        def assign():
            """Handle client assignment requests. """

            if self.control.state() == ReducerState.setup:
                return jsonify({'status': 'retry'})

            name = request.args.get('name', None)
            combiner_preferred = request.args.get('combiner', None)

            if combiner_preferred:
                combiner = self.control.find(combiner_preferred)
            else:
                combiner = self.control.find_available_combiner()

            if combiner is None:
                return jsonify({'status': 'retry'})
            ## Check that a framework has been selected prior to assigning clients.
            framework = self.control.statestore.get_framework()
            if not framework:
                return jsonify({'status': 'retry'})

            client = {
                'name': name,
                'combiner_preferred': combiner_preferred,
                'combiner': combiner.name,
                'ip': request.remote_addr,
                'status': 'available'
            }
            self.control.network.add_client(client)

            if combiner:
                import base64
                cert_b64 = base64.b64encode(combiner.certificate)
                response = {
                    'status': 'assigned',
                    'host': combiner.address,
                    'ip': combiner.ip,
                    'port': combiner.port,
                    'certificate': str(cert_b64).split('\'')[1],
                    'model_type': self.control.statestore.get_framework()
                }

                return jsonify(response)
            elif combiner is None:
                return jsonify({'status': 'retry'})

            return jsonify({'status': 'retry'})

        @app.route('/infer')
        def infer():
            if self.control.state() == ReducerState.setup:
                return "Error, not configured"
            result = ""
            try:
                self.control.set_model_id()
            except fedn.exceptions.ModelError:
                print("Failed to seed control.")

            return result

        def combiner_stats():
            """ Get current status reports from all combiners registered in the network. """
            combiner_info = []
            for combiner in self.control.network.get_combiners():
                try:
                    report = combiner.report()
                    combiner_info.append(report)
                except:
                    pass
            return combiner_info
<<<<<<< HEAD

        def client_status():
            client_info = self.control.get_client_info()
            active_clients = combiner_stats()
            try:
                all_active_trainers = []
                all_active_validators = []

                for client in active_clients:
                    active_trainers_str = client['active_trainers']
                    active_validators_str = client['active_validators']

                    active_trainers_str = re.sub('[^a-zA-Z0-9:\n\.]', '', active_trainers_str).replace('name:', ' ')
                    # active_trainers_list = ' '.join(active_trainers_str.split(" ")).split()

                    active_validators_str = re.sub('[^a-zA-Z0-9:\n\.]', '', active_validators_str).replace('name:', ' ')
                    # active_validators_list = ' '.join(active_validators_str.split(" ")).split()

                    all_active_trainers.append(' '.join(active_trainers_str.split(" ")).split())
                    all_active_validators.append(' '.join(active_validators_str.split(" ")).split())
                    all_active_trainers[0].append('clientbcb81bf3b')

                active_trainers_list = [client for client in client_info if client['name'] in all_active_trainers[0]]
                active_validators_list = [cl for cl in client_info if cl['name'] in all_active_validators[0]]

                if active_trainers_list == active_validators_list:
                    new_list = active_validators_list + active_trainers_list
                    for cl in new_list:
                        cl['role'] = 'trainer - validator'
                        active_clients = active_trainers_list

                # else:
                #     for client in active_trainers_list:
                #         client['role'] = 'trainer'
                #     for cl in active_validators_list:
                #         cl['role'] = 'validator'
                #     active_clients = active_trainers_list + active_validators_list

                return {'active_clients': active_clients,
                        'active_trainers': active_trainers_list,
                        'active_validators': active_validators_list
                        }
            except:
                 pass

            return {'active_clients': [],
                    'active_trainers': [],
                    'active_validators': []
                    }
=======
            return False
>>>>>>> 17ad3485

        @app.route('/metric_type', methods=['GET', 'POST'])
        def change_features():
            feature = request.args['selected']
            plot = Plot(self.control.statestore)
            graphJSON = plot.create_box_plot(feature)
            return graphJSON

        @app.route('/dashboard')
        def dashboard():
            not_configured = self.check_configured()
            if not_configured:
                return not_configured

            plot = Plot(self.control.statestore)
            try:
                valid_metrics = plot.fetch_valid_metrics()
                box_plot = plot.create_box_plot(valid_metrics[0])
            except Exception as e:
                valid_metrics = None
                box_plot = None
                print(e, flush=True)
            table_plot = plot.create_table_plot()
            # timeline_plot = plot.create_timeline_plot()
            timeline_plot = None
            clients_plot = plot.create_client_plot()
            return render_template('dashboard.html', show_plot=True,
                                   box_plot=box_plot,
                                   table_plot=table_plot,
                                   timeline_plot=timeline_plot,
                                   clients_plot=clients_plot,
                                   metrics=valid_metrics,
                                   configured=True
                                   )

        @app.route('/network')
        def network():
            not_configured = self.check_configured()
            if not_configured:
                return not_configured
            plot = Plot(self.control.statestore)
            round_time_plot = plot.create_round_plot()
            mem_cpu_plot = plot.create_cpu_plot()
            combiners_plot = plot.create_combiner_plot()
            combiner_info = combiner_stats()
            active_clients = client_status()
            return render_template('network.html', network_plot=True,
                                   round_time_plot=round_time_plot,
                                   mem_cpu_plot=mem_cpu_plot,
                                   combiners_plot=combiners_plot,
                                   combiner_info=combiner_info,
                                   active_clients=active_clients['active_clients'],
                                   active_trainers=active_clients['active_trainers'],
                                   active_validators=active_clients['active_validators'],
                                   configured=True
                                   )

        @app.route('/config/download', methods=['GET'])
        def config_download():

            chk_string = ""
            name = self.control.get_compute_context()
            if name is None or name == '':
                chk_string = ''
            else:
                file_path = os.path.join(UPLOAD_FOLDER, name)
                print("trying to get {}".format(file_path))
                from fedn.utils.checksum import md5

                try:
                    sum = str(md5(file_path))
                except FileNotFoundError as e:
                    sum = ''
                chk_string = "checksum: {}".format(sum)

            network_id = self.network_id
            discover_host = self.name
            discover_port = self.port
            token = self.token
            ctx = """network_id: {network_id}
controller:
    discover_host: {discover_host}
    discover_port: {discover_port}
    token: {token}
    {chk_string}""".format(network_id=network_id,
                             discover_host=discover_host,
                             discover_port=discover_port,
                             token=token,
                             chk_string=chk_string)

            from io import BytesIO
            from flask import send_file
            obj = BytesIO()
            obj.write(ctx.encode('UTF-8'))
            obj.seek(0)
            return send_file(obj,
                             as_attachment=True,
                             attachment_filename='client.yaml',
                             mimetype='application/x-yaml')

        @app.route('/context', methods=['GET', 'POST'])
        @csrf.exempt  # TODO fix csrf token to form posting in package.py
        def context():
            # if self.control.state() != ReducerState.setup or self.control.state() != ReducerState.idle:
            #    return "Error, Context already assigned!"
            reset = request.args.get('reset', None)  # if reset is not empty then allow context re-set
            if reset:
                return render_template('context.html')

            if request.method == 'POST':

                if 'file' not in request.files:
                    flash('No file part')
                    return redirect(url_for('context'))

                file = request.files['file']
                helper_type = request.form.get('helper', 'keras')
                # if user does not select file, browser also
                # submit an empty part without filename
                if file.filename == '':
                    flash('No selected file')
                    return redirect(url_for('context'))

                if file and allowed_file(file.filename):
                    filename = secure_filename(file.filename)
                    file_path = os.path.join(app.config['UPLOAD_FOLDER'], filename)
                    file.save(file_path)

                    if self.control.state() == ReducerState.instructing or self.control.state() == ReducerState.monitoring:
                        return "Not allowed to change context while execution is ongoing."

                    self.control.set_compute_context(filename, file_path)
                    self.control.statestore.set_framework(helper_type)
                    return redirect(url_for('control'))

            from flask import send_from_directory
            name = request.args.get('name', '')

            if name == '':
                name = self.control.get_compute_context()
                if name == None or name == '':
                    return render_template('context.html')

            # There is a potential race condition here, if one client requests a package and at
            # the same time another one triggers a fetch from Minio and writes to disk. 
            try:
                mutex = Lock()
                mutex.acquire()
                return send_from_directory(app.config['UPLOAD_FOLDER'], name, as_attachment=True)
            except:
                try:
                    data = self.control.get_compute_package(name)
                    file_path = os.path.join(app.config['UPLOAD_FOLDER'], name)
                    with open(file_path, 'wb') as fh:
                        fh.write(data)
                    return send_from_directory(app.config['UPLOAD_FOLDER'], name, as_attachment=True)
                except:
                    raise
            finally:
                mutex.release()

            return render_template('context.html')

        @app.route('/checksum', methods=['GET', 'POST'])
        def checksum():

            #sum = ''
            name = request.args.get('name', None)
            if name == '' or name is None:
                name = self.control.get_compute_context()
                if name == None or name == '':
                    return jsonify({})

            file_path = os.path.join(UPLOAD_FOLDER, name)
            print("trying to get {}".format(file_path))
            from fedn.utils.checksum import md5

            try:
                sum = str(md5(file_path))
            except FileNotFoundError as e:
                sum = ''

            data = {'checksum': sum}
            from flask import jsonify
            return jsonify(data)

        if self.certificate:
            print("trying to connect with certs {} and key {}".format(str(self.certificate.cert_path),
                                                                      str(self.certificate.key_path)), flush=True)
            app.run(host="0.0.0.0", port=self.port,
                    ssl_context=(str(self.certificate.cert_path), str(self.certificate.key_path)))<|MERGE_RESOLUTION|>--- conflicted
+++ resolved
@@ -480,7 +480,6 @@
                 except:
                     pass
             return combiner_info
-<<<<<<< HEAD
 
         def client_status():
             client_info = self.control.get_client_info()
@@ -492,16 +491,10 @@
                 for client in active_clients:
                     active_trainers_str = client['active_trainers']
                     active_validators_str = client['active_validators']
-
                     active_trainers_str = re.sub('[^a-zA-Z0-9:\n\.]', '', active_trainers_str).replace('name:', ' ')
-                    # active_trainers_list = ' '.join(active_trainers_str.split(" ")).split()
-
                     active_validators_str = re.sub('[^a-zA-Z0-9:\n\.]', '', active_validators_str).replace('name:', ' ')
-                    # active_validators_list = ' '.join(active_validators_str.split(" ")).split()
-
                     all_active_trainers.append(' '.join(active_trainers_str.split(" ")).split())
                     all_active_validators.append(' '.join(active_validators_str.split(" ")).split())
-                    all_active_trainers[0].append('clientbcb81bf3b')
 
                 active_trainers_list = [client for client in client_info if client['name'] in all_active_trainers[0]]
                 active_validators_list = [cl for cl in client_info if cl['name'] in all_active_validators[0]]
@@ -510,14 +503,12 @@
                     new_list = active_validators_list + active_trainers_list
                     for cl in new_list:
                         cl['role'] = 'trainer - validator'
-                        active_clients = active_trainers_list
-
-                # else:
-                #     for client in active_trainers_list:
-                #         client['role'] = 'trainer'
-                #     for cl in active_validators_list:
-                #         cl['role'] = 'validator'
-                #     active_clients = active_trainers_list + active_validators_list
+                else:
+                    for client in active_trainers_list:
+                        client['role'] = 'trainer'
+                    for cl in active_validators_list:
+                        cl['role'] = 'validator'
+                active_clients = active_trainers_list + active_validators_list
 
                 return {'active_clients': active_clients,
                         'active_trainers': active_trainers_list,
@@ -530,9 +521,6 @@
                     'active_trainers': [],
                     'active_validators': []
                     }
-=======
-            return False
->>>>>>> 17ad3485
 
         @app.route('/metric_type', methods=['GET', 'POST'])
         def change_features():
