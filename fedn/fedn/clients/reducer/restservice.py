from fedn.clients.reducer.interfaces import CombinerInterface
<<<<<<< HEAD
from fedn.clients.reducer.state import ReducerState, ReducerStateToString
from flask import Flask, flash
from flask import jsonify, abort
from flask import render_template
from flask import request, redirect, url_for
from flask_wtf.csrf import CSRFProtect
from werkzeug.utils import secure_filename

UPLOAD_FOLDER = '/app/client/package/'
ALLOWED_EXTENSIONS = {'gz', 'bz2', 'tar', 'zip'}


def allowed_file(filename):
    return '.' in filename and \
           filename.rsplit('.', 1)[1].lower() in ALLOWED_EXTENSIONS


=======
from fedn.clients.reducer.state import ReducerStateToString
from flask import jsonify, abort
from flask_wtf.csrf import CSRFProtect
from flask import Flask, jsonify, render_template, request
>>>>>>> eaf7c846
from flask import redirect, url_for
import pymongo
import json
import numpy
import plotly.graph_objs as go
from datetime import datetime,timedelta
import plotly

import os


class ReducerRestService:
    def __init__(self, name, control, certificate_manager, certificate=None):
        self.name = name
        self.control = control
        self.certificate = certificate
        self.certificate_manager = certificate_manager

        self.current_compute_context = self.control.get_compute_context()

    def run(self):
        app = Flask(__name__)
        app.config['UPLOAD_FOLDER'] = UPLOAD_FOLDER
        csrf = CSRFProtect()
        SECRET_KEY = os.urandom(32)
        app.config['SECRET_KEY'] = SECRET_KEY

        csrf.init_app(app)

        c = pymongo.MongoClient()
        mc = pymongo.MongoClient(os.environ['FEDN_MONGO_HOST'], int(os.environ['FEDN_MONGO_PORT']), username=os.environ['FEDN_MONGO_USER'],
                                 password=os.environ['FEDN_MONGO_PASSWORD'])
        mdb = mc[os.environ['ALLIANCE_UID']]
        alliance = mdb["status"]

        @app.route('/')
        def index():
            # logs_fancy = str()
            # for log in self.logs:
            #    logs_fancy += "<p>" + log + "</p>\n"
            client = self.name
            state = ReducerStateToString(self.control.state())
            logs = None
            refresh = True
            if self.control.state() == ReducerState.setup:
                return render_template('setup.html', client=client, state=state, logs=logs, refresh=refresh,
                                       dashboardhost=os.environ["FEDN_DASHBOARD_HOST"],
                                       dashboardport=os.environ["FEDN_DASHBOARD_PORT"])

            return render_template('index.html', client=client, state=state, logs=logs, refresh=refresh,
                                   dashboardhost=os.environ["FEDN_DASHBOARD_HOST"],
                                   dashboardport=os.environ["FEDN_DASHBOARD_PORT"])

        # http://localhost:8090/add?name=combiner&address=combiner&port=12080&token=e9a3cb4c5eaff546eec33ff68a7fbe232b68a192
        @app.route('/add')
        def add():
            if self.control.state() == ReducerState.setup:
                return jsonify({'status': 'retry'})
            # TODO check for get variables
            name = request.args.get('name', None)
            address = request.args.get('address', None)
            port = request.args.get('port', None)
            # token = request.args.get('token')
            # TODO do validation

            if port is None or address is None or name is None:
                return "Please specify correct parameters."

            certificate, key = self.certificate_manager.get_or_create(address).get_keypair_raw()
            import base64
            cert_b64 = base64.b64encode(certificate)
            key_b64 = base64.b64encode(key)

            # TODO append and redirect to index.
            import copy
            combiner = CombinerInterface(self, name, address, port, copy.deepcopy(certificate), copy.deepcopy(key))
            self.control.add(combiner)

            ret = {'status': 'added', 'certificate': str(cert_b64).split('\'')[1],
                   'key': str(key_b64).split('\'')[1]}  # TODO remove ugly string hack
            return jsonify(ret)

        @app.route('/seed', methods=['GET', 'POST'])
        def seed():
            if request.method == 'POST':
                # upload seed file
                uploaded_seed = request.files['seed']
                if uploaded_seed:
                    self.control.commit(uploaded_seed.filename, uploaded_seed)
            else:
                h_latest_model_id = self.control.get_latest_model()
                model_info = self.control.get_model_info()
                return render_template('index.html', h_latest_model_id=h_latest_model_id, seed=True,
                                       model_info=model_info)

            seed = True
            return redirect(url_for('seed', seed=seed))

        # http://localhost:8090/start?rounds=4&model_id=879fa112-c861-4cb1-a25d-775153e5b548
        @app.route('/start', methods=['GET', 'POST'])
        def start():
            if self.control.state() == ReducerState.setup:
                return "Error, not configured"

            if request.method == 'POST':
                timeout = request.form.get('timeout', 180)
                rounds = int(request.form.get('rounds', 1))

                task = (request.form.get('task', ''))
                active_clients = request.form.get('active_clients', 2)
                clients_required = request.form.get('clients_required', 2)
                clients_requested = request.form.get('clients_requested', 8)

                latest_model_id = self.control.get_latest_model()
                config = {'round_timeout': timeout, 'model_id': latest_model_id,
                          'rounds': rounds, 'active_clients': active_clients, 'clients_required': clients_required,
                          'clients_requested': clients_requested, 'task': task}

                self.control.instruct(config)
                return redirect(url_for('index', message="Sent execution plan."))

            else:
                # Select rounds UI
                rounds = range(1, 100)
                latest_model_id = self.control.get_latest_model()
                return render_template('index.html', round_options=rounds, latest_model_id=latest_model_id)

            client = self.name
            state = ReducerStateToString(self.control.state())
            logs = None
            refresh = False
            return render_template('index.html', client=client, state=state, logs=logs, refresh=refresh)

        @app.route('/assign')
        def assign():
            if self.control.state() == ReducerState.setup:
                return jsonify({'status': 'retry'})
            name = request.args.get('name', None)
            combiner_preferred = request.args.get('combiner', None)
            import uuid
            id = str(uuid.uuid4())

            if combiner_preferred:
                combiner = self.control.find(combiner_preferred)
            else:
                combiner = self.control.find_available_combiner()

            if combiner:
                # certificate, _ = self.certificate_manager.get_or_create(combiner.name).get_keypair_raw()
                import base64
                cert_b64 = base64.b64encode(combiner.certificate)
                response = {'status': 'assigned', 'host': combiner.address, 'port': combiner.port,
                            'certificate': str(cert_b64).split('\'')[1]}

                return jsonify(response)
            elif combiner is None:
                return jsonify({'status':'retry'})
                #abort(404, description="Resource not found")
            # 1.receive client parameters
            # 2. check with available combiners if any clients are needed
            # 3. let client know where to connect.
            return jsonify({'status': 'retry'})

        @app.route('/infer')
        def infer():
            if self.control.state() == ReducerState.setup:
                return "Error, not configured"
            result = ""
            try:
                self.control.set_model_id()
            except fedn.exceptions.ModelError:
                print("Failed to seed control.")

            return result

        # plot metrics from DB
        def _scalar_metrics(metrics):
            """ Extract all scalar valued metrics from a MODEL_VALIDATON. """

            data = json.loads(metrics['data'])
            data = json.loads(data['data'])

            valid_metrics = []
            for metric, val in data.items():
                # If it can be converted to a float it is a valid, scalar metric
                try:
                    val = float(val)
                    valid_metrics.append(metric)
                except:
                    pass

            return valid_metrics

        @app.route('/plot')
        def plot():
            box = 'box'
            plot = create_plot(box)
            show_plot = True
            return render_template('index.html', show_plot=show_plot, plot=plot)

        def create_plot(feature):
            if feature == 'table':
                return create_table_plot()
            elif feature == 'timeline':
                return create_timeline_plot()
            elif feature == 'ml':
                return create_ml_plot()
            elif feature == 'box':
                return create_box_plot()
            else:
                return 'No plot!'

        @app.route('/plot_type', methods=['GET', 'POST'])
        def change_features():
            feature = request.args['selected']
            graphJSON = create_plot(feature)
            return graphJSON

        def create_table_plot():
            metrics = alliance.find_one({'type': 'MODEL_VALIDATION'})
            if metrics == None:
                fig = go.Figure(data=[])
                fig.update_layout(title_text='No data currently available for mean metrics')
                table = json.dumps(fig, cls=plotly.utils.PlotlyJSONEncoder)
                return table

            valid_metrics = _scalar_metrics(metrics)
            if valid_metrics == []:
                fig = go.Figure(data=[])
                fig.update_layout(title_text='No scalar metrics found')
                table = json.dumps(fig, cls=plotly.utils.PlotlyJSONEncoder)
                return table

            all_vals = []
            models = []
            for metric in valid_metrics:
                validations = {}
                for post in alliance.find({'type': 'MODEL_VALIDATION'}):
                    e = json.loads(post['data'])
                    try:
                        validations[e['modelId']].append(float(json.loads(e['data'])[metric]))
                    except KeyError:
                        validations[e['modelId']] = [float(json.loads(e['data'])[metric])]

                vals = []
                models = []
                for model, data in validations.items():
                    vals.append(numpy.mean(data))
                    models.append(model)
                all_vals.append(vals)

            header_vals = valid_metrics
            models.reverse()
            values = [models]
            print(all_vals, flush=True)
            for vals in all_vals:
                vals.reverse()
                values.append(vals)

            fig = go.Figure(data=[go.Table(
                header=dict(values=['Model ID'] + header_vals,
                            line_color='darkslategray',
                            fill_color='lightskyblue',
                            align='left'),

                cells=dict(values=values,  # 2nd column
                           line_color='darkslategray',
                           fill_color='lightcyan',
                           align='left'))
            ])

            fig.update_layout(title_text='Summary: mean metrics')
            table = json.dumps(fig, cls=plotly.utils.PlotlyJSONEncoder)
            return table

        def create_timeline_plot():
            trace_data = []
            x = []
            y = []
            base = []
            for p in alliance.find({'type': 'MODEL_UPDATE_REQUEST'}):
                e = json.loads(p['data'])
                cid = e['correlationId']
                for cc in alliance.find({'sender': p['sender'], 'type': 'MODEL_UPDATE'}):
                    da = json.loads(cc['data'])
                    if da['correlationId'] == cid:
                        cp = cc

                cd = json.loads(cp['data'])
                tr = datetime.strptime(e['timestamp'], '%Y-%m-%d %H:%M:%S.%f')
                tu = datetime.strptime(cd['timestamp'], '%Y-%m-%d %H:%M:%S.%f')
                ts = tu - tr
                base.append(tr.timestamp())
                x.append(ts.total_seconds())
                y.append(p['sender']['name'])

            trace_data.append(go.Bar(
                x=x,
                y=y,
                orientation='h',
                base=base,
                marker=dict(color='royalblue'),
                name="Training",
            ))

            x = []
            y = []
            base = []
            for p in alliance.find({'type': 'MODEL_VALIDATION_REQUEST'}):
                e = json.loads(p['data'])
                cid = e['correlationId']
                for cc in alliance.find({'sender': p['sender'], 'type': 'MODEL_VALIDATION'}):
                    da = json.loads(cc['data'])
                    if da['correlationId'] == cid:
                        cp = cc
                cd = json.loads(cp['data'])
                tr = datetime.strptime(e['timestamp'], '%Y-%m-%d %H:%M:%S.%f')
                tu = datetime.strptime(cd['timestamp'], '%Y-%m-%d %H:%M:%S.%f')
                ts = tu - tr
                base.append(tr.timestamp())
                x.append(ts.total_seconds())
                y.append(p['sender']['name'])

            trace_data.append(go.Bar(
                x=x,
                y=y,
                orientation='h',
                base=base,
                marker=dict(color='lightskyblue'),
                name="Validation",
            ))

            layout = go.Layout(
                barmode='stack',
                showlegend=True,
            )

            fig = go.Figure(data=trace_data, layout=layout)
            fig.update_xaxes(title_text='Timestamp')
            fig.update_layout(title_text='Alliance timeline')

            # tab = go.Figure(data=[go.Table(
            #     header=dict(values=['Model updates', 'Model Validations'],
            #                 line_color='darkslategray',
            #                 fill_color='lightskyblue',
            #                 align='left'),
            #     cells=dict(values=[[100, 90, 80, 90],  # 1st column
            #                        [95, 85, 75, 95]],  # 2nd column
            #                line_color='darkslategray',
            #                fill_color='lightcyan',
            #                align='left'))
            # ])
            #
            # tab.update_layout(width=500, height=300)
            # tab.update_layout(title_text='Summary')
            timeline = json.dumps(fig, cls=plotly.utils.PlotlyJSONEncoder)
            return timeline

        def create_ml_plot():
            metrics = alliance.find_one({'type': 'MODEL_VALIDATION'})
            if metrics == None:
                fig = go.Figure(data=[])
                fig.update_layout(title_text='No data currently available for Mean Absolute Error')
                ml = json.dumps(fig, cls=plotly.utils.PlotlyJSONEncoder)
                return ml

            data = json.loads(metrics['data'])
            data = json.loads(data['data'])
            valid_metrics = []
            for metric, val in data.items():
                # Check if scalar - is this robust ?
                if isinstance(val, float):
                    valid_metrics.append(metric)

            # Assemble a dict with all validations
            validations = {}
            clients = {}

            for post in alliance.find({'type': 'MODEL_VALIDATION'}):
                try:
                    e = json.loads(post['data'])
                    clients[post['sender']['name']].append(json.loads(e['data'])[metric])
                except KeyError:
                    clients[post['sender']['name']] = []

            rounds = []
            traces_data = []

            for c in clients:
                print(clients[c], flush=True)
                traces_data.append(go.Scatter(
                    x=rounds,
                    y=clients[c],
                    name=c
                ))
            fig = go.Figure(traces_data)
            fig.update_xaxes(title_text='Rounds')
            fig.update_yaxes(title_text='MAE', tickvals=[0.0, 0.2, 0.4, 0.6, 0.8, 1.0])
            fig.update_layout(title_text='Mean Absolute Error Plot')
            ml = json.dumps(fig, cls=plotly.utils.PlotlyJSONEncoder)
            return ml

        def create_box_plot():
            metrics = alliance.find_one({'type': 'MODEL_VALIDATION'})
            if metrics == None:
                fig = go.Figure(data=[])
                fig.update_layout(title_text='No data currently available for metric distribution over alliance '
                                             'participants')
                box = json.dumps(fig, cls=plotly.utils.PlotlyJSONEncoder)
                return box

            valid_metrics = _scalar_metrics(metrics)
            if valid_metrics == []:
                fig = go.Figure(data=[])
                fig.update_layout(title_text='No scalar metrics found')
                box = json.dumps(fig, cls=plotly.utils.PlotlyJSONEncoder)
                return box

            # Just grab the first metric in the list.
            # TODO: Let the user choose, or plot all of them.
            if "accuracy" in valid_metrics:
                metric = "accuracy"
            else:
                metric = valid_metrics[0]
            validations = {}
            for post in alliance.find({'type': 'MODEL_VALIDATION'}):
                e = json.loads(post['data'])
                try:
                    validations[e['modelId']].append(float(json.loads(e['data'])[metric]))
                except KeyError:
                    validations[e['modelId']] = [float(json.loads(e['data'])[metric])]

            box = go.Figure()

            x = []
            y = []
            box_trace = []
            for model_id, acc in validations.items():
                x.append(model_id)
                y.append(numpy.mean([float(i) for i in acc]))
                if len(acc) >= 2:
                    box.add_trace(go.Box(y=acc, name=str(model_id), marker_color="royalblue", showlegend=False))

            rounds = list(range(len(y)))
            box.add_trace(go.Scatter(
                x=x,
                y=y,
                name='Mean'
            ))

            box.update_xaxes(title_text='Model ID')
            box.update_yaxes(tickvals=[0.0, 0.2, 0.4, 0.6, 0.8, 1.0])
            box.update_layout(title_text='Metric distribution over alliance participants: {}'.format(metric))
            box = json.dumps(box, cls=plotly.utils.PlotlyJSONEncoder)
            return box


        # @app.route('/seed')
        # def seed():
        #    try:
        #        result = self.inference.infer(request.args)
        #    except fedn.exceptions.ModelError:
        #        print("no model")
        #
        #    return result
        @app.route('/context', methods=['GET', 'POST'])
        @csrf.exempt  # TODO fix csrf token to form posting in package.py
        def context():
            # if self.control.state() != ReducerState.setup or self.control.state() != ReducerState.idle:
            #    return "Error, Context already assigned!"
            if request.method == 'POST':

                if 'file' not in request.files:
                    flash('No file part')
                    return redirect(request.url)

                file = request.files['file']
                # if user does not select file, browser also
                # submit an empty part without filename
                if file.filename == '':
                    flash('No selected file')
                    return redirect(request.url)

                if file and allowed_file(file.filename):
                    filename = secure_filename(file.filename)
                    file.save(os.path.join(app.config['UPLOAD_FOLDER'], filename))

                    if self.control.state() == ReducerState.instructing or self.control.state() == ReducerState.monitoring:
                        return "Not allowed to change context while execution is ongoing."
                    self.current_compute_context = filename  # uploading new files will always set this to latest
                    self.control.set_compute_context(filename)
                    # return redirect(url_for('index',
                    #                        filename=filename))
                    return "success!"

            from flask import send_from_directory
            name = request.args.get('name', '')
            if name != '':
                return send_from_directory(app.config['UPLOAD_FOLDER'], name, as_attachment=True)
            if name == '' and self.current_compute_context:
                return send_from_directory(app.config['UPLOAD_FOLDER'], self.current_compute_context,
                                           as_attachment=True)

            return render_template('context.html')

        # import os, sys
        # self._original_stdout = sys.stdout
        # sys.stdout = open(os.devnull, 'w')
        if self.certificate:
            print("trying to connect with certs {} and key {}".format(str(self.certificate.cert_path),
                                                                      str(self.certificate.key_path)), flush=True)
            app.run(host="0.0.0.0", port="8090",
                    ssl_context=(str(self.certificate.cert_path), str(self.certificate.key_path)))
        # secure = False
        # secure_adhoc = False

        # if secure and secure_adhoc:
        #    app.run(host="0.0.0.0", port="8090", ssl_context='adhoc')
        # elif secure:
        #    app.run(host="0.0.0.0", port="8090", ssl_context=('cert.pem', 'key.pem'))
        # else:
        #    app.run(host="0.0.0.0", port="8090")
        # sys.stdout.close()
        # sys.stdout = self._original_stdout<|MERGE_RESOLUTION|>--- conflicted
+++ resolved
@@ -1,5 +1,4 @@
 from fedn.clients.reducer.interfaces import CombinerInterface
-<<<<<<< HEAD
 from fedn.clients.reducer.state import ReducerState, ReducerStateToString
 from flask import Flask, flash
 from flask import jsonify, abort
@@ -17,12 +16,7 @@
            filename.rsplit('.', 1)[1].lower() in ALLOWED_EXTENSIONS
 
 
-=======
-from fedn.clients.reducer.state import ReducerStateToString
-from flask import jsonify, abort
-from flask_wtf.csrf import CSRFProtect
 from flask import Flask, jsonify, render_template, request
->>>>>>> eaf7c846
 from flask import redirect, url_for
 import pymongo
 import json
@@ -47,6 +41,7 @@
         app = Flask(__name__)
         app.config['UPLOAD_FOLDER'] = UPLOAD_FOLDER
         csrf = CSRFProtect()
+        import os
         SECRET_KEY = os.urandom(32)
         app.config['SECRET_KEY'] = SECRET_KEY
 
