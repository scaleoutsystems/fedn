from fedn.clients.reducer.interfaces import CombinerInterface
from fedn.clients.reducer.state import ReducerState, ReducerStateToString
from flask import Flask, flash
from flask import jsonify, abort
from flask import render_template
from flask import request, redirect, url_for
from flask_wtf.csrf import CSRFProtect
from werkzeug.utils import secure_filename

UPLOAD_FOLDER = '/app/client/package/'
ALLOWED_EXTENSIONS = {'gz', 'bz2', 'tar', 'zip'}


def allowed_file(filename):
    return '.' in filename and \
           filename.rsplit('.', 1)[1].lower() in ALLOWED_EXTENSIONS


from flask import Flask, jsonify, render_template, request
from flask import redirect, url_for
import pymongo
import json
import numpy
import plotly.graph_objs as go
from datetime import datetime,timedelta
import plotly

import os
import flask_monitoringdashboard as dashboard


class ReducerRestService:
    def __init__(self, name, control, certificate_manager, certificate=None):
        self.name = name
        self.control = control
        self.certificate = certificate
        self.certificate_manager = certificate_manager

        self.current_compute_context = self.control.get_compute_context()

    def run(self):
        app = Flask(__name__)
<<<<<<< HEAD
        #dashboard.bind(app)
        csrf = CSRFProtect()
        csrf.init_app(app)
=======
        app.config['UPLOAD_FOLDER'] = UPLOAD_FOLDER
        csrf = CSRFProtect()
        import os
>>>>>>> d1e11f05
        SECRET_KEY = os.urandom(32)
        app.config['SECRET_KEY'] = SECRET_KEY

        mc = pymongo.MongoClient(os.environ['FEDN_MONGO_HOST'], int(os.environ['FEDN_MONGO_PORT']), username=os.environ['FEDN_MONGO_USER'],
                                 password=os.environ['FEDN_MONGO_PASSWORD'])
        mdb = mc[os.environ['ALLIANCE_UID']]
        alliance = mdb["status"]
        round_time = mdb["performances"]

        @app.route('/')
        def index():
            # logs_fancy = str()
            # for log in self.logs:
            #    logs_fancy += "<p>" + log + "</p>\n"
            client = self.name
            state = ReducerStateToString(self.control.state())
            logs = None
            refresh = True
            if self.control.state() == ReducerState.setup:
                return render_template('setup.html', client=client, state=state, logs=logs, refresh=refresh,
                                       dashboardhost=os.environ["FEDN_DASHBOARD_HOST"],
                                       dashboardport=os.environ["FEDN_DASHBOARD_PORT"])

            return render_template('index.html', client=client, state=state, logs=logs, refresh=refresh,
                                   dashboardhost=os.environ["FEDN_DASHBOARD_HOST"],
                                   dashboardport=os.environ["FEDN_DASHBOARD_PORT"])

        # http://localhost:8090/add?name=combiner&address=combiner&port=12080&token=e9a3cb4c5eaff546eec33ff68a7fbe232b68a192
        @app.route('/add')
        def add():
            if self.control.state() == ReducerState.setup:
                return jsonify({'status': 'retry'})
            # TODO check for get variables
            name = request.args.get('name', None)
            address = request.args.get('address', None)
            port = request.args.get('port', None)
            # token = request.args.get('token')
            # TODO do validation

            if port is None or address is None or name is None:
                return "Please specify correct parameters."

            certificate, key = self.certificate_manager.get_or_create(address).get_keypair_raw()
            import base64
            cert_b64 = base64.b64encode(certificate)
            key_b64 = base64.b64encode(key)

            # TODO append and redirect to index.
            import copy
            combiner = CombinerInterface(self, name, address, port, copy.deepcopy(certificate), copy.deepcopy(key))
            self.control.add(combiner)

            ret = {'status': 'added', 'certificate': str(cert_b64).split('\'')[1],
                   'key': str(key_b64).split('\'')[1]}  # TODO remove ugly string hack
            return jsonify(ret)

        @app.route('/seed', methods=['GET', 'POST'])
        def seed():
            if request.method == 'POST':
                # upload seed file
                uploaded_seed = request.files['seed']
                if uploaded_seed:
                    self.control.commit(uploaded_seed.filename, uploaded_seed)
            else:
                h_latest_model_id = self.control.get_latest_model()
                model_info = self.control.get_model_info()
                return render_template('index.html', h_latest_model_id=h_latest_model_id, seed=True,
                                       model_info=model_info)

            seed = True
            return redirect(url_for('seed', seed=seed))

        # http://localhost:8090/start?rounds=4&model_id=879fa112-c861-4cb1-a25d-775153e5b548
        @app.route('/start', methods=['GET', 'POST'])
        def start():
            if self.control.state() == ReducerState.setup:
                return "Error, not configured"

            if request.method == 'POST':
                timeout = request.form.get('timeout', 180)
                rounds = int(request.form.get('rounds', 1))

                task = (request.form.get('task', ''))
                active_clients = request.form.get('active_clients', 2)
                clients_required = request.form.get('clients_required', 2)
                clients_requested = request.form.get('clients_requested', 8)

                latest_model_id = self.control.get_latest_model()
                config = {'round_timeout': timeout, 'model_id': latest_model_id,
                          'rounds': rounds, 'active_clients': active_clients, 'clients_required': clients_required,
                          'clients_requested': clients_requested, 'task': task}

                self.control.instruct(config)
                return redirect(url_for('index', message="Sent execution plan."))

            else:
                # Select rounds UI
                rounds = range(1, 100)
                latest_model_id = self.control.get_latest_model()
                return render_template('index.html', round_options=rounds, latest_model_id=latest_model_id)

            client = self.name
            state = ReducerStateToString(self.control.state())
            logs = None
            refresh = False
            return render_template('index.html', client=client, state=state, logs=logs, refresh=refresh)

        @app.route('/assign')
        def assign():
            if self.control.state() == ReducerState.setup:
                return jsonify({'status': 'retry'})
            name = request.args.get('name', None)
            combiner_preferred = request.args.get('combiner', None)
            import uuid
            id = str(uuid.uuid4())

            if combiner_preferred:
                combiner = self.control.find(combiner_preferred)
            else:
                combiner = self.control.find_available_combiner()

            if combiner:
                # certificate, _ = self.certificate_manager.get_or_create(combiner.name).get_keypair_raw()
                import base64
                cert_b64 = base64.b64encode(combiner.certificate)
                response = {'status': 'assigned', 'host': combiner.address, 'port': combiner.port,
                            'certificate': str(cert_b64).split('\'')[1]}

                return jsonify(response)
            elif combiner is None:
                return jsonify({'status':'retry'})
                #abort(404, description="Resource not found")
            # 1.receive client parameters
            # 2. check with available combiners if any clients are needed
            # 3. let client know where to connect.
            return jsonify({'status': 'retry'})

        @app.route('/infer')
        def infer():
            if self.control.state() == ReducerState.setup:
                return "Error, not configured"
            result = ""
            try:
                self.control.set_model_id()
            except fedn.exceptions.ModelError:
                print("Failed to seed control.")

            return result

        # plot metrics from DB
        def _scalar_metrics(metrics):
            """ Extract all scalar valued metrics from a MODEL_VALIDATON. """

            data = json.loads(metrics['data'])
            data = json.loads(data['data'])

            valid_metrics = []
            for metric, val in data.items():
                # If it can be converted to a float it is a valid, scalar metric
                try:
                    val = float(val)
                    valid_metrics.append(metric)
                except:
                    pass

            return valid_metrics

        @app.route('/plot')
        def plot():
            box = 'box'
            plot = create_plot(box)
            show_plot = True
            return render_template('index.html', show_plot=show_plot, plot=plot)

        def create_plot(feature):
            if feature == 'table':
                return create_table_plot()
            elif feature == 'timeline':
                return create_timeline_plot()
            elif feature == 'round_time':
                return create_round_plot()
            elif feature == 'box':
                return create_box_plot()
            else:
                return 'No plot!'

        @app.route('/plot_type', methods=['GET', 'POST'])
        def change_features():
            feature = request.args['selected']
            graphJSON = create_plot(feature)
            return graphJSON

        def create_table_plot():
            metrics = alliance.find_one({'type': 'MODEL_VALIDATION'})
            if metrics == None:
                fig = go.Figure(data=[])
                fig.update_layout(title_text='No data currently available for mean metrics')
                table = json.dumps(fig, cls=plotly.utils.PlotlyJSONEncoder)
                return table

            valid_metrics = _scalar_metrics(metrics)
            if valid_metrics == []:
                fig = go.Figure(data=[])
                fig.update_layout(title_text='No scalar metrics found')
                table = json.dumps(fig, cls=plotly.utils.PlotlyJSONEncoder)
                return table

            all_vals = []
            models = []
            for metric in valid_metrics:
                validations = {}
                for post in alliance.find({'type': 'MODEL_VALIDATION'}):
                    e = json.loads(post['data'])
                    try:
                        validations[e['modelId']].append(float(json.loads(e['data'])[metric]))
                    except KeyError:
                        validations[e['modelId']] = [float(json.loads(e['data'])[metric])]

                vals = []
                models = []
                for model, data in validations.items():
                    vals.append(numpy.mean(data))
                    models.append(model)
                all_vals.append(vals)

            header_vals = valid_metrics
            models.reverse()
            values = [models]
            print(all_vals, flush=True)
            for vals in all_vals:
                vals.reverse()
                values.append(vals)

            fig = go.Figure(data=[go.Table(
                header=dict(values=['Model ID'] + header_vals,
                            line_color='darkslategray',
                            fill_color='lightskyblue',
                            align='left'),

                cells=dict(values=values,  # 2nd column
                           line_color='darkslategray',
                           fill_color='lightcyan',
                           align='left'))
            ])

            fig.update_layout(title_text='Summary: mean metrics')
            table = json.dumps(fig, cls=plotly.utils.PlotlyJSONEncoder)
            return table

        def create_timeline_plot():
            trace_data = []
            x = []
            y = []
            base = []
            for p in alliance.find({'type': 'MODEL_UPDATE_REQUEST'}):
                e = json.loads(p['data'])
                cid = e['correlationId']
                for cc in alliance.find({'sender': p['sender'], 'type': 'MODEL_UPDATE'}):
                    da = json.loads(cc['data'])
                    if da['correlationId'] == cid:
                        cp = cc

                cd = json.loads(cp['data'])
                tr = datetime.strptime(e['timestamp'], '%Y-%m-%d %H:%M:%S.%f')
                tu = datetime.strptime(cd['timestamp'], '%Y-%m-%d %H:%M:%S.%f')
                ts = tu - tr
                base.append(tr.timestamp())
                x.append(ts.total_seconds())
                y.append(p['sender']['name'])

            trace_data.append(go.Bar(
                x=x,
                y=y,
                orientation='h',
                base=base,
                marker=dict(color='royalblue'),
                name="Training",
            ))

            x = []
            y = []
            base = []
            for p in alliance.find({'type': 'MODEL_VALIDATION_REQUEST'}):
                e = json.loads(p['data'])
                cid = e['correlationId']
                for cc in alliance.find({'sender': p['sender'], 'type': 'MODEL_VALIDATION'}):
                    da = json.loads(cc['data'])
                    if da['correlationId'] == cid:
                        cp = cc
                cd = json.loads(cp['data'])
                tr = datetime.strptime(e['timestamp'], '%Y-%m-%d %H:%M:%S.%f')
                tu = datetime.strptime(cd['timestamp'], '%Y-%m-%d %H:%M:%S.%f')
                ts = tu - tr
                base.append(tr.timestamp())
                x.append(ts.total_seconds())
                y.append(p['sender']['name'])

            trace_data.append(go.Bar(
                x=x,
                y=y,
                orientation='h',
                base=base,
                marker=dict(color='lightskyblue'),
                name="Validation",
            ))

            layout = go.Layout(
                barmode='stack',
                showlegend=True,
            )

            fig = go.Figure(data=trace_data, layout=layout)
            fig.update_xaxes(title_text='Timestamp')
            fig.update_layout(title_text='Alliance timeline')
            timeline = json.dumps(fig, cls=plotly.utils.PlotlyJSONEncoder)
            return timeline

        def create_ml_plot():
            metrics = alliance.find_one({'type': 'MODEL_VALIDATION'})
            if metrics == None:
                fig = go.Figure(data=[])
                fig.update_layout(title_text='No data currently available for Mean Absolute Error')
                ml = json.dumps(fig, cls=plotly.utils.PlotlyJSONEncoder)
                return ml

            data = json.loads(metrics['data'])
            data = json.loads(data['data'])
            valid_metrics = []
            for metric, val in data.items():
                # Check if scalar - is this robust ?
                if isinstance(val, float):
                    valid_metrics.append(metric)

            # Assemble a dict with all validations
            validations = {}
            clients = {}

            for post in alliance.find({'type': 'MODEL_VALIDATION'}):
                try:
                    e = json.loads(post['data'])
                    clients[post['sender']['name']].append(json.loads(e['data'])[metric])
                except KeyError:
                    clients[post['sender']['name']] = []

            rounds = []
            traces_data = []

            for c in clients:
                traces_data.append(go.Scatter(
                    x=rounds,
                    y=clients[c],
                    name=c
                ))
            fig = go.Figure(traces_data)
            fig.update_xaxes(title_text='Rounds')
            fig.update_yaxes(title_text='MAE', tickvals=[0.0, 0.2, 0.4, 0.6, 0.8, 1.0])
            fig.update_layout(title_text='Mean Absolute Error Plot')
            ml = json.dumps(fig, cls=plotly.utils.PlotlyJSONEncoder)
            return ml

        def create_box_plot():
            metrics = alliance.find_one({'type': 'MODEL_VALIDATION'})
            if metrics == None:
                fig = go.Figure(data=[])
                fig.update_layout(title_text='No data currently available for metric distribution over alliance '
                                             'participants')
                box = json.dumps(fig, cls=plotly.utils.PlotlyJSONEncoder)
                return box

            valid_metrics = _scalar_metrics(metrics)
            if valid_metrics == []:
                fig = go.Figure(data=[])
                fig.update_layout(title_text='No scalar metrics found')
                box = json.dumps(fig, cls=plotly.utils.PlotlyJSONEncoder)
                return box

            # Just grab the first metric in the list.
            # TODO: Let the user choose, or plot all of them.
            if "accuracy" in valid_metrics:
                metric = "accuracy"
            else:
                metric = valid_metrics[0]
            validations = {}
            for post in alliance.find({'type': 'MODEL_VALIDATION'}):
                e = json.loads(post['data'])
                try:
                    validations[e['modelId']].append(float(json.loads(e['data'])[metric]))
                except KeyError:
                    validations[e['modelId']] = [float(json.loads(e['data'])[metric])]

            box = go.Figure()

            x = []
            y = []
            box_trace = []
            for model_id, acc in validations.items():
                x.append(model_id)
                y.append(numpy.mean([float(i) for i in acc]))
                if len(acc) >= 2:
                    box.add_trace(go.Box(y=acc, name=str(model_id), marker_color="royalblue", showlegend=False))

            rounds = list(range(len(y)))
            box.add_trace(go.Scatter(
                x=x,
                y=y,
                name='Mean'
            ))

            box.update_xaxes(title_text='Model ID')
            box.update_yaxes(tickvals=[0.0, 0.2, 0.4, 0.6, 0.8, 1.0])
            box.update_layout(title_text='Metric distribution over alliance participants: {}'.format(metric))
            box = json.dumps(box, cls=plotly.utils.PlotlyJSONEncoder)
            return box

        def create_round_plot():
            metrics = round_time.find_one({'key': 'performance'})
            if metrics == None:
                fig = go.Figure(data=[])
                fig.update_layout(title_text='No data currently available for round time')
                ml = json.dumps(fig, cls=plotly.utils.PlotlyJSONEncoder)
                return ml

            for post in round_time.find({'key': 'performance'}):
                rounds = post['round']
                traces_data = post['time']

            fig = go.Figure()
            fig.add_trace(go.Scatter(
                x=rounds,
                y=traces_data,
                mode='lines+markers',
                name='Time'
            ))

            fig.update_xaxes(title_text='Rounds')
            fig.update_yaxes(title_text='Time (s)')
            fig.update_layout(title_text='Round time')
            round_t = json.dumps(fig, cls=plotly.utils.PlotlyJSONEncoder)
            return round_t

        # @app.route('/seed')
        # def seed():
        #    try:
        #        result = self.inference.infer(request.args)
        #    except fedn.exceptions.ModelError:
        #        print("no model")
        #
        #    return result
        @app.route('/context', methods=['GET', 'POST'])
        @csrf.exempt  # TODO fix csrf token to form posting in package.py
        def context():
            # if self.control.state() != ReducerState.setup or self.control.state() != ReducerState.idle:
            #    return "Error, Context already assigned!"
            if request.method == 'POST':

                if 'file' not in request.files:
                    flash('No file part')
                    return redirect(request.url)

                file = request.files['file']
                # if user does not select file, browser also
                # submit an empty part without filename
                if file.filename == '':
                    flash('No selected file')
                    return redirect(request.url)

                if file and allowed_file(file.filename):
                    filename = secure_filename(file.filename)
                    file.save(os.path.join(app.config['UPLOAD_FOLDER'], filename))

                    if self.control.state() == ReducerState.instructing or self.control.state() == ReducerState.monitoring:
                        return "Not allowed to change context while execution is ongoing."
                    self.current_compute_context = filename  # uploading new files will always set this to latest
                    self.control.set_compute_context(filename)
                    # return redirect(url_for('index',
                    #                        filename=filename))
                    return "success!"

            from flask import send_from_directory
            name = request.args.get('name', '')
            if name != '':
                return send_from_directory(app.config['UPLOAD_FOLDER'], name, as_attachment=True)
            if name == '' and self.current_compute_context:
                return send_from_directory(app.config['UPLOAD_FOLDER'], self.current_compute_context,
                                           as_attachment=True)

            return render_template('context.html')

        # import os, sys
        # self._original_stdout = sys.stdout
        # sys.stdout = open(os.devnull, 'w')
        if self.certificate:
            print("trying to connect with certs {} and key {}".format(str(self.certificate.cert_path),
                                                                      str(self.certificate.key_path)), flush=True)
            app.run(host="0.0.0.0", port="8090",
                    ssl_context=(str(self.certificate.cert_path), str(self.certificate.key_path)))
        # secure = False
        # secure_adhoc = False

        # if secure and secure_adhoc:
        #    app.run(host="0.0.0.0", port="8090", ssl_context='adhoc')
        # elif secure:
        #    app.run(host="0.0.0.0", port="8090", ssl_context=('cert.pem', 'key.pem'))
        # else:
        #    app.run(host="0.0.0.0", port="8090")
        # sys.stdout.close()
        # sys.stdout = self._original_stdout<|MERGE_RESOLUTION|>--- conflicted
+++ resolved
@@ -40,15 +40,10 @@
 
     def run(self):
         app = Flask(__name__)
-<<<<<<< HEAD
         #dashboard.bind(app)
-        csrf = CSRFProtect()
-        csrf.init_app(app)
-=======
         app.config['UPLOAD_FOLDER'] = UPLOAD_FOLDER
         csrf = CSRFProtect()
         import os
->>>>>>> d1e11f05
         SECRET_KEY = os.urandom(32)
         app.config['SECRET_KEY'] = SECRET_KEY
 
