--- conflicted
+++ resolved
@@ -249,32 +249,13 @@
         :return:
         """
         app = Flask(__name__)
-<<<<<<< HEAD
-        #if self.secure:
-            #Among other things, force https
-        #    from flask_talisman import Talisman
-        #   Talisman(app,content_security_policy=None)
-=======
         if self.secure:
             # Among other things, force https
             Talisman(app, content_security_policy=None)
->>>>>>> 0e24072c
 
         app.config['UPLOAD_FOLDER'] = UPLOAD_FOLDER
         app.config['SECRET_KEY'] = self.SECRET_KEY
 
-<<<<<<< HEAD
-        @app.before_request
-        def before_request_callback():
-            """ If configured with SSL, forward http to https. """
-            #if not request.is_secure:
-            print(request,flush=True)
-            if self.secure and not request.is_secure:
-                url = request.url.replace("http://", "https://", 1)
-                code = 301
-                print(url,flush=True)
-                return redirect(url, code=code)
-=======
         # @app.before_request
         # def before_request_callback():
         #    """ If configured with SSL, forward http to https. """
@@ -284,7 +265,6 @@
         #        code = 301
         #        print(url,flush=True)
         #        return redirect(url, code=code)
->>>>>>> 0e24072c
 
         @app.route('/')
         def index():
