import base64
import copy
import datetime
import json
import os
import re
import threading
<<<<<<< HEAD
import uuid
=======
from io import BytesIO
>>>>>>> 203e0f23
from threading import Lock

import jwt
import pandas as pd
from bokeh.embed import json_item
from bson import json_util
from flask import (Flask, abort, flash, jsonify, make_response, redirect,
                   render_template, request, send_file, send_from_directory,
                   url_for)
from werkzeug.utils import secure_filename

from fedn.clients.reducer.interfaces import CombinerInterface
from fedn.clients.reducer.plots import Plot
from fedn.clients.reducer.state import ReducerState, ReducerStateToString
from fedn.common.exceptions import ModelError
from fedn.common.tracer.mongotracer import MongoTracer
from fedn.utils.checksum import sha

UPLOAD_FOLDER = '/app/client/package/'
ALLOWED_EXTENSIONS = {'gz', 'bz2', 'tar', 'zip', 'tgz'}


def allowed_file(filename):
    """

    :param filename:
    :return:
    """
    return '.' in filename and \
           filename.rsplit('.', 1)[1].lower() in ALLOWED_EXTENSIONS


def encode_auth_token(secret_key):
    """Generates the Auth Token
    :return: string
    """
    try:
        payload = {
            'exp': datetime.datetime.utcnow() + datetime.timedelta(days=90, seconds=0),
            'iat': datetime.datetime.utcnow(),
            'status': 'Success'
        }
        token = jwt.encode(
            payload,
            secret_key,
            algorithm='HS256'
        )
        print('\n\n\nSECURE MODE ENABLED, USE TOKEN TO ACCESS REDUCER: **** {} ****\n\n\n'.format(token))
        return token
    except Exception as e:
        return e


def decode_auth_token(auth_token, secret):
    """Decodes the auth token
    :param auth_token:
    :return: string
    """
    try:
        payload = jwt.decode(
            auth_token,
            secret,
            algorithms=['HS256']
        )
        return payload["status"]
    except jwt.ExpiredSignatureError as e:
        print(e)
        return 'Token has expired.'
    except jwt.InvalidTokenError as e:
        print(e)
        return 'Invalid token.'


class ReducerRestService:
    """

    """

    def __init__(self, config, control, certificate_manager, certificate=None):

        print("config object!: \n\n\n\n{}".format(config))
        if config['discover_host']:
            self.name = config['discover_host']
        else:
            self.name = config['name']

        self.port = config['discover_port']
        self.network_id = config['name'] + '-network'

        if 'token' in config.keys():
            self.token_auth_enabled = True
        else:
            self.token_auth_enabled = False

        if 'secret_key' in config.keys():
            self.SECRET_KEY = config['secret_key']
        else:
            self.SECRET_KEY = None

        self.remote_compute_context = config["remote_compute_context"]
        if self.remote_compute_context:
            self.package = 'remote'
        else:
            self.package = 'local'

        self.control = control
        self.certificate = certificate
        self.certificate_manager = certificate_manager
        self.current_compute_context = None  # self.control.get_compute_context()

    def to_dict(self):
        """

        :return:
        """
        data = {
            'name': self.name
        }
        return data

    def check_compute_context(self):
        """Check if the compute context/package has been configured,
        if remote compute context is set to False, True will be returned

        :return: True if configured
        :rtype: bool
        """
        if not self.remote_compute_context:
            return True

        if not self.control.get_compute_context():
            return False
        else:
            return True

    def check_initial_model(self):
        """Check if initial model (seed model) has been configured

        :return: True if configured, else False
        :rtype: bool
        """

        if self.control.get_latest_model():
            return True
        else:
            return False

    def check_configured_response(self):
        """Check if everything has been configured for client to connect,
        return response if not.

        :return: Reponse with message if not configured, else None
        :rtype: json
        """
        if self.control.state() == ReducerState.setup:
            return jsonify({'status': 'retry',
                            'package': self.package,
                            'msg': "Controller is not configured."})

        if not self.check_compute_context():
            return jsonify({'status': 'retry',
                            'package': self.package,
                            'msg': "Compute package is not configured. Please upload the compute package."})

        if not self.check_initial_model():
            return jsonify({'status': 'retry',
                            'package': self.package,
                            'msg': "Initial model is not configured. Please upload the model."})

        if not self.control.idle():
            return jsonify({'status': 'retry',
                            'package': self.package,
                            'msg': "Conroller is not in idle state, try again later. "})
        return None

    def check_configured(self):
        """Check if compute package has been configured and that and that the
        state of the ReducerControl is not in setup otherwise render setup template.
        Check if initial model has been configured, otherwise render setup_model template.
        :return: Rendered html template or None
        """
        if not self.check_compute_context():
            return render_template('setup.html', client=self.name, state=ReducerStateToString(self.control.state()),
                                   logs=None, refresh=False,
                                   message='Please set the compute package')

        if self.control.state() == ReducerState.setup:
            return render_template('setup.html', client=self.name, state=ReducerStateToString(self.control.state()),
                                   logs=None, refresh=True,
                                   message='Warning. Reducer is not base-configured. please do so with config file.')

        if not self.check_initial_model():
            return render_template('setup_model.html', message="Please set the initial model.")

        return None

    def authorize(self, r, secret):
        """Authorize client token

        :param r: Request
        :type r: [type]
        :param token: Token to verify against
        :type token: string
        """
        try:
            # Get token
            if 'Authorization' in r.headers:  # header auth
                request_token = r.headers.get('Authorization').split()[1]
            elif 'token' in r.args:  # args auth
                request_token = str(r.args.get('token'))
            elif 'fedn_token' in r.cookies:
                request_token = r.cookies.get('fedn_token')
            else:  # no token provided
                print('Authorization failed. No token provided.', flush=True)
                abort(401)

            # Log token and secret
            print(
                f'Secret: {secret}. Request token: {request_token}.', flush=True)

            # Authenticate
            status = decode_auth_token(request_token, secret)
            if status == 'Success':
                return True
            else:
                print('Authorization failed. Status: "{}"'.format(
                    status), flush=True)
                abort(401)
        except Exception as e:
            print('Authorization failed. Expection encountered: "{}".'.format(
                e), flush=True)
            abort(401)

    def run(self):
        """

        :return:
        """
        app = Flask(__name__)
        app.config['UPLOAD_FOLDER'] = UPLOAD_FOLDER
        app.config['SECRET_KEY'] = self.SECRET_KEY

        @app.route('/')
        def index():
            """

            :return:
            """
            # Token auth
            if self.token_auth_enabled:
                self.authorize(request, app.config.get('SECRET_KEY'))

            # Render template
            not_configured_template = self.check_configured()
            if not_configured_template:
                template = not_configured_template
            else:
                events = self.control.get_events()
                message = request.args.get('message', None)
                message_type = request.args.get('message_type', None)
                template = render_template('events.html', client=self.name, state=ReducerStateToString(self.control.state()),
                                           events=events,
                                           logs=None, refresh=True, configured=True, message=message, message_type=message_type)

            # Set token cookie in response if needed
            response = make_response(template)
            if 'token' in request.args:  # args auth
                response.set_cookie('fedn_token', str(request.args['token']))

            # Return response
            return response

        # http://localhost:8090/add?name=combiner&address=combiner&port=12080&token=e9a3cb4c5eaff546eec33ff68a7fbe232b68a192
        @app.route('/status')
        def status():
            """

            :return:
            """
            return {'state': ReducerStateToString(self.control.state())}

        @app.route('/netgraph')
        def netgraph():
            """
            Creates nodes and edges for network graph

            :return: nodes and edges as keys
            :rtype: dict
            """
            result = {'nodes': [], 'edges': []}

            result['nodes'].append({
                "id": "reducer",
                "label": "Reducer",
                "role": 'reducer',
                "status": 'active',
                "name": 'reducer',  # TODO: get real host name
                "type": 'reducer',
            })

            combiner_info = combiner_status()
            client_info = client_status()

            if len(combiner_info) < 1:
                return result

            for combiner in combiner_info:
                print("combiner info {}".format(combiner_info), flush=True)
                try:
                    result['nodes'].append({
                        "id": combiner['name'],  # "n{}".format(count),
                        "label": "Combiner ({} clients)".format(combiner['nr_active_clients']),
                        "role": 'combiner',
                        "status": 'active',  # TODO: Hard-coded, combiner_info does not contain status
                        "name": combiner['name'],
                        "type": 'combiner',
                    })
                except Exception as err:
                    print(err)

            for client in client_info['active_clients']:
                try:
                    result['nodes'].append({
                        "id": str(client['_id']),
                        "label": "Client",
                        "role": client['role'],
                        "status": client['status'],
                        "name": client['name'],
                        "combiner": client['combiner'],
                        "type": 'client',
                    })
                except Exception as err:
                    print(err)

            count = 0
            for node in result['nodes']:
                try:
                    if node['type'] == 'combiner':
                        result['edges'].append(
                            {
                                "id": "e{}".format(count),
                                "source": node['id'],
                                "target": 'reducer',
                            }
                        )
                    elif node['type'] == 'client':
                        result['edges'].append(
                            {
                                "id": "e{}".format(count),
                                "source": node['combiner'],
                                "target": node['id'],
                            }
                        )
                except Exception:
                    pass
                count = count + 1
            return result

        @app.route('/networkgraph')
        def network_graph():

            try:
                plot = Plot(self.control.statestore)
                result = netgraph()
                df_nodes = pd.DataFrame(result['nodes'])
                df_edges = pd.DataFrame(result['edges'])
                graph = plot.make_netgraph_plot(df_edges, df_nodes)
                return json.dumps(json_item(graph, "myplot"))
            except Exception:
                return ''

        @app.route('/events')
        def events():
            """

            :return:
            """

            json_docs = []
            for doc in self.control.get_events():
                json_doc = json.dumps(doc, default=json_util.default)
                json_docs.append(json_doc)

            json_docs.reverse()
            return {'events': json_docs}

        @app.route('/add')
        def add():
            """ Add a combiner to the network. """
            if self.token_auth_enabled:
                self.authorize(request, app.config.get('SECRET_KEY'))
            if self.control.state() == ReducerState.setup:
                return jsonify({'status': 'retry'})

            # TODO check for get variables
            name = request.args.get('name', None)
            address = str(request.args.get('address', None))
            port = request.args.get('port', None)
            # token = request.args.get('token')
            # TODO do validation

            if port is None or address is None or name is None:
                return "Please specify correct parameters."

            # Try to retrieve combiner from db
            combiner = self.control.network.get_combiner(name)
            if not combiner:
                # Create a new combiner
                certificate, key = self.certificate_manager.get_or_create(
                    address).get_keypair_raw()

                # TODO append and redirect to index.

                combiner = CombinerInterface(self, name, address, port, copy.deepcopy(certificate), copy.deepcopy(key),
                                             request.remote_addr)
                self.control.network.add_combiner(combiner)

            combiner = self.control.network.get_combiner(name)

            ret = {
                'status': 'added',
                'certificate': combiner['certificate'],
                'key': combiner['key'],
                'storage': self.control.statestore.get_storage_backend(),
                'statestore': self.control.statestore.get_config(),
            }

            return jsonify(ret)

        @app.route('/eula', methods=['GET', 'POST'])
        def eula():
            """

            :return:
            """
            for r in request.headers:
                print("header contains: {}".format(r), flush=True)

            return render_template('eula.html', configured=True)

        @app.route('/models', methods=['GET', 'POST'])
        def models():
            """

            :return:
            """
            # Token auth
            if self.token_auth_enabled:
                self.authorize(request, app.config.get('SECRET_KEY'))

            if request.method == 'POST':
                # upload seed file
                uploaded_seed = request.files['seed']
                if uploaded_seed:

                    a = BytesIO()
                    a.seek(0, 0)
                    uploaded_seed.seek(0)
                    a.write(uploaded_seed.read())
                    helper = self.control.get_helper()
                    model = helper.load_model_from_BytesIO(a.getbuffer())
                    self.control.commit(uploaded_seed.filename, model)
            else:
                not_configured = self.check_configured()
                if not_configured:
                    return not_configured
                h_latest_model_id = self.control.get_latest_model()

                model_info = self.control.get_model_info()
                return render_template('models.html', h_latest_model_id=h_latest_model_id, seed=True,
                                       model_info=model_info, configured=True)

            seed = True
            return redirect(url_for('models', seed=seed))

        @app.route('/delete_model_trail', methods=['GET', 'POST'])
        def delete_model_trail():
            """

            :return:
            """
            if request.method == 'POST':

                statestore_config = self.control.statestore.get_config()
                self.tracer = MongoTracer(
                    statestore_config['mongo_config'], statestore_config['network_id'])
                try:
                    self.control.drop_models()
                except Exception:
                    pass

                # drop objects in minio
                self.control.delete_bucket_objects()
                return redirect(url_for('models'))
            seed = True
            return redirect(url_for('models', seed=seed))

        @app.route('/drop_control', methods=['GET', 'POST'])
        def drop_control():
            """

            :return:
            """
            if request.method == 'POST':
                self.control.statestore.drop_control()
                return redirect(url_for('control'))
            return redirect(url_for('control'))

        # http://localhost:8090/control?rounds=4&model_id=879fa112-c861-4cb1-a25d-775153e5b548
        @app.route('/control', methods=['GET', 'POST'])
        def control():
            """ Main page for round control. Configure, start and stop global training rounds. """
            # Token auth
            if self.token_auth_enabled:
                self.authorize(request, app.config.get('SECRET_KEY'))

            not_configured = self.check_configured()
            if not_configured:
                return not_configured
            client = self.name
            state = ReducerStateToString(self.control.state())
            logs = None
            refresh = True

            if self.remote_compute_context:
                try:
                    self.current_compute_context = self.control.get_compute_context()
                except Exception:
                    self.current_compute_context = None
            else:
                self.current_compute_context = "None:Local"
            if self.control.state() == ReducerState.monitoring:
                return redirect(
                    url_for('index', state=state, refresh=refresh, message="Reducer is in monitoring state"))

            if request.method == 'POST':
                timeout = float(request.form.get('timeout', 180))
                rounds = int(request.form.get('rounds', 1))
                task = (request.form.get('task', ''))
                clients_required = request.form.get('clients_required', 1)
                clients_requested = request.form.get('clients_requested', 8)

                # checking if there are enough clients connected to start!
                clients_available = 0
                for combiner in self.control.network.get_combiners():
                    try:
                        combiner_state = combiner.report()
                        nac = combiner_state['nr_active_clients']
                        clients_available = clients_available + int(nac)
                    except Exception:
                        pass

                if clients_available < clients_required:
                    return redirect(url_for('index', state=state,
                                            message="Not enough clients available to start rounds! "
                                                    "check combiner client capacity",
                                            message_type='warning'))

                validate = request.form.get('validate', False)
                if validate == 'False':
                    validate = False
                helper_type = request.form.get('helper', 'keras')
                # self.control.statestore.set_framework(helper_type)

                latest_model_id = self.control.get_latest_model()

                config = {'round_timeout': timeout, 'model_id': latest_model_id,
                          'rounds': rounds, 'clients_required': clients_required,
                          'clients_requested': clients_requested, 'task': task,
                          'validate': validate, 'helper_type': helper_type}

                threading.Thread(target=self.control.instruct,
                                 args=(config,)).start()
                # self.control.instruct(config)
                return redirect(url_for('index', state=state, refresh=refresh, message="Sent execution plan.",
                                        message_type='SUCCESS'))

            else:
                seed_model_id = None
                latest_model_id = None
                try:
                    seed_model_id = self.control.get_first_model()[0]
                    latest_model_id = self.control.get_latest_model()
                except Exception:
                    pass

                return render_template('index.html', latest_model_id=latest_model_id,
                                       compute_package=self.current_compute_context,
                                       seed_model_id=seed_model_id,
                                       helper=self.control.statestore.get_framework(), validate=True, configured=True)

            client = self.name
            state = ReducerStateToString(self.control.state())
            logs = None
            refresh = False
            return render_template('index.html', client=client, state=state, logs=logs, refresh=refresh,
                                   configured=True)

        @app.route('/assign')
        def assign():
            """Handle client assignment requests. """
            if self.token_auth_enabled:
                self.authorize(request, app.config.get('SECRET_KEY'))

            response = self.check_configured_response()

            if response:
                return response

            name = request.args.get('name', None)
            combiner_preferred = request.args.get('combiner', None)

            if combiner_preferred:
                combiner = self.control.find(combiner_preferred)
            else:
                combiner = self.control.find_available_combiner()

            if combiner is None:
                return jsonify({'status': 'retry',
                                'package': self.package,
                                'msg': "Failed to assign to a combiner, try again later."})

            client = {
                'name': name,
                'combiner_preferred': combiner_preferred,
                'combiner': combiner.name,
                'ip': request.remote_addr,
                'status': 'available'
            }

            # Add client to database
            self.control.network.add_client(client)

            # Return connection information to client

            cert_b64 = base64.b64encode(combiner.certificate)
            response = {
                'status': 'assigned',
                'host': combiner.address,
                'package': self.package,
                'ip': combiner.ip,
                'port': combiner.port,
                'certificate': str(cert_b64).split('\'')[1],
                'model_type': self.control.statestore.get_framework()
            }

            return jsonify(response)

<<<<<<< HEAD
=======
        @app.route('/infer')
        def infer():
            """

            :return:
            """
            if self.control.state() == ReducerState.setup:
                return "Error, not configured"
            result = ""
            try:
                self.control.set_model_id()
            except ModelError:
                print("Failed to seed control.")

            return result

>>>>>>> 203e0f23
        def combiner_status():
            """ Get current status reports from all combiners registered in the network.

            :return:
            """
            combiner_info = []
            for combiner in self.control.network.get_combiners():
                try:
                    report = combiner.report()
                    combiner_info.append(report)
                except Exception:
                    pass
            return combiner_info

        def client_status():
            """
            Get current status of clients (available) from DB compared with client status from all combiners,
            update client status to DB and add their roles.
            """
            client_info = self.control.network.get_client_info()
            combiner_info = combiner_status()
            try:
                all_active_trainers = []
                all_active_validators = []

                for client in combiner_info:
                    active_trainers_str = client['active_trainers']
                    active_validators_str = client['active_validators']
                    active_trainers_str = re.sub(
                        '[^a-zA-Z0-9-:\n\.]', '', active_trainers_str).replace('name:', ' ')  # noqa: W605
                    active_validators_str = re.sub(
                        '[^a-zA-Z0-9-:\n\.]', '', active_validators_str).replace('name:', ' ')  # noqa: W605
                    all_active_trainers.extend(
                        ' '.join(active_trainers_str.split(" ")).split())
                    all_active_validators.extend(
                        ' '.join(active_validators_str.split(" ")).split())

                active_trainers_list = [
                    client for client in client_info if client['name'] in all_active_trainers]
                active_validators_list = [
                    cl for cl in client_info if cl['name'] in all_active_validators]
                all_clients = [cl for cl in client_info]

                for client in all_clients:
                    status = 'offline'
                    role = 'None'
                    self.control.network.update_client_data(
                        client, status, role)

                all_active_clients = active_validators_list + active_trainers_list
                for client in all_active_clients:
                    status = 'active'
                    if client in active_trainers_list and client in active_validators_list:
                        role = 'trainer-validator'
                    elif client in active_trainers_list:
                        role = 'trainer'
                    elif client in active_validators_list:
                        role = 'validator'
                    else:
                        role = 'unknown'
                    self.control.network.update_client_data(
                        client, status, role)

                return {'active_clients': all_clients,
                        'active_trainers': active_trainers_list,
                        'active_validators': active_validators_list
                        }
            except Exception:
                pass

            return {'active_clients': [],
                    'active_trainers': [],
                    'active_validators': []
                    }

        @app.route('/metric_type', methods=['GET', 'POST'])
        def change_features():
            """

            :return:
            """
            feature = request.args['selected']
            plot = Plot(self.control.statestore)
            graphJSON = plot.create_box_plot(feature)
            return graphJSON

        @app.route('/dashboard')
        def dashboard():
            """

            :return:
            """
            # Token auth
            if self.token_auth_enabled:
                self.authorize(request, app.config.get('SECRET_KEY'))

            not_configured = self.check_configured()
            if not_configured:
                return not_configured

            plot = Plot(self.control.statestore)
            try:
                valid_metrics = plot.fetch_valid_metrics()
                box_plot = plot.create_box_plot(valid_metrics[0])
            except Exception as e:
                valid_metrics = None
                box_plot = None
                print(e, flush=True)
            table_plot = plot.create_table_plot()
            # timeline_plot = plot.create_timeline_plot()
            timeline_plot = None
            clients_plot = plot.create_client_plot()
            return render_template('dashboard.html', show_plot=True,
                                   box_plot=box_plot,
                                   table_plot=table_plot,
                                   timeline_plot=timeline_plot,
                                   clients_plot=clients_plot,
                                   metrics=valid_metrics,
                                   configured=True
                                   )

        @app.route('/network')
        def network():
            """

            :return:
            """
            # Token auth
            if self.token_auth_enabled:
                self.authorize(request, app.config.get('SECRET_KEY'))

            not_configured = self.check_configured()
            if not_configured:
                return not_configured
            plot = Plot(self.control.statestore)
            round_time_plot = plot.create_round_plot()
            mem_cpu_plot = plot.create_cpu_plot()
            combiners_plot = plot.create_combiner_plot()
            combiner_info = combiner_status()
            active_clients = client_status()
            return render_template('network.html', network_plot=True,
                                   round_time_plot=round_time_plot,
                                   mem_cpu_plot=mem_cpu_plot,
                                   combiners_plot=combiners_plot,
                                   combiner_info=combiner_info,
                                   active_clients=active_clients['active_clients'],
                                   active_trainers=active_clients['active_trainers'],
                                   active_validators=active_clients['active_validators'],
                                   configured=True
                                   )

        @app.route('/config/download', methods=['GET'])
        def config_download():
            """

            :return:
            """
            chk_string = ""
            name = self.control.get_compute_context()
            if name is None or name == '':
                chk_string = ''
            else:
                file_path = os.path.join(UPLOAD_FOLDER, name)
                print("trying to get {}".format(file_path))

                try:
                    sum = str(sha(file_path))
                except FileNotFoundError:
                    sum = ''
                chk_string = "checksum: {}".format(sum)

            network_id = self.network_id
            discover_host = self.name
            discover_port = self.port
            ctx = """network_id: {network_id}
controller:
    discover_host: {discover_host}
    discover_port: {discover_port}
    {chk_string}""".format(network_id=network_id,
                           discover_host=discover_host,
                           discover_port=discover_port,
                           chk_string=chk_string)

            obj = BytesIO()
            obj.write(ctx.encode('UTF-8'))
            obj.seek(0)
            return send_file(obj,
                             as_attachment=True,
                             attachment_filename='client.yaml',
                             mimetype='application/x-yaml')

        @app.route('/context', methods=['GET', 'POST'])
        def context():
            """

            :return:
            """
            # Token auth
            if self.token_auth_enabled:
                self.authorize(request, app.config.get('SECRET_KEY'))

            # if self.control.state() != ReducerState.setup or self.control.state() != ReducerState.idle:
            #    return "Error, Context already assigned!"
            # if reset is not empty then allow context re-set
            reset = request.args.get('reset', None)
            if reset:
                return render_template('context.html')

            if request.method == 'POST':

                if 'file' not in request.files:
                    flash('No file part')
                    return redirect(url_for('context'))

                file = request.files['file']
                helper_type = request.form.get('helper', 'keras')
                # if user does not select file, browser also
                # submit an empty part without filename
                if file.filename == '':
                    flash('No selected file')
                    return redirect(url_for('context'))

                if file and allowed_file(file.filename):
                    filename = secure_filename(file.filename)
                    file_path = os.path.join(
                        app.config['UPLOAD_FOLDER'], filename)
                    file.save(file_path)

                    if self.control.state() == ReducerState.instructing or self.control.state() == ReducerState.monitoring:
                        return "Not allowed to change context while execution is ongoing."

                    self.control.set_compute_context(filename, file_path)
                    self.control.statestore.set_framework(helper_type)
                    return redirect(url_for('control'))

            name = request.args.get('name', '')

            if name == '':
                name = self.control.get_compute_context()
                if name is None or name == '':
                    return render_template('context.html')

            # There is a potential race condition here, if one client requests a package and at
            # the same time another one triggers a fetch from Minio and writes to disk.
            try:
                mutex = Lock()
                mutex.acquire()
                return send_from_directory(app.config['UPLOAD_FOLDER'], name, as_attachment=True)
            except Exception:
                try:
                    data = self.control.get_compute_package(name)
                    file_path = os.path.join(app.config['UPLOAD_FOLDER'], name)
                    with open(file_path, 'wb') as fh:
                        fh.write(data)
                    return send_from_directory(app.config['UPLOAD_FOLDER'], name, as_attachment=True)
                except Exception:
                    raise
            finally:
                mutex.release()

            return render_template('context.html')

        @app.route('/checksum', methods=['GET', 'POST'])
        def checksum():
            """

            :return:
            """
            # sum = ''
            name = request.args.get('name', None)
            if name == '' or name is None:
                name = self.control.get_compute_context()
                if name is None or name == '':
                    return jsonify({})

            file_path = os.path.join(UPLOAD_FOLDER, name)
            print("trying to get {}".format(file_path))

            try:
                sum = str(sha(file_path))
            except FileNotFoundError:
                sum = ''

            data = {'checksum': sum}

            return jsonify(data)

        @app.route('/infer', methods=['POST'])
        def infer():
            """

            :return:
            """
            # Token auth
            if self.token_auth_enabled:
                self.authorize(request, app.config.get('SECRET_KEY'))

            # Check configured
            not_configured = self.check_configured()
            if not_configured:
                return not_configured

            # Check compute context
            if self.remote_compute_context:
                try:
                    self.current_compute_context = self.control.get_compute_context()
                except:
                    self.current_compute_context = None
            else:
                self.current_compute_context = "None:Local"

            # Redirect if in monitoring state
            if self.control.state() == ReducerState.monitoring:
                return redirect(
                    url_for('index', state=ReducerStateToString(self.control.state()), refresh=True, message="Reducer is in monitoring state"))

            # POST params
            timeout = int(request.form.get('timeout', 180))
            helper_type = request.form.get('helper', 'keras')
            clients_required = request.form.get('clients_required', 1)
            clients_requested = request.form.get('clients_requested', 8)

            # Start inference request
            config = {'round_timeout': timeout,
                      'model_id': self.control.get_latest_model(),
                      'clients_required': clients_required,
                      'clients_requested': clients_requested,
                      'task': 'inference',
                      'helper_type': helper_type}
            threading.Thread(target=self.control.infer_instruct,
                             args=(config,)).start()

            # Redirect
            return redirect(url_for('index', state=ReducerStateToString(self.control.state()), refresh=True, message="Sent execution plan (inference).",
                                    message_type='SUCCESS'))

        if self.certificate:
            print("trying to connect with certs {} and key {}".format(str(self.certificate.cert_path),
                                                                      str(self.certificate.key_path)), flush=True)
            app.run(host="0.0.0.0", port=self.port,
                    ssl_context=(str(self.certificate.cert_path), str(self.certificate.key_path)))

        return app<|MERGE_RESOLUTION|>--- conflicted
+++ resolved
@@ -5,11 +5,7 @@
 import os
 import re
 import threading
-<<<<<<< HEAD
-import uuid
-=======
 from io import BytesIO
->>>>>>> 203e0f23
 from threading import Lock
 
 import jwt
@@ -658,8 +654,6 @@
 
             return jsonify(response)
 
-<<<<<<< HEAD
-=======
         @app.route('/infer')
         def infer():
             """
@@ -676,7 +670,6 @@
 
             return result
 
->>>>>>> 203e0f23
         def combiner_status():
             """ Get current status reports from all combiners registered in the network.
 
