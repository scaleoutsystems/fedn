from fedn.clients.reducer.interfaces import CombinerInterface
from fedn.clients.reducer.state import ReducerState, ReducerStateToString
from flask_wtf.csrf import CSRFProtect
from werkzeug.utils import secure_filename

from flask import Flask, jsonify, render_template, request
from flask import redirect, url_for, flash

from threading import Lock

import json
import plotly
import pandas as pd
import numpy
import math
            
import plotly.express as px
import geoip2.database


UPLOAD_FOLDER = '/app/client/package/'
ALLOWED_EXTENSIONS = {'gz', 'bz2', 'tar', 'zip'}


def allowed_file(filename):
    return '.' in filename and \
           filename.rsplit('.', 1)[1].lower() in ALLOWED_EXTENSIONS


class ReducerRestService:
    def __init__(self, name, control, certificate_manager, certificate=None):
        self.name = name
        self.control = control
        self.certificate = certificate
        self.certificate_manager = certificate_manager
        self.current_compute_context = None #self.control.get_compute_context()

    def to_dict(self):
        data = {
            'name': self.name
        }
        return data


    def run(self):
        app = Flask(__name__)
        # TODO support CSRF in monitoring dashboard
        #dashboard.bind(app)
        app.config['UPLOAD_FOLDER'] = UPLOAD_FOLDER
        csrf = CSRFProtect()
        import os
        SECRET_KEY = os.urandom(32)
        app.config['SECRET_KEY'] = SECRET_KEY
        csrf.init_app(app)

        @app.route('/')
        def index():
 
            client = self.name
            state = ReducerStateToString(self.control.state())
            logs = None
            refresh = True
            if self.current_compute_context == None or self.current_compute_context == '':
                return render_template('setup.html', client=client, state=state, logs=logs, refresh=False, message='Warning. No compute context is set. please set one with <a href="/context">/context</a>')


            if self.control.state() == ReducerState.setup:
                return render_template('setup.html', client=client, state=state, logs=logs, refresh=refresh, message='Warning. Reducer is not base-configured. please do so with config file.')

            return render_template('index.html', client=client, state=state, logs=logs, refresh=refresh)

        # http://localhost:8090/add?name=combiner&address=combiner&port=12080&token=e9a3cb4c5eaff546eec33ff68a7fbe232b68a192
        @app.route('/add')
        def add():

            """ Add a combiner to the network. """
            if self.control.state() == ReducerState.setup:
                return jsonify({'status': 'retry'})
            # TODO check for get variables
            name = request.args.get('name', None)
            address = str(request.args.get('address', None))
            port = request.args.get('port', None)
            # token = request.args.get('token')
            # TODO do validation

            if port is None or address is None or name is None:
                return "Please specify correct parameters."

            certificate, key = self.certificate_manager.get_or_create(address).get_keypair_raw()
            import base64
            cert_b64 = base64.b64encode(certificate)
            key_b64 = base64.b64encode(key)

            # TODO append and redirect to index.
            import copy
            combiner = CombinerInterface(self, name, address, port, copy.deepcopy(certificate), copy.deepcopy(key),request.remote_addr)
            self.control.network.add_combiner(combiner)

             # TODO remove ugly string hack
            ret = {
                'status': 'added', 
                'certificate': str(cert_b64).split('\'')[1],
                'key': str(key_b64).split('\'')[1], 
                'storage': self.control.statestore.get_storage_backend(),
                'statestore': self.control.statestore.get_config(),
            }     

            return jsonify(ret)

        @app.route('/seed', methods=['GET', 'POST'])
        def seed():
            if request.method == 'POST':
                # upload seed file
                uploaded_seed = request.files['seed']
                if uploaded_seed:
                    from io import BytesIO
                    a = BytesIO()
                    a.seek(0, 0)
                    uploaded_seed.seek(0)
                    a.write(uploaded_seed.read()) 
                    model = self.control.helper.load_model_from_BytesIO(a.getbuffer())
                    self.control.commit(uploaded_seed.filename, model)
                    #self.control.commit(uploaded_seed.filename, uploaded_seed)
            else:
                h_latest_model_id = self.control.get_latest_model()
                model_info = self.control.get_model_info()
                return render_template('index.html', h_latest_model_id=h_latest_model_id, seed=True,
                                       model_info=model_info)

            seed = True
            return redirect(url_for('seed', seed=seed))

        @app.route('/delete', methods=['GET', 'POST'])
        def delete():
            if request.method == 'POST':
                from fedn.common.tracer.mongotracer import MongoTracer
                statestore_config = self.control.statestore.get_config()
                self.tracer = MongoTracer(statestore_config['mongo_config'], statestore_config['network_id'])
                try:
                    self.tracer.drop_round_time()
                    self.tracer.drop_ps_util_monitor()
                    self.tracer.drop_model_trail()
                    self.tracer.drop_latest_model()
                    self.tracer.drop_status()
                    self.tracer.drop_combiner_round_time()
                except:
                    pass

                # drop objects in minio
                self.control.delet_bucket_objects()
                return redirect(url_for('seed'))
            seed = True
            return redirect(url_for('seed', seed=seed))

        @app.route('/drop_db', methods=['GET', 'POST'])
        def drop_db():
            if request.method == 'POST':
                from fedn.common.storage.db.mongo import drop_mongodb
                statestore_config = self.control.statestore.get_config()
                self.mdb = drop_mongodb(statestore_config['mongo_config'], statestore_config['network_id'])
                return redirect(url_for('seed'))
            seed = True
            return redirect(url_for('seed', seed=seed))

        # http://localhost:8090/start?rounds=4&model_id=879fa112-c861-4cb1-a25d-775153e5b548
        @app.route('/start', methods=['GET', 'POST'])
        def start():
            client = self.name
            state = ReducerStateToString(self.control.state())
            logs = None
            refresh = True
            try:
                self.current_compute_context = self.control.get_compute_context()
            except:
                self.current_compute_context = None

            if self.current_compute_context == None or self.current_compute_context == '':
                return render_template('setup.html', client=client, state=state, logs=logs, refresh=False, message='No compute context is set. Please set one here <a href="/context">/context</a>')

            if self.control.state() == ReducerState.setup:
                return render_template('setup.html', client=client, state=state, logs=logs, refresh=refresh, message='Warning. Reducer is not base-configured. please do so with config file.')


            if request.method == 'POST':
                timeout = request.form.get('timeout', 180)
                rounds = int(request.form.get('rounds', 1))

                task = (request.form.get('task', ''))
                active_clients = request.form.get('active_clients', 2)
                clients_required = request.form.get('clients_required', 1)
                clients_requested = request.form.get('clients_requested', 8)

                latest_model_id = self.control.get_latest_model()
                config = {'round_timeout': timeout, 'model_id': latest_model_id,
                          'rounds': rounds, 'active_clients': active_clients, 'clients_required': clients_required,
                          'clients_requested': clients_requested, 'task': task}

                self.control.instruct(config)
                return redirect(url_for('index', message="Sent execution plan."))

            else:
                # Select rounds UI
                rounds = range(1, 500)
                latest_model_id = self.control.get_latest_model()
                return render_template('index.html', round_options=rounds, latest_model_id=latest_model_id, compute_package=self.current_compute_context)

            client = self.name
            state = ReducerStateToString(self.control.state())
            logs = None
            refresh = False
            return render_template('index.html', client=client, state=state, logs=logs, refresh=refresh)

        @app.route('/assign')
        def assign():
            """Handle client assignment requests. """

            if self.control.state() == ReducerState.setup:
                return jsonify({'status': 'retry'})

            name = request.args.get('name', None)
            combiner_preferred = request.args.get('combiner', None)

            if combiner_preferred:
                combiner = self.control.find(combiner_preferred)
            else:
                combiner = self.control.find_available_combiner()

            client = {
                    'name': name,
                    'combiner_preferred': combiner_preferred, 
                    'ip': request.remote_addr,
                    'status': 'available'
                }
            self.control.network.add_client(client)

            if combiner:
                import base64
                cert_b64 = base64.b64encode(combiner.certificate)
                response = {
                    'status': 'assigned', 
                    'host': combiner.address,
                    'port': combiner.port,
                    'certificate': str(cert_b64).split('\'')[1],
                    'model_type': self.control.helper_type
                }

                return jsonify(response)
            elif combiner is None:
                return jsonify({'status':'retry'})

            return jsonify({'status': 'retry'})

        @app.route('/infer')
        def infer():
            if self.control.state() == ReducerState.setup:
                return "Error, not configured"
            result = ""
            try:
                self.control.set_model_id()
            except fedn.exceptions.ModelError:
                print("Failed to seed control.")

            return result


        @app.route('/network')
        def map_view():
            map = create_map()
            try:
                return render_template('index.html', show_map=True, map=map)
            except Exception as e:
                return str(e)

        def create_map():

            cities_dict = {
                'city': [],
                'lat': [],
                'lon': [],
                'country': [],
                'name': [],
                'role': [],
                'size': []
            }

            from fedn import get_data
            dbpath = get_data('geolite2/GeoLite2-City.mmdb')
            
            with geoip2.database.Reader(dbpath) as reader:
                for combiner in self.control.statestore.list_combiners():
                    try:
                        response = reader.city(combiner['ip'])
                        cities_dict['city'].append(response.city.name)

                        r = 1.0 # Rougly 100km 
                        w = r*math.sqrt(numpy.random.random())
                        t = 2.0*math.pi*numpy.random.random()
                        x = w * math.cos(t)
                        y = w * math.sin(t)
                        lat = str(float(response.location.latitude) + x)
                        lon = str(float(response.location.longitude) + y)
                        cities_dict['lat'].append(lat)
                        cities_dict['lon'].append(lon)

                        cities_dict['country'].append(response.country.iso_code)

                        cities_dict['name'].append(combiner['name'])
                        cities_dict['role'].append('Combiner')
                        cities_dict['size'].append(10)


                    except geoip2.errors.AddressNotFoundError as err:
                        print(err)

            with geoip2.database.Reader(dbpath) as reader:
                for client in self.control.statestore.list_clients():
                    try:
                        response = reader.city(client['ip'])
                        cities_dict['city'].append(response.city.name)
                        cities_dict['lat'].append(response.location.latitude)
                        cities_dict['lon'].append(response.location.longitude)
                        cities_dict['country'].append(response.country.iso_code)

                        cities_dict['name'].append(client['name'])
                        cities_dict['role'].append('Client')
                        # TODO: Optionally relate to data size
                        cities_dict['size'].append(6)

                    except geoip2.errors.AddressNotFoundError as err:
                        print(err)

            config = self.control.statestore.get_config()

            cities_df = pd.DataFrame(cities_dict)

            fig = px.scatter_geo(cities_df, lon="lon", lat="lat", projection="natural earth", color="role", size="size", hover_name="city",
                                 hover_data={"city": False, "lon": False, "lat": False,'size': False, 'name': True,'role': True}, width=1000, height=800)

            fig.update_geos(fitbounds="locations", showcountries=True)
            fig.update_layout(title="FEDn network: {}".format(config['network_id']))

            fig = json.dumps(fig, cls=plotly.utils.PlotlyJSONEncoder)
            return fig

        @app.route('/plot')
        def plot():
            box = 'box'
            plot = create_plot(box)
            show_plot = True
            return render_template('index.html', show_plot=show_plot, plot=plot)

        def create_plot(feature):
            from fedn.clients.reducer.plots import Plot
            plot = Plot(self.control.statestore)
            if feature == 'table':
                return plot.create_table_plot()
            elif feature == 'timeline':
                return plot.create_timeline_plot()
            elif feature == 'round_time':
                return plot.create_round_plot()
            elif feature == 'box':
                return plot.create_box_plot()
            elif feature == 'cpu':
                return plot.create_cpu_plot()
            elif feature == 'clients':
<<<<<<< HEAD
                return plot.create_client_training_distribution()
            elif feature == 'clients2':
                return plot.create_client_plot()

=======
                return plot.create_client_plot()
>>>>>>> 46a79ddb
            else:
                return 'No plot!'

        @app.route('/plot_type', methods=['GET', 'POST'])
        def change_features():
            feature = request.args['selected']
            graphJSON = create_plot(feature)
            return graphJSON


        @app.route('/context', methods=['GET', 'POST'])
        @csrf.exempt  # TODO fix csrf token to form posting in package.py
        def context():
            # if self.control.state() != ReducerState.setup or self.control.state() != ReducerState.idle:
            #    return "Error, Context already assigned!"
            reset = request.args.get('reset',None) #if reset is not empty then allow context re-set
            if reset:
                return render_template('context.html')

            if request.method == 'POST':

                if 'file' not in request.files:
                    flash('No file part')
                    return redirect(request.url)

                file = request.files['file']
                # if user does not select file, browser also
                # submit an empty part without filename
                if file.filename == '':
                    flash('No selected file')
                    return redirect(request.url)

                if file and allowed_file(file.filename):
                    filename = secure_filename(file.filename)
                    file_path = os.path.join(app.config['UPLOAD_FOLDER'], filename)
                    file.save(file_path)

                    if self.control.state() == ReducerState.instructing or self.control.state() == ReducerState.monitoring:
                        return "Not allowed to change context while execution is ongoing."

                    self.control.set_compute_context(filename,file_path)
                    return redirect(url_for('start'))

            from flask import send_from_directory
            name = request.args.get('name', '')

            if name == '': 
                name = self.control.get_compute_context()
                if name == None or name == '':
                    return render_template('context.html')

            # There is a potential race condition here, if one client requests a package and at
            # the same time another one triggers a fetch from Minio and writes to disk. 
            try:
                mutex = Lock()
                mutex.acquire()
                return send_from_directory(app.config['UPLOAD_FOLDER'], name, as_attachment=True)
            except:
                try:
                    data = self.control.get_compute_package(name)
                    file_path = os.path.join(app.config['UPLOAD_FOLDER'], name)
                    with open(file_path,'wb') as fh:
                        fh.write(data)
                    return send_from_directory(app.config['UPLOAD_FOLDER'], name, as_attachment=True)
                except:
                    raise
            finally:
                mutex.release()

            return render_template('context.html')

        if self.certificate:
            print("trying to connect with certs {} and key {}".format(str(self.certificate.cert_path),
                                                                      str(self.certificate.key_path)), flush=True)
            app.run(host="0.0.0.0", port="8090",
                    ssl_context=(str(self.certificate.cert_path), str(self.certificate.key_path)))<|MERGE_RESOLUTION|>--- conflicted
+++ resolved
@@ -363,14 +363,10 @@
             elif feature == 'cpu':
                 return plot.create_cpu_plot()
             elif feature == 'clients':
-<<<<<<< HEAD
                 return plot.create_client_training_distribution()
             elif feature == 'clients2':
                 return plot.create_client_plot()
 
-=======
-                return plot.create_client_plot()
->>>>>>> 46a79ddb
             else:
                 return 'No plot!'
 
