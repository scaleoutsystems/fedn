--- conflicted
+++ resolved
@@ -3,10 +3,7 @@
 import math
 import os
 import re
-<<<<<<< HEAD
 import threading
-=======
->>>>>>> 34b10a42
 import uuid
 from threading import Lock
 from urllib import response
@@ -17,15 +14,14 @@
 import pandas as pd
 import plotly
 import plotly.express as px
+from fedn.clients.reducer.interfaces import CombinerInterface
+from fedn.clients.reducer.plots import Plot
+from fedn.clients.reducer.state import ReducerState, ReducerStateToString
 from flask import (Flask, abort, flash, jsonify, make_response, redirect,
                    render_template, request, url_for)
 from idna import check_initial_combiner
 from tenacity import retry
 from werkzeug.utils import secure_filename
-
-from fedn.clients.reducer.interfaces import CombinerInterface
-from fedn.clients.reducer.plots import Plot
-from fedn.clients.reducer.state import ReducerState, ReducerStateToString
 
 UPLOAD_FOLDER = '/app/client/package/'
 ALLOWED_EXTENSIONS = {'gz', 'bz2', 'tar', 'zip', 'tgz'}
