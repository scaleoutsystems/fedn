import uuid
from fedn.clients.reducer.interfaces import CombinerInterface
from fedn.clients.reducer.state import ReducerState, ReducerStateToString
from flask_wtf.csrf import CSRFProtect
from idna import check_initial_combiner
from tenacity import retry
from werkzeug.utils import secure_filename

from flask import Flask, jsonify, render_template, request
from flask import redirect, url_for, flash

from threading import Lock
import re

import jwt
import datetime
import json
import plotly
import pandas as pd
import numpy
import math

import plotly.express as px
import geoip2.database
from fedn.clients.reducer.plots import Plot

UPLOAD_FOLDER = '/app/client/package/'
ALLOWED_EXTENSIONS = {'gz', 'bz2', 'tar', 'zip', 'tgz'}

<<<<<<< HEAD
=======

>>>>>>> a17a74b4
def allowed_file(filename):
    """

    :param filename:
    :return:
    """
    return '.' in filename and \
           filename.rsplit('.', 1)[1].lower() in ALLOWED_EXTENSIONS


class ReducerRestService:
    """

    """

    def __init__(self, config, control, certificate_manager, certificate=None):

        print("config object!: \n\n\n\n{}".format(config))
        if config['discover_host']:
            self.name = config['discover_host']
        else:
            self.name = config['name']
        self.port = config['discover_port']
        self.network_id = config['name'] + '-network'

        if not config['token']:
            import uuid
            self.token = str(uuid.uuid4())
        else:
            self.token = config['token']
        
        self.remote_compute_context = config["remote_compute_context"]
        if self.remote_compute_context:
            self.package = 'remote'
        else:
            self.package = 'local'

        self.control = control
        self.certificate = certificate
        self.certificate_manager = certificate_manager
        self.current_compute_context = None  # self.control.get_compute_context()

    def to_dict(self):
        """

        :return:
        """
        data = {
            'name': self.name
        }
        return data

    def check_compute_context(self):
        """Check if the compute context/package has been configured,
        if remote compute context is set to False, True will be returned

        :return: True if configured
        :rtype: bool
        """
        if not self.remote_compute_context:
            return True

        if not self.control.get_compute_context():
            return False
        else:
            return True
    
    def check_initial_model(self):
        """Check if initial model (seed model) has been configured

        :return: True if configured, else False
        :rtype: bool
        """

        if self.control.get_latest_model():
            return True
        else:
            return False
    
    def check_configured_response(self):
        """Check if everything has been configured for client to connect,
        return response if not.

        :return: Reponse with message if not configured, else None
        :rtype: json
        """
        if self.control.state() == ReducerState.setup:
            return jsonify({'status': 'retry',
                            'package': self.package,
                            'msg': "Controller is not configured."})

        if not self.check_compute_context():
            return jsonify({'status': 'retry',
                            'package': self.package,
                            'msg': "Compute package is not configured. Please upload the compute package."})
        
        if not self.check_initial_model():
            return jsonify({'status': 'retry',
                            'package': self.package,
                            'msg': "Initial model is not configured. Please upload the model."})

        if not self.control.idle():
            return jsonify({'status': 'retry',
                            'package': self.package,
                            'msg': "Conroller is not in idle state, try again later. "})
        return None

    def check_configured(self):
        """Check if compute package has been configured and that and that the
        state of the ReducerControl is not in setup otherwise render setup template. 
        Check if initial model has been configured, otherwise render setup_model template.
        :return: Rendered html template or None
        """
        if not self.check_compute_context():
            return render_template('setup.html', client=self.name, state=ReducerStateToString(self.control.state()),
                                   logs=None, refresh=False,
                                   message='Please set the compute package')

        if self.control.state() == ReducerState.setup:
            return render_template('setup.html', client=self.name, state=ReducerStateToString(self.control.state()),
                                   logs=None, refresh=True,
                                   message='Warning. Reducer is not base-configured. please do so with config file.')

        if not self.check_initial_model():
            return render_template('setup_model.html', message="Please set the initial model.")

        return None
    
    def encode_auth_token(self, secret_key):
        """Generates the Auth Token
        :return: string
        """
        try:
            payload = {
                'exp': datetime.datetime.utcnow() + datetime.timedelta(days=90, seconds=0),
                'iat': datetime.datetime.utcnow(),
                'status': 'Success'
            }
            token = jwt.encode(
                payload,
                secret_key,
                algorithm='HS256'
            )
            self.token = token
            print('\n\n\nSECURE MODE ENABLED, USE TOKEN TO ACCESS REDUCER: **** {} ****\n\n\n'.format(token))
        except Exception as e:
            return e

    def run(self):
        """

        :return:
        """
        app = Flask(__name__)
        app.config['UPLOAD_FOLDER'] = UPLOAD_FOLDER
        csrf = CSRFProtect()
        import os
        SECRET_KEY = os.urandom(32)
        app.config['SECRET_KEY'] = SECRET_KEY
        if self.token:
            self.encode_auth_token(app.config.get('SECRET_KEY'))
        csrf.init_app(app)

        def authorize(r):
            """Authorize client token

            :param r: Request
            :type r: [type]
            :param token: Token to verify against
            :type token: string
            """
            
            if not 'Authorization' in r.headers:
                print("Authorization failed, missing in the header of the request", flush=True)
                abort(401) #Unauthorized response
            try:
                request_token = r.headers.get('Authorization')
                request_token = request_token.split()[1] # str: 'Token {}'.format(token)
                status = decode_auth_token(request_token)
                if status == 'Success':
                    return
                else:
                    print("Authorization failed. {}".format(status), flush=True)
                    abort(401)
            except Exception as e:
                print("Authorization failed, expection encountered:**** {}".format(e), flush=True)
                abort(401)
        
        def decode_auth_token(auth_token):
            """Decodes the auth token
            :param auth_token:
            :return: string
            """
            try:
                payload = jwt.decode(
                    auth_token, 
                    app.config.get('SECRET_KEY'),
                    algorithms=['HS256']
                )
                return payload["status"]
            except jwt.ExpiredSignatureError as e:
                print(e)
                return 'Token has expired.'
            except jwt.InvalidTokenError as e:
                print(e)
                return 'Invalid token.'

        @app.route('/')
        def index():
            """

            :return:
            """
            not_configured = self.check_configured()
            if not_configured:
                return not_configured
            events = self.control.get_events()
            message = request.args.get('message', None)
            message_type = request.args.get('message_type', None)
            return render_template('events.html', client=self.name, state=ReducerStateToString(self.control.state()),
                                   events=events,
                                   logs=None, refresh=True, configured=True, message=message, message_type=message_type)

        # http://localhost:8090/add?name=combiner&address=combiner&port=12080&token=e9a3cb4c5eaff546eec33ff68a7fbe232b68a192
        @app.route('/status')
        def status():
            """

            :return:
            """
            return {'state': ReducerStateToString(self.control.state())}

        @app.route('/netgraph')
        def netgraph():
            """
            Creates nodes and edges for network graph

            :return: nodes and edges as keys
            :rtype: dict
            """
            result = {'nodes': [], 'edges': []}

            result['nodes'].append({
                "id": "reducer",
                "label": "Reducer",
                "role": 'reducer',
                "status": 'active',
                "name": 'reducer', #TODO: get real host name
                "type": 'reducer',
            })
            
            combiner_info = combiner_status()
            client_info = client_status()

            if len(combiner_info) < 1:
                return result
       
            for combiner in combiner_info:
                print("combiner info {}".format(combiner_info), flush=True)
                try:
                    result['nodes'].append({
                        "id": combiner['name'],  # "n{}".format(count),
                        "label": "Combiner ({} clients)".format(combiner['nr_active_clients']),
                        "role": 'combiner',
                        "status": 'active', #TODO: Hard-coded, combiner_info does not contain status
                        "name": combiner['name'],
                        "type": 'combiner',
                    })
                except Exception as err:
                    print(err)

            for client in client_info['active_clients']:
                try:
                    result['nodes'].append({
                        "id": str(client['_id']),
                        "label": "Client",
                        "role": client['role'],
                        "status": client['status'],
                        "name": client['name'],
                        "combiner": client['combiner'],
                        "type": 'client',
                    })
                except Exception as err:
                    print(err)
                
            count = 0
            for node in result['nodes']:
                try:
                    if node['type'] == 'combiner':
                        result['edges'].append(
                            {
                                "id": "e{}".format(count),
                                "source": node['id'],
                                "target": 'reducer',
                            }
                        )
                    elif node['type'] == 'client':
                        result['edges'].append(
                            {
                                "id": "e{}".format(count),
                                "source": node['combiner'],
                                "target": node['id'],
                            }
                        )
                except Exception as e:
                    pass
                count = count + 1
            return result

        @app.route('/networkgraph')
        def network_graph():
            from bokeh.embed import json_item
            try:
                plot = Plot(self.control.statestore)
                result = netgraph()
                df_nodes = pd.DataFrame(result['nodes'])
                df_edges = pd.DataFrame(result['edges'])
                graph = plot.make_netgraph_plot(df_edges, df_nodes)
                return json.dumps(json_item(graph, "myplot"))
            except:
                return ''

        @app.route('/events')
        def events():
            """

            :return:
            """
            import json
            from bson import json_util

            json_docs = []
            for doc in self.control.get_events():
                json_doc = json.dumps(doc, default=json_util.default)
                json_docs.append(json_doc)

            json_docs.reverse()
            return {'events': json_docs}

        @app.route('/add')
        def add():

            """ Add a combiner to the network. """
<<<<<<< HEAD
            if self.token:
                authorize(request)
=======
>>>>>>> a17a74b4
            if self.control.state() == ReducerState.setup:
                return jsonify({'status': 'retry'})

            # TODO check for get variables
            name = request.args.get('name', None)
            address = str(request.args.get('address', None))
            port = request.args.get('port', None)
            # token = request.args.get('token')
            # TODO do validation

            if port is None or address is None or name is None:
                return "Please specify correct parameters."

            # Try to retrieve combiner from db
            combiner = self.control.network.get_combiner(name)
            if not combiner:
                # Create a new combiner
                import base64
                certificate, key = self.certificate_manager.get_or_create(address).get_keypair_raw()
                cert_b64 = base64.b64encode(certificate)
                key_b64 = base64.b64encode(key)

                # TODO append and redirect to index.
                import copy
                combiner = CombinerInterface(self, name, address, port, copy.deepcopy(certificate), copy.deepcopy(key),
                                             request.remote_addr)
                self.control.network.add_combiner(combiner)

            combiner = self.control.network.get_combiner(name)

            ret = {
                'status': 'added',
                'certificate': combiner['certificate'],
                'key': combiner['key'],
                'storage': self.control.statestore.get_storage_backend(),
                'statestore': self.control.statestore.get_config(),
            }

            return jsonify(ret)

        @app.route('/eula', methods=['GET', 'POST'])
        def eula():
            """

            :return:
            """
            for r in request.headers:
                print("header contains: {}".format(r), flush=True)

            return render_template('eula.html', configured=True)

        @app.route('/models', methods=['GET', 'POST'])
        def models():
            """

            :return:
            """
            if request.method == 'POST':
                # upload seed file
                uploaded_seed = request.files['seed']
                if uploaded_seed:
                    from io import BytesIO
                    a = BytesIO()
                    a.seek(0, 0)
                    uploaded_seed.seek(0)
                    a.write(uploaded_seed.read())
                    helper = self.control.get_helper()
                    model = helper.load_model_from_BytesIO(a.getbuffer())
                    self.control.commit(uploaded_seed.filename, model)
            else:
                not_configured = self.check_configured()
                if not_configured:
                    return not_configured
                h_latest_model_id = self.control.get_latest_model()

                model_info = self.control.get_model_info()
                return render_template('models.html', h_latest_model_id=h_latest_model_id, seed=True,
                                       model_info=model_info, configured=True)

            seed = True
            return redirect(url_for('models', seed=seed))

        @app.route('/delete_model_trail', methods=['GET', 'POST'])
        def delete_model_trail():
            """

            :return:
            """
            if request.method == 'POST':
                from fedn.common.tracer.mongotracer import MongoTracer
                statestore_config = self.control.statestore.get_config()
                self.tracer = MongoTracer(statestore_config['mongo_config'], statestore_config['network_id'])
                try:
                    self.control.drop_models()
                except:
                    pass

                # drop objects in minio
                self.control.delete_bucket_objects()
                return redirect(url_for('models'))
            seed = True
            return redirect(url_for('models', seed=seed))

        @app.route('/drop_control', methods=['GET', 'POST'])
        def drop_control():
            """

            :return:
            """
            if request.method == 'POST':
                self.control.statestore.drop_control()
                return redirect(url_for('control'))
            return redirect(url_for('control'))

        # http://localhost:8090/control?rounds=4&model_id=879fa112-c861-4cb1-a25d-775153e5b548
        @app.route('/control', methods=['GET', 'POST'])
        def control():
            """ Main page for round control. Configure, start and stop global training rounds. """

            not_configured = self.check_configured()
            if not_configured:
                return not_configured
            client = self.name
            state = ReducerStateToString(self.control.state())
            logs = None
            refresh = True

            if self.remote_compute_context:
                try:
                    self.current_compute_context = self.control.get_compute_context()
                except:
                    self.current_compute_context = None
            else:
                self.current_compute_context = "None:Local"
            if self.control.state() == ReducerState.monitoring:
                return redirect(
                    url_for('index', state=state, refresh=refresh, message="Reducer is in monitoring state"))

            if request.method == 'POST':
                timeout = float(request.form.get('timeout', 180))
                rounds = int(request.form.get('rounds', 1))
                task = (request.form.get('task', ''))
                clients_required = request.form.get('clients_required', 1)
                clients_requested = request.form.get('clients_requested', 8)

                # checking if there are enough clients connected to start!
                clients_available = 0
                for combiner in self.control.network.get_combiners():
                    try: 
                        combiner_state = combiner.report()
                        nac = combiner_state['nr_active_clients']
                        clients_available = clients_available + int(nac)
                    except Exception as e:
                        pass

                if clients_available < clients_required:
                    return redirect(url_for('index', state=state,
                                            message="Not enough clients available to start rounds! "
                                                    "check combiner client capacity",
                                            message_type='warning'))

                validate = request.form.get('validate', False)
                if validate == 'False':
                    validate = False
                helper_type = request.form.get('helper', 'keras')
                # self.control.statestore.set_framework(helper_type)

                latest_model_id = self.control.get_latest_model()

                config = {'round_timeout': timeout, 'model_id': latest_model_id,
                          'rounds': rounds, 'clients_required': clients_required,
                          'clients_requested': clients_requested, 'task': task,
                          'validate': validate, 'helper_type': helper_type}

                import threading
                threading.Thread(target=self.control.instruct, args=(config,)).start()
                # self.control.instruct(config)
                return redirect(url_for('index', state=state, refresh=refresh, message="Sent execution plan.",
                                        message_type='SUCCESS'))

            else:
                seed_model_id = None
                latest_model_id = None
                try:
                    seed_model_id = self.control.get_first_model()[0]
                    latest_model_id = self.control.get_latest_model()
                except Exception as e:
                    pass

                return render_template('index.html', latest_model_id=latest_model_id,
                                       compute_package=self.current_compute_context,
                                       seed_model_id=seed_model_id,
                                       helper=self.control.statestore.get_framework(), validate=True, configured=True)

            client = self.name
            state = ReducerStateToString(self.control.state())
            logs = None
            refresh = False
            return render_template('index.html', client=client, state=state, logs=logs, refresh=refresh,
                                   configured=True)

        @app.route('/assign')
        def assign():
            """Handle client assignment requests. """
<<<<<<< HEAD
            if self.token:
                authorize(request)
            if self.control.state() == ReducerState.setup:
                return jsonify({'status': 'retry', 
                                'msg': "Controller is not configured. Make sure to upload the compute package."})
=======

            response = self.check_configured_response()

            if response:
                return response
>>>>>>> a17a74b4


            name = request.args.get('name', None)
            combiner_preferred = request.args.get('combiner', None)

            if combiner_preferred:
                combiner = self.control.find(combiner_preferred)
            else:
                combiner = self.control.find_available_combiner()

            if combiner is None:
                return jsonify({'status': 'retry',
                                'package': self.package,
                                'msg': "Failed to assign to a combiner, try again later."})

            client = {
                'name': name,
                'combiner_preferred': combiner_preferred,
                'combiner': combiner.name,
                'ip': request.remote_addr,
                'status': 'available'
            }

            # Add client to database 
            self.control.network.add_client(client)

            # Return connection information to client
            import base64
            cert_b64 = base64.b64encode(combiner.certificate)
            response = {
                'status': 'assigned',
                'host': combiner.address,
                'package': self.package,
                'ip': combiner.ip,
                'port': combiner.port,
                'certificate': str(cert_b64).split('\'')[1],
                'model_type': self.control.statestore.get_framework()
            }

            return jsonify(response)

        @app.route('/infer')
        def infer():
            """

            :return:
            """
            if self.control.state() == ReducerState.setup:
                return "Error, not configured"
            result = ""
            try:
                self.control.set_model_id()
            except fedn.exceptions.ModelError:
                print("Failed to seed control.")

            return result

        def combiner_status():
            """ Get current status reports from all combiners registered in the network. 

            :return:
            """
            combiner_info = []
            for combiner in self.control.network.get_combiners():
                try:
                    report = combiner.report()
                    combiner_info.append(report)
                except:
                    pass
            return combiner_info

        def client_status():
            """
            Get current status of clients (available) from DB compared with client status from all combiners,
            update client status to DB and add their roles.
            """
            client_info = self.control.network.get_client_info()
            combiner_info = combiner_status()
            try:
                all_active_trainers = []
                all_active_validators = []

                for client in combiner_info:
                    active_trainers_str = client['active_trainers']
                    active_validators_str = client['active_validators']
                    active_trainers_str = re.sub('[^a-zA-Z0-9-:\n\.]', '', active_trainers_str).replace('name:', ' ')
                    active_validators_str = re.sub('[^a-zA-Z0-9-:\n\.]', '', active_validators_str).replace('name:', ' ')
                    all_active_trainers.extend(' '.join(active_trainers_str.split(" ")).split())
                    all_active_validators.extend(' '.join(active_validators_str.split(" ")).split())

                active_trainers_list = [client for client in client_info if client['name'] in all_active_trainers]
                active_validators_list = [cl for cl in client_info if cl['name'] in all_active_validators]
                all_clients = [cl for cl in client_info]

                for client in all_clients:
                    status = 'offline'
                    role = 'None'
                    self.control.network.update_client_data(client, status, role)

                all_active_clients = active_validators_list + active_trainers_list
                for client in all_active_clients:
                    status = 'active'
                    if client in active_trainers_list and client in active_validators_list:
                        role = 'trainer-validator'
                    elif client in active_trainers_list:
                        role = 'trainer'
                    elif client in active_validators_list:
                        role = 'validator'
                    else:
                        role = 'unknown'
                    self.control.network.update_client_data(client, status, role)

                return {'active_clients': all_clients,
                        'active_trainers': active_trainers_list,
                        'active_validators': active_validators_list
                        }
            except:
                 pass

            return {'active_clients': [],
                    'active_trainers': [],
                    'active_validators': []
                    }

        @app.route('/metric_type', methods=['GET', 'POST'])
        def change_features():
            """

            :return:
            """
            feature = request.args['selected']
            plot = Plot(self.control.statestore)
            graphJSON = plot.create_box_plot(feature)
            return graphJSON

        @app.route('/dashboard')
        def dashboard():
            """

            :return:
            """
            not_configured = self.check_configured()
            if not_configured:
                return not_configured

            plot = Plot(self.control.statestore)
            try:
                valid_metrics = plot.fetch_valid_metrics()
                box_plot = plot.create_box_plot(valid_metrics[0])
            except Exception as e:
                valid_metrics = None
                box_plot = None
                print(e, flush=True)
            table_plot = plot.create_table_plot()
            # timeline_plot = plot.create_timeline_plot()
            timeline_plot = None
            clients_plot = plot.create_client_plot()
            return render_template('dashboard.html', show_plot=True,
                                   box_plot=box_plot,
                                   table_plot=table_plot,
                                   timeline_plot=timeline_plot,
                                   clients_plot=clients_plot,
                                   metrics=valid_metrics,
                                   configured=True
                                   )

        @app.route('/network')
        def network():
            """

            :return:
            """
            not_configured = self.check_configured()
            if not_configured:
                return not_configured
            plot = Plot(self.control.statestore)
            round_time_plot = plot.create_round_plot()
            mem_cpu_plot = plot.create_cpu_plot()
            combiners_plot = plot.create_combiner_plot()
            combiner_info = combiner_status()
            active_clients = client_status()
            return render_template('network.html', network_plot=True,
                                   round_time_plot=round_time_plot,
                                   mem_cpu_plot=mem_cpu_plot,
                                   combiners_plot=combiners_plot,
                                   combiner_info=combiner_info,
                                   active_clients=active_clients['active_clients'],
                                   active_trainers=active_clients['active_trainers'],
                                   active_validators=active_clients['active_validators'],
                                   configured=True
                                   )

        @app.route('/config/download', methods=['GET'])
        def config_download():
            """

            :return:
            """
            chk_string = ""
            name = self.control.get_compute_context()
            if name is None or name == '':
                chk_string = ''
            else:
                file_path = os.path.join(UPLOAD_FOLDER, name)
                print("trying to get {}".format(file_path))
                from fedn.utils.checksum import md5

                try:
                    sum = str(md5(file_path))
                except FileNotFoundError as e:
                    sum = ''
                chk_string = "checksum: {}".format(sum)

            network_id = self.network_id
            discover_host = self.name
            discover_port = self.port
            ctx = """network_id: {network_id}
controller:
    discover_host: {discover_host}
    discover_port: {discover_port}
    {chk_string}""".format(network_id=network_id,
                           discover_host=discover_host,
                           discover_port=discover_port,
                           chk_string=chk_string)

            from io import BytesIO
            from flask import send_file
            obj = BytesIO()
            obj.write(ctx.encode('UTF-8'))
            obj.seek(0)
            return send_file(obj,
                             as_attachment=True,
                             attachment_filename='client.yaml',
                             mimetype='application/x-yaml')

        @app.route('/context', methods=['GET', 'POST'])
        @csrf.exempt  # TODO fix csrf token to form posting in package.py
        def context():
            """

            :return:
            """
            # if self.control.state() != ReducerState.setup or self.control.state() != ReducerState.idle:
            #    return "Error, Context already assigned!"
            reset = request.args.get('reset', None)  # if reset is not empty then allow context re-set
            if reset:
                return render_template('context.html')

            if request.method == 'POST':

                if 'file' not in request.files:
                    flash('No file part')
                    return redirect(url_for('context'))

                file = request.files['file']
                helper_type = request.form.get('helper', 'keras')
                # if user does not select file, browser also
                # submit an empty part without filename
                if file.filename == '':
                    flash('No selected file')
                    return redirect(url_for('context'))

                if file and allowed_file(file.filename):
                    filename = secure_filename(file.filename)
                    file_path = os.path.join(app.config['UPLOAD_FOLDER'], filename)
                    file.save(file_path)

                    if self.control.state() == ReducerState.instructing or self.control.state() == ReducerState.monitoring:
                        return "Not allowed to change context while execution is ongoing."

                    self.control.set_compute_context(filename, file_path)
                    self.control.statestore.set_framework(helper_type)
                    return redirect(url_for('control'))

            from flask import send_from_directory
            name = request.args.get('name', '')

            if name == '':
                name = self.control.get_compute_context()
                if name == None or name == '':
                    return render_template('context.html')

            # There is a potential race condition here, if one client requests a package and at
            # the same time another one triggers a fetch from Minio and writes to disk. 
            try:
                mutex = Lock()
                mutex.acquire()
                return send_from_directory(app.config['UPLOAD_FOLDER'], name, as_attachment=True)
            except:
                try:
                    data = self.control.get_compute_package(name)
                    file_path = os.path.join(app.config['UPLOAD_FOLDER'], name)
                    with open(file_path, 'wb') as fh:
                        fh.write(data)
                    return send_from_directory(app.config['UPLOAD_FOLDER'], name, as_attachment=True)
                except:
                    raise
            finally:
                mutex.release()

            return render_template('context.html')

        @app.route('/checksum', methods=['GET', 'POST'])
        def checksum():
            """

            :return:
            """
            # sum = ''
            name = request.args.get('name', None)
            if name == '' or name is None:
                name = self.control.get_compute_context()
                if name == None or name == '':
                    return jsonify({})

            file_path = os.path.join(UPLOAD_FOLDER, name)
            print("trying to get {}".format(file_path))
            from fedn.utils.checksum import md5

            try:
                sum = str(md5(file_path))
            except FileNotFoundError as e:
                sum = ''

            data = {'checksum': sum}
            from flask import jsonify
            return jsonify(data)

        if self.certificate:
            print("trying to connect with certs {} and key {}".format(str(self.certificate.cert_path),
                                                                      str(self.certificate.key_path)), flush=True)
            app.run(host="0.0.0.0", port=self.port,
                    ssl_context=(str(self.certificate.cert_path), str(self.certificate.key_path)))
        
        return app<|MERGE_RESOLUTION|>--- conflicted
+++ resolved
@@ -7,7 +7,7 @@
 from werkzeug.utils import secure_filename
 
 from flask import Flask, jsonify, render_template, request
-from flask import redirect, url_for, flash
+from flask import redirect, url_for, flash, abort
 
 from threading import Lock
 import re
@@ -27,10 +27,6 @@
 UPLOAD_FOLDER = '/app/client/package/'
 ALLOWED_EXTENSIONS = {'gz', 'bz2', 'tar', 'zip', 'tgz'}
 
-<<<<<<< HEAD
-=======
-
->>>>>>> a17a74b4
 def allowed_file(filename):
     """
 
@@ -372,13 +368,9 @@
 
         @app.route('/add')
         def add():
-
             """ Add a combiner to the network. """
-<<<<<<< HEAD
             if self.token:
                 authorize(request)
-=======
->>>>>>> a17a74b4
             if self.control.state() == ReducerState.setup:
                 return jsonify({'status': 'retry'})
 
@@ -583,19 +575,13 @@
         @app.route('/assign')
         def assign():
             """Handle client assignment requests. """
-<<<<<<< HEAD
             if self.token:
                 authorize(request)
-            if self.control.state() == ReducerState.setup:
-                return jsonify({'status': 'retry', 
-                                'msg': "Controller is not configured. Make sure to upload the compute package."})
-=======
 
             response = self.check_configured_response()
 
             if response:
                 return response
->>>>>>> a17a74b4
 
 
             name = request.args.get('name', None)
