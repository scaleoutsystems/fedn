from fedn.clients.reducer.interfaces import CombinerInterface
from fedn.clients.reducer.state import ReducerState, ReducerStateToString
from flask import Flask, flash
from flask import jsonify, abort
from flask import render_template
from flask import request, redirect, url_for
from flask_wtf.csrf import CSRFProtect
from werkzeug.utils import secure_filename

UPLOAD_FOLDER = '/tmp/'
ALLOWED_EXTENSIONS = {'gz', 'bz2', 'tar', 'zip'}


def allowed_file(filename):
    return '.' in filename and \
           filename.rsplit('.', 1)[1].lower() in ALLOWED_EXTENSIONS

from flask import redirect, url_for
import random


class ReducerRestService:
    def __init__(self, name, control, certificate_manager, certificate=None):
        self.name = name
        self.control = control
        self.certificate = certificate
        self.certificate_manager = certificate_manager

        self.current_compute_context = self.control.get_compute_context()

    def run(self):
        app = Flask(__name__)
        app.config['UPLOAD_FOLDER'] = UPLOAD_FOLDER
        csrf = CSRFProtect()
        import os
        SECRET_KEY = os.urandom(32)
        app.config['SECRET_KEY'] = SECRET_KEY

        csrf.init_app(app)

        @app.route('/')
        def index():
            # logs_fancy = str()
            # for log in self.logs:
            #    logs_fancy += "<p>" + log + "</p>\n"
            client = self.name
            state = ReducerStateToString(self.control.state())
            logs = None
            refresh = True
<<<<<<< HEAD
            if self.control.state() == ReducerState.setup:
                return render_template('setup.html', client=client, state=state, logs=logs, refresh=refresh,
                                       dashboardhost=os.environ["FEDN_DASHBOARD_HOST"],
                                       dashboardport=os.environ["FEDN_DASHBOARD_PORT"])

=======
>>>>>>> 30d7e81c
            return render_template('index.html', client=client, state=state, logs=logs, refresh=refresh,
                                   dashboardhost=os.environ["FEDN_DASHBOARD_HOST"],
                                   dashboardport=os.environ["FEDN_DASHBOARD_PORT"])

        # http://localhost:8090/add?name=combiner&address=combiner&port=12080&token=e9a3cb4c5eaff546eec33ff68a7fbe232b68a192
        @app.route('/add')
        def add():
            if self.control.state() == ReducerState.setup:
                return "Error, not configured"
            # TODO check for get variables
            name = request.args.get('name', None)
            address = request.args.get('address', None)
            port = request.args.get('port', None)
            # token = request.args.get('token')
            # TODO do validation

            if port is None or address is None or name is None:
                return "Please specify correct parameters."

            certificate, key = self.certificate_manager.get_or_create(address).get_keypair_raw()
            import base64
            cert_b64 = base64.b64encode(certificate)
            key_b64 = base64.b64encode(key)

            # TODO append and redirect to index.
            import copy
            combiner = CombinerInterface(self, name, address, port, copy.deepcopy(certificate), copy.deepcopy(key))
            self.control.add(combiner)

            ret = {'status': 'added', 'certificate': str(cert_b64).split('\'')[1],
                   'key': str(key_b64).split('\'')[1]}  # TODO remove ugly string hack
            return jsonify(ret)

        @app.route('/seed', methods=['GET', 'POST'])
        def seed():
            if request.method == 'POST':
                # upload seed file
                uploaded_seed = request.files['seed']
                if uploaded_seed:
                    self.control.commit(uploaded_seed.filename, uploaded_seed)
            else:
                h_latest_model_id = self.control.get_latest_model()
                model_info = self.control.get_model_info()
                return render_template('index.html', h_latest_model_id=h_latest_model_id, seed=True, model_info=model_info)

            seed = True
            return render_template('index.html', seed=seed)

        # http://localhost:8090/start?rounds=4&model_id=879fa112-c861-4cb1-a25d-775153e5b548
        @app.route('/start', methods=['GET', 'POST'])
        def start():
            if self.control.state() == ReducerState.setup:
                return "Error, not configured"

            if request.method == 'POST':
                timeout = request.form.get('timeout', 180)
                rounds = int(request.form.get('rounds', 1))

                task = (request.form.get('task', ''))
                active_clients = request.form.get('active_clients', 2)
                clients_required = request.form.get('clients_required', 2)
                clients_requested = request.form.get('clients_requested', 8)

                latest_model_id = self.control.get_latest_model()
                config = {'round_timeout': timeout, 'model_id': latest_model_id,
                          'rounds': rounds, 'active_clients': active_clients, 'clients_required': clients_required,
                          'clients_requested': clients_requested, 'task': task}

                self.control.instruct(config)
                return redirect(url_for('index', message="Sent execution plan."))

            else:
                # Select rounds UI
                rounds = range(1, 100)
                latest_model_id = self.control.get_latest_model()
                return render_template('index.html', round_options=rounds, latest_model_id=latest_model_id)

            client = self.name
            state = ReducerStateToString(self.control.state())
            logs = None
            refresh = False
            return render_template('index.html', client=client, state=state, logs=logs, refresh=refresh)

        @app.route('/assign')
        def assign():
            if self.control.state() == ReducerState.setup:
                return "Error, not configured"
            name = request.args.get('name', None)
            combiner_preferred = request.args.get('combiner', None)
            import uuid
            id = str(uuid.uuid4())

            if combiner_preferred:
                combiner = self.control.find(combiner_preferred)
            else:
                combiner = self.control.find_available_combiner()

            if combiner:
                # certificate, _ = self.certificate_manager.get_or_create(combiner.name).get_keypair_raw()
                import base64
                cert_b64 = base64.b64encode(combiner.certificate)
                response = {'host': combiner.address, 'port': combiner.port,
                            'certificate': str(cert_b64).split('\'')[1]}

                return jsonify(response)
            elif combiner is None:
                abort(404, description="Resource not found")
            # 1.receive client parameters
            # 2. check with available combiners if any clients are needed
            # 3. let client know where to connect.
            return

        @app.route('/infer')
        def infer():
            if self.control.state() == ReducerState.setup:
                return "Error, not configured"
            result = ""
            try:
                self.control.set_model_id()
            except fedn.exceptions.ModelError:
                print("Failed to seed control.")

            return result

        # @app.route('/seed')
        # def seed():
        #    try:
        #        result = self.inference.infer(request.args)
        #    except fedn.exceptions.ModelError:
        #        print("no model")
        #
        #    return result
        @app.route('/context', methods=['GET', 'POST'])
        @csrf.exempt #TODO fix csrf token to form posting in package.py
        def context():
            #if self.control.state() != ReducerState.setup or self.control.state() != ReducerState.idle:
            #    return "Error, Context already assigned!"
            if request.method == 'POST':

                if 'file' not in request.files:
                    flash('No file part')
                    return redirect(request.url)

                file = request.files['file']
                # if user does not select file, browser also
                # submit an empty part without filename
                if file.filename == '':
                    flash('No selected file')
                    return redirect(request.url)

                if file and allowed_file(file.filename):
                    filename = secure_filename(file.filename)
                    file.save(os.path.join(app.config['UPLOAD_FOLDER'], filename))

                    if self.control.state() == ReducerState.instructing or self.control.state() == ReducerState.monitoring:
                        return "Not allowed to change context while execution is ongoing."
                    self.current_compute_context = filename #uploading new files will always set this to latest
                    self.control.set_compute_context(filename)
                    #return redirect(url_for('index',
                    #                        filename=filename))
                    return "success!"

            from flask import send_from_directory
            name = request.args.get('name', '')
            if name != '':
                return send_from_directory(app.config['UPLOAD_FOLDER'], name, as_attachment=True)
            if name == '' and self.current_compute_context:
                return send_from_directory(app.config['UPLOAD_FOLDER'], self.current_compute_context, as_attachment=True)

            return render_template('context.html')

        # import os, sys
        # self._original_stdout = sys.stdout
        # sys.stdout = open(os.devnull, 'w')
        if self.certificate:
            print("trying to connect with certs {} and key {}".format(str(self.certificate.cert_path),
                                                                      str(self.certificate.key_path)), flush=True)
            app.run(host="0.0.0.0", port="8090",
                    ssl_context=(str(self.certificate.cert_path), str(self.certificate.key_path)))
        # secure = False
        # secure_adhoc = False

        # if secure and secure_adhoc:
        #    app.run(host="0.0.0.0", port="8090", ssl_context='adhoc')
        # elif secure:
        #    app.run(host="0.0.0.0", port="8090", ssl_context=('cert.pem', 'key.pem'))
        # else:
        #    app.run(host="0.0.0.0", port="8090")
        # sys.stdout.close()
        # sys.stdout = self._original_stdout<|MERGE_RESOLUTION|>--- conflicted
+++ resolved
@@ -47,14 +47,11 @@
             state = ReducerStateToString(self.control.state())
             logs = None
             refresh = True
-<<<<<<< HEAD
             if self.control.state() == ReducerState.setup:
                 return render_template('setup.html', client=client, state=state, logs=logs, refresh=refresh,
                                        dashboardhost=os.environ["FEDN_DASHBOARD_HOST"],
                                        dashboardport=os.environ["FEDN_DASHBOARD_PORT"])
 
-=======
->>>>>>> 30d7e81c
             return render_template('index.html', client=client, state=state, logs=logs, refresh=refresh,
                                    dashboardhost=os.environ["FEDN_DASHBOARD_HOST"],
                                    dashboardport=os.environ["FEDN_DASHBOARD_PORT"])
@@ -63,7 +60,7 @@
         @app.route('/add')
         def add():
             if self.control.state() == ReducerState.setup:
-                return "Error, not configured"
+                return jsonify({'status':'retry'})
             # TODO check for get variables
             name = request.args.get('name', None)
             address = request.args.get('address', None)
@@ -141,7 +138,7 @@
         @app.route('/assign')
         def assign():
             if self.control.state() == ReducerState.setup:
-                return "Error, not configured"
+                return jsonify({'status':'retry'})
             name = request.args.get('name', None)
             combiner_preferred = request.args.get('combiner', None)
             import uuid
