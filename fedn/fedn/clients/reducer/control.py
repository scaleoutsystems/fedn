import copy
import os
import tempfile
import time

from fedn.utils.helpers import KerasSequentialHelper

from .state import ReducerState


class Model:
    """ (DB) representation of a global model. """

    def __init__(self, id=None, model_type="Keras"):
        self.id = id
        self.name = ""
        self.type = model_type
        self.version = ""
        self.parent = ""
        self.alliance_uid = ""
        self.round_id = 0


class ReducerControl:

    def __init__(self, statestore):
        self.__state = ReducerState.setup
        self.statestore = statestore
        self.combiners = []

        # TODO remove temporary hardcoded config of storage persistance backend
        s3_config = {'storage_access_key': os.environ['FEDN_MINIO_ACCESS_KEY'],
                     'storage_secret_key': os.environ['FEDN_MINIO_SECRET_KEY'],
                     'storage_bucket': 'models',
                     'storage_secure_mode': False,
                     'storage_hostname': os.environ['FEDN_MINIO_HOST'],
                     'storage_port': int(os.environ['FEDN_MINIO_PORT'])}

        from fedn.common.storage.s3.s3repo import S3ModelRepository
        self.model_repository = S3ModelRepository(s3_config)
        self.bucket_name = s3_config["storage_bucket"]

        # TODO: Make configurable
        self.helper = KerasSequentialHelper()

        if self.statestore.is_inited():
            self.__state = ReducerState.idle

    def get_latest_model(self):
        return self.statestore.get_latest()

    def get_model_info(self):
        return self.statestore.get_model_info()

    def get_compute_context(self):
        definition = self.statestore.get_compute_context()
        if definition:
            try:
                context = definition['filename']
                return context
            except IndexError:
                print("No context filename set for compute context definition", flush=True)
        else:
            return None

    def set_compute_context(self, filename):
        self.statestore.set_compute_context(filename)


    def commit(self, model_id, model=None):
        """ Commit a model. This establishes this model as the lastest consensus model. """

        if model:
            fod, outfile_name = tempfile.mkstemp(suffix='.h5')
            model.save(outfile_name)
            model_id = self.model_repository.set_model(outfile_name, is_file=True)
            os.unlink(outfile_name)

        self.statestore.set_latest(model_id)

    def _out_of_sync(self,combiners=None):

        if not combiners:
            combiners = self.combiners

        osync = []
        for combiner in combiners:
            model_id = combiner.get_model_id()
            if model_id != self.get_latest_model():
                osync.append(combiner)
        return osync

    def check_round_participation_policy(self,compute_plan,combiner_state):
<<<<<<< HEAD
        """ 
            Evaluate reducer level policy for combiner round participation. 
            Additional checks may be done on combiner level. 
            Not all reducer control flows might need or want to use a participation policy,
            it could be delegated to combiners.   
        """
=======
        """ Evaluate reducer level policy for combiner round-paarticipation.
            This is a decision on ReducerControl level, additional checks
            applies on combiner level. Not all reducer control flows might
            need or want to use a participation policy.  """
>>>>>>> d1e11f05
        if int(compute_plan['clients_required']) <= int(combiner_state['nr_active_clients']):
            return True
        else:
            return False

    def check_round_start_policy(self,combiners):
        """ Check if the overall network state meets the policy to start a round. """
        if len(combiners) > 0:
            return True
        else:
            return False

    def check_round_validity_policy(self,combiners):
        """ 
            At the end of the round, before committing a model to the model ledger, 
            we check if a round validity policy has been met. This can involve 
            e.g. asserting that a certain number of combiners have reported in an
            updated model, or that criteria on model performance have been met. 
        """
        if len(combiners) > 0:
            return True
        else:
            return False


    def round(self, config):
        """ Execute one global round. """

        # TODO: Set / update reducer states and such
        if len(self.combiners) < 1:
            print("REDUCER: No combiners connected!")
            return

        # 1. Formulate compute plans for this round and decide which combiners should participate in the round.
        compute_plan = copy.deepcopy(config)
        compute_plan['rounds'] = 1
        compute_plan['task'] = 'training'
        compute_plan['model_id'] = self.get_latest_model()

        combiners = []
        for combiner in self.combiners:
            combiner_state = combiner.report()
            is_participating = self.check_round_participation_policy(compute_plan,combiner_state)
            if is_participating:
                combiners.append((combiner,compute_plan))

        print("PARTICIPATING: {}".format(combiners),flush=True)

        round_start = self.check_round_start_policy(combiners)
        print("ROUND START POLICY: {}".format(round_start),flush=True)
        if not round_start:
            return None


        # 2. Sync up and ask participating combiners to coordinate model updates
        for combiner,compute_plan in combiners:
            self.sync_combiners([combiner],self.get_latest_model())
            print(combiner,compute_plan,flush=True)
            response = combiner.start(compute_plan)

        # Wait until all participating combiners have a model that is out of sync with the current global model.
        # TODO: Implement strategies to handle timeouts. 
        # TODO: We do not need to wait until all combiners complete before we start reducing.
        cl = []
        for combiner,plan in combiners:
            cl.append(combiner)

        wait = 0.0
        while len(self._out_of_sync(cl)) < len(combiners):
            time.sleep(1.0)
            wait += 1.0
            if wait >= config['round_timeout']:
                break

        # OBS! Here we are checking agains all combiners, not just those that computed in this round.
        # This means we let straggling combiners participate in the update
        updated = self._out_of_sync()
        print("UPDATED: {}".format(updated),flush=True)


        round_valid = self.check_round_validity_policy(updated)
        if not round_valid:
            # TODO: Should we reset combiner state here?
            return None

        # 3. Reduce combiner models into a global model
        # TODO, check success
        model = self.reduce(updated)

        if model:
            import uuid
            model_id = uuid.uuid4()
            self.commit(model_id,model)

            # 4. Trigger participating combiner nodes to execute a validation round for the current model
            combiner_config = copy.deepcopy(config)
            combiner_config['model_id'] = self.get_latest_model()
            combiner_config['task'] = 'validation'
            for combiner in updated:
                combiner.start(combiner_config)
            return model_id
        else:
            print("REDUCER: failed to updated model in round with config {}".format(config),flush=True)
            return None

    def sync_combiners(self, combiners, model_id):
        """ Spread the current consensus model to all active combiner nodes. """
        if not model_id:
            print("GOT NO MODEL TO SET! Have you seeded the FedML model?", flush=True)
            return

        for combiner in combiners:
            response = combiner.set_model_id(model_id)

    def instruct(self, config):
        """ Main entrypoint, executes the compute plan. """

        if self.__state == ReducerState.instructing:
            print("Already set in INSTRUCTING state", flush=True)
            return

        self.__state = ReducerState.instructing

        # TODO - move seeding from config to explicit step, use Reducer REST API reducer/seed/... ?
        if not self.get_latest_model():
            print("No model in model chain, please seed the alliance!")

        self.__state = ReducerState.monitoring

        for round in range(int(config['rounds'])):
            model_id = self.round(config)
            if model_id:
                print("REDUCER: Global round completed, new model: {}".format(model_id),flush=True)
            else:
                print("REDUCER: Global round failed!")


        self.__state = ReducerState.idle

    def reduce(self, combiners):
        """ Combine current models at Combiner nodes into one global model. """
        i = 1
        for combiner in combiners:
            data = combiner.get_model()
            if data:
                try:
                    model_next = self.helper.load_model(combiner.get_model().getbuffer())
                    self.helper.increment_average(model, model_next, i)
                except:
                    model = self.helper.load_model(data.getbuffer())
                i = i+1
        return model

    def reduce_random(self, combiners):
        """ This is only used for debugging purposes. s"""
        import random
        combiner = random.sample(combiners, 1)[0]
        import uuid
        model_id = uuid.uuid4()
        return self.helper.load_model(combiner.get_model().getbuffer()),model_id

    def resolve(self):
        """ At the end of resolve, all combiners have the same model state. """

        combiners = self._out_of_sync()
        if len(combiners) > 0:
            model = self.reduce(combiners)
        return model

    def monitor(self, config=None):
        pass
        """ monitor """
        #if self.__state == ReducerState.monitoring:
            #print("monitoring")

    def add(self, combiner):
        if self.__state != ReducerState.idle:
            print("Reducer is not idle, cannot add additional combiner")
            return
        if self.find(combiner.name):
            return
        print("adding combiner {}".format(combiner.name), flush=True)
        self.combiners.append(combiner)

    def remove(self, combiner):
        if self.__state != ReducerState.idle:
            print("Reducer is not idle, cannot remove combiner")
            return
        self.combiners.remove(combiner)

    def find(self, name):
        for combiner in self.combiners:
            if name == combiner.name:
                return combiner
        return None

    def find_available_combiner(self):
        for combiner in self.combiners:
            if combiner.allowing_clients():
                return combiner
        return None

    def state(self):
        return self.__state<|MERGE_RESOLUTION|>--- conflicted
+++ resolved
@@ -91,19 +91,10 @@
         return osync
 
     def check_round_participation_policy(self,compute_plan,combiner_state):
-<<<<<<< HEAD
-        """ 
-            Evaluate reducer level policy for combiner round participation. 
-            Additional checks may be done on combiner level. 
-            Not all reducer control flows might need or want to use a participation policy,
-            it could be delegated to combiners.   
-        """
-=======
         """ Evaluate reducer level policy for combiner round-paarticipation.
             This is a decision on ReducerControl level, additional checks
             applies on combiner level. Not all reducer control flows might
             need or want to use a participation policy.  """
->>>>>>> d1e11f05
         if int(compute_plan['clients_required']) <= int(combiner_state['nr_active_clients']):
             return True
         else:
