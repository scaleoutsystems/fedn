import copy
import os
import tempfile
import time

from fedn.clients.reducer.interfaces import CombinerUnavailableError

from .state import ReducerState

class ReducerControl:

    def __init__(self, statestore):
        self.__state = ReducerState.setup
        self.statestore = statestore
<<<<<<< HEAD
        self.combiners = []

        s3_config = {'storage_access_key': os.environ['FEDN_MINIO_ACCESS_KEY'],
                     'storage_secret_key': os.environ['FEDN_MINIO_SECRET_KEY'],
                     'storage_bucket': 'models',
                     'storage_secure_mode': False,
                     'storage_hostname': os.environ['FEDN_MINIO_HOST'],
                     'storage_port': int(os.environ['FEDN_MINIO_PORT'])}

        from fedn.common.storage.s3.s3repo import S3ModelRepository
        self.model_repository = S3ModelRepository(s3_config)
        self.bucket_name = s3_config["storage_bucket"]
        
=======
        if self.statestore.is_inited():
            self.network = Network(self, statestore)

        try:
            config = self.statestore.get_storage_backend()
        except:
            print("REDUCER CONTROL: Failed to retrive storage configuration, exiting.",flush=True)
            raise MisconfiguredStorageBackend()
        if not config:
            print("REDUCER CONTROL: No storage configuration available, exiting.",flush=True)
            raise MisconfiguredStorageBackend() 

        if config['storage_type'] == 'S3': 
            from fedn.common.storage.s3.s3repo import S3ModelRepository
            self.model_repository = S3ModelRepository(config['storage_config'])
        else:
            print("REDUCER CONTROL: Unsupported storage backend, exiting.",flush=True)
            raise UnsupportedStorageBackend()

        self.helper_type = self.statestore.get_framework()
        self.helper = get_helper(self.helper_type)
        if not self.helper:
            print("CONTROL: Unsupported helper type {}, please configure compute_context.helper !".format(self.helper_type),flush=True)

>>>>>>> 7d9d5d97
        # TODO: Refactor and make all these configurable
        from fedn.utils.kerassequential import KerasSequentialHelper
        # TODO: Refactor and make all these configurable
        self.helper = KerasSequentialHelper()
        self.client_allocation_policy = self.client_allocation_policy_least_packed 

        if self.statestore.is_inited():
            self.__state = ReducerState.idle

<<<<<<< HEAD
=======
    def delet_bucket_objects(self):
        return self.model_repository.delete_objects()

    def get_state(self):
        return self.__state
        
    def idle(self):
        if self.__state == ReducerState.idle:
            return True
        else:
            return False

>>>>>>> 7d9d5d97
    def get_latest_model(self):
        return self.statestore.get_latest()

    def get_model_info(self):
        return self.statestore.get_model_info()

    def get_compute_context(self):
        definition = self.statestore.get_compute_context()
        if definition:
            try:
                context = definition['filename']
                return context
            except IndexError:
                print("No context filename set for compute context definition", flush=True)
        else:
            return None

    def set_compute_context(self, filename):
        self.statestore.set_compute_context(filename)


    def commit(self, model_id, model=None):
        """ Commit a model to the gloval model trail. The model commited becomes the lastest consensus model. """

        if model:
            fod, outfile_name = tempfile.mkstemp(suffix='.h5')
            self.helper.save_model(model, outfile_name)
            model_id = self.model_repository.set_model(outfile_name, is_file=True)
            os.unlink(outfile_name)

        self.statestore.set_latest(model_id)

    def _out_of_sync(self,combiners=None):

        if not combiners:
            combiners = self.combiners

        osync = []
        for combiner in combiners:
            try:
                model_id = combiner.get_model_id()
            except CombinerUnavailableError:
                self._handle_unavailable_combiner(combiner)
                model_id = None
            if model_id and (model_id != self.get_latest_model()):
                osync.append(combiner)
        return osync

    def check_round_participation_policy(self,compute_plan,combiner_state):
        """ Evaluate reducer level policy for combiner round-paarticipation.
            This is a decision on ReducerControl level, additional checks
            applies on combiner level. Not all reducer control flows might
            need or want to use a participation policy.  """
        if int(compute_plan['clients_required']) <= int(combiner_state['nr_active_clients']):
            return True
        else:
            return False

    def check_round_start_policy(self,combiners):
        """ Check if the overall network state meets the policy to start a round. """
        if len(combiners) > 0:
            return True
        else:
            return False

    def check_round_validity_policy(self,combiners):
        """ 
            At the end of the round, before committing a model to the model ledger, 
            we check if a round validity policy has been met. This can involve 
            e.g. asserting that a certain number of combiners have reported in an
            updated model, or that criteria on model performance have been met. 
        """
        if combiners == []:
            return False
        else:
            return True

    def _handle_unavailable_combiner(self,combiner):
        """ This callback is triggered if a combiner is found to be unresponsive. """ 
        # TODO: Implement strategy to handle the case. 
        print("REDUCER CONTROL: Combiner {} unavailable.".format(combiner.name),flush=True)

    def round(self, config):
        """ Execute one global round. """

        # TODO: Set / update reducer states and such
        # TODO: Do a General Health check on Combiners in the beginning of the round.
        if len(self.combiners) < 1:
            print("REDUCER: No combiners connected!")
            return

        # 1. Formulate compute plans for this round and decide which combiners should participate in the round.
        compute_plan = copy.deepcopy(config)
        compute_plan['rounds'] = 1
        compute_plan['task'] = 'training'
        compute_plan['model_id'] = self.get_latest_model()

        combiners = []
        for combiner in self.combiners:

            try:
                combiner_state = combiner.report()
            except CombinerUnavailableError:
                self._handle_unavailable_combiner(combiner)
                combiner_state = None

            if combiner_state:
                is_participating = self.check_round_participation_policy(compute_plan,combiner_state)
                if is_participating:
                    combiners.append((combiner,compute_plan))

        print("REDUCER CONTROL: Participating combiners: {}".format(combiners),flush=True)

        round_start = self.check_round_start_policy(combiners)
        print("ROUND START POLICY: {}".format(round_start),flush=True)
        if not round_start:
            print("REDUCER CONTROL: Round start policy not met, skipping round!",flush=True)
            return None

        # 2. Sync up and ask participating combiners to coordinate model updates
        for combiner,compute_plan in combiners:
            try:
                self.sync_combiners([combiner],self.get_latest_model())
                response = combiner.start(compute_plan)
            except CombinerUnavailableError:
                # This is OK, handled by round accept policy
                self._handle_unavailable_combiner(combiner)
                pass
            except:
                # Unknown error
                raise

        # Wait until participating combiners have a model that is out of sync with the current global model.
        # TODO: Implement strategies to handle timeouts. 
        # TODO: We do not need to wait until all combiners complete before we start reducing.
        cl = []
        for combiner,plan in combiners:
            cl.append(combiner)

        wait = 0.0
        while len(self._out_of_sync(cl)) < len(combiners):
            time.sleep(1.0)
            wait += 1.0
            if wait >= config['round_timeout']:
                break

        # OBS! Here we are checking against all combiners, not just those that computed in this round.
        # This means we let straggling combiners participate in the update
        updated = self._out_of_sync()
        print("UPDATED: {}".format(updated),flush=True)

        round_valid = self.check_round_validity_policy(updated)
        if round_valid == False:
            # TODO: Should we reset combiner state here?
            print("REDUCER CONTROL: Round invalid!",flush=True)
            return None

        # 3. Reduce combiner models into a global model
        try:
            model = self.reduce(updated)
        except:
            print("REDUCER CONTROL: Failed to reduce models from combiners: {}".format(updated),flush=True)
            return None

        if model:
            # Commit to model ledger
            import uuid
            model_id = uuid.uuid4()
            self.commit(model_id,model)

        else:
            print("REDUCER: failed to update model in round with config {}".format(config),flush=True)
            return None

        # 4. Trigger participating combiner nodes to execute a validation round for the current model
        # TODO: Move to config - are we validating in a round, and if so, in what way. 
        validate = True
        if validate:
            combiner_config = copy.deepcopy(config)
            combiner_config['model_id'] = self.get_latest_model()
            combiner_config['task'] = 'validation'
            for combiner in updated:
                try:
                    combiner.start(combiner_config)
                except CombinerUnavailableError:
                    # OK if validation fails for a combiner
                    self._handle_unavailable_combiner(combiner)
                    pass

        return model_id

    def sync_combiners(self, combiners, model_id):
        """ Spread the current consensus model to all active combiner nodes. """
        if not model_id:
            print("GOT NO MODEL TO SET! Have you seeded the FedML model?", flush=True)
            return

        for combiner in combiners:
            response = combiner.set_model_id(model_id)

    def instruct(self, config):
        """ Main entrypoint, executes the compute plan. """

        if self.__state == ReducerState.instructing:
            print("Already set in INSTRUCTING state", flush=True)
            return

        self.__state = ReducerState.instructing

        # TODO - move seeding from config to explicit step, use Reducer REST API reducer/seed/... ?
        if not self.get_latest_model():
            print("No model in model chain, please seed the alliance!")

        self.__state = ReducerState.monitoring

        from fedn.common.tracer.mongotracer import MongoTracer
<<<<<<< HEAD
        self.tracer = MongoTracer()
        self.tracer.drop_performances()
        self.tracer.drop_ps_util_monitor()
=======
        statestore_config = self.statestore.get_config()
        self.tracer = MongoTracer(statestore_config['mongo_config'], statestore_config['network_id'])
        # self.tracer.drop_round_time()
        # self.tracer.drop_ps_util_monitor()
        last_round = self.tracer.get_latest_round()

        for round in range(1, int(config['rounds'] + 1)):
            if last_round:
                current_round = last_round + round
            else:
                current_round = round
>>>>>>> 7d9d5d97

            from datetime import datetime
            start_time = datetime.now()
            # start round monitor
            self.tracer.start_monitor(round)
            model_id = self.round(config)
            end_time = datetime.now()
            if model_id:
                print("REDUCER: Global round completed, new model: {}".format(model_id), flush=True)
                round_time = end_time - start_time
<<<<<<< HEAD
                self.tracer.set_latest_time(round, round_time.seconds)
                # stop round monitor
                self.tracer.stop_monitor()

=======
                self.tracer.set_latest_time(current_round, round_time.seconds)
>>>>>>> 7d9d5d97
            else:
                print("REDUCER: Global round failed!")

        self.__state = ReducerState.idle

    def reduce(self, combiners):
        """ Combine current models at Combiner nodes into one global model. """
        i = 1
        model = None
        for combiner in combiners:

            # TODO: Handle inactive RPC error in get_model and raise specific error
            try:
                data = combiner.get_model()
            except:
                pass

            if data:
                try:
                    model_next = self.helper.load_model(combiner.get_model().getbuffer())
                    self.helper.increment_average(model, model_next, i)
                except:
                    model = self.helper.load_model(data.getbuffer())
                i = i+1
        return model

    def monitor(self, config=None):
        pass

    def add(self, combiner):
        if self.__state != ReducerState.idle:
            print("Reducer is not idle, cannot add additional combiner")
            return
        if self.find(combiner.name):
            return
        print("adding combiner {}".format(combiner.name), flush=True)
        self.combiners.append(combiner)

    def remove(self, combiner):
        if self.__state != ReducerState.idle:
            print("Reducer is not idle, cannot remove combiner")
            return
        self.combiners.remove(combiner)

    def find(self, name):
        for combiner in self.combiners:
            if name == combiner.name:
                return combiner
        return None

    def client_allocation_policy_first_available(self):
        """ 
            Allocate client to the first available combiner in the combiner list. 
            Packs one combiner full before filling up next combiner. 
        """
        for combiner in self.combiners:
            if combiner.allowing_clients():
                return combiner
        return None

    def client_allocation_policy_least_packed(self):
        """ 
            Allocate client to the available combiner with the smallest number of clients. 
            Spreads clients evenly over all active combiners.  

            TODO: Not thread safe - not garanteed to result in a perfectly even partition. 

        """
        min_clients = None
        selected_combiner = None

        for combiner in self.combiners:
            if combiner.allowing_clients():
                combiner_state = combiner.report()
                nac = combiner_state['nr_active_clients']
                if not min_clients:
                    min_clients = nac
                    selected_combiner = combiner
                elif nac<min_clients:
                    min_clients = nac
                    selected_combiner = combiner

        return selected_combiner


    def find_available_combiner(self):
        combiner = self.client_allocation_policy()
        return combiner


    def state(self):
        return self.__state<|MERGE_RESOLUTION|>--- conflicted
+++ resolved
@@ -12,21 +12,6 @@
     def __init__(self, statestore):
         self.__state = ReducerState.setup
         self.statestore = statestore
-<<<<<<< HEAD
-        self.combiners = []
-
-        s3_config = {'storage_access_key': os.environ['FEDN_MINIO_ACCESS_KEY'],
-                     'storage_secret_key': os.environ['FEDN_MINIO_SECRET_KEY'],
-                     'storage_bucket': 'models',
-                     'storage_secure_mode': False,
-                     'storage_hostname': os.environ['FEDN_MINIO_HOST'],
-                     'storage_port': int(os.environ['FEDN_MINIO_PORT'])}
-
-        from fedn.common.storage.s3.s3repo import S3ModelRepository
-        self.model_repository = S3ModelRepository(s3_config)
-        self.bucket_name = s3_config["storage_bucket"]
-        
-=======
         if self.statestore.is_inited():
             self.network = Network(self, statestore)
 
@@ -51,18 +36,15 @@
         if not self.helper:
             print("CONTROL: Unsupported helper type {}, please configure compute_context.helper !".format(self.helper_type),flush=True)
 
->>>>>>> 7d9d5d97
         # TODO: Refactor and make all these configurable
-        from fedn.utils.kerassequential import KerasSequentialHelper
+        # from fedn.utils.kerassequential import KerasSequentialHelper
         # TODO: Refactor and make all these configurable
-        self.helper = KerasSequentialHelper()
+        # self.helper = KerasSequentialHelper()
         self.client_allocation_policy = self.client_allocation_policy_least_packed 
 
         if self.statestore.is_inited():
             self.__state = ReducerState.idle
 
-<<<<<<< HEAD
-=======
     def delet_bucket_objects(self):
         return self.model_repository.delete_objects()
 
@@ -75,7 +57,6 @@
         else:
             return False
 
->>>>>>> 7d9d5d97
     def get_latest_model(self):
         return self.statestore.get_latest()
 
@@ -292,11 +273,6 @@
         self.__state = ReducerState.monitoring
 
         from fedn.common.tracer.mongotracer import MongoTracer
-<<<<<<< HEAD
-        self.tracer = MongoTracer()
-        self.tracer.drop_performances()
-        self.tracer.drop_ps_util_monitor()
-=======
         statestore_config = self.statestore.get_config()
         self.tracer = MongoTracer(statestore_config['mongo_config'], statestore_config['network_id'])
         # self.tracer.drop_round_time()
@@ -308,7 +284,7 @@
                 current_round = last_round + round
             else:
                 current_round = round
->>>>>>> 7d9d5d97
+
 
             from datetime import datetime
             start_time = datetime.now()
@@ -319,14 +295,9 @@
             if model_id:
                 print("REDUCER: Global round completed, new model: {}".format(model_id), flush=True)
                 round_time = end_time - start_time
-<<<<<<< HEAD
+
                 self.tracer.set_latest_time(round, round_time.seconds)
-                # stop round monitor
-                self.tracer.stop_monitor()
-
-=======
-                self.tracer.set_latest_time(current_round, round_time.seconds)
->>>>>>> 7d9d5d97
+
             else:
                 print("REDUCER: Global round failed!")
 
