--- conflicted
+++ resolved
@@ -293,25 +293,6 @@
                 i = i+1
         return model
 
-<<<<<<< HEAD
-    def reduce_random(self, combiners):
-        """ This is only used for debugging purposes. s"""
-        import random
-        combiner = random.sample(combiners, 1)[0]
-        import uuid
-        model_id = uuid.uuid4()
-        return self.helper.load_model(combiner.get_model().getbuffer()),model_id
-
-=======
-    def resolve(self):
-        """ At the end of resolve, all combiners have the same model state. """
-
-        combiners = self._out_of_sync()
-        if len(combiners) > 0:
-            model = self.reduce(combiners)
-        return model
->>>>>>> b0e4ea9c
-
     def monitor(self, config=None):
         pass
         """ monitor """
