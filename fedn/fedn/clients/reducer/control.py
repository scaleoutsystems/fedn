import copy
import os
import tempfile
import time

from fedn.utils.helpers import KerasSequentialHelper

from .state import ReducerState


class Model:
    """ (DB) representation of a global model. """

    def __init__(self, id=None, model_type="Keras"):
        self.id = id
        self.name = ""
        self.type = model_type
        self.version = ""
        self.parent = ""
        self.alliance_uid = ""
        self.round_id = 0


class ReducerControl:

    def __init__(self, statestore):
        self.__state = ReducerState.idle
        self.statestore = statestore
<<<<<<< HEAD
        # self.statestore.set_latest(None)
=======
>>>>>>> ece3f746
        self.combiners = []

        # TODO remove temporary hardcoded config of storage persistance backend
        s3_config = {'storage_access_key': os.environ['FEDN_MINIO_ACCESS_KEY'],
                     'storage_secret_key': os.environ['FEDN_MINIO_SECRET_KEY'],
                     'storage_bucket': 'models',
                     'storage_secure_mode': False,
                     'storage_hostname': os.environ['FEDN_MINIO_HOST'],
                     'storage_port': int(os.environ['FEDN_MINIO_PORT'])}

        from fedn.common.storage.s3.s3repo import S3ModelRepository
        self.model_repository = S3ModelRepository(s3_config)
        self.bucket_name = s3_config["storage_bucket"]

    def get_latest_model(self):
        # TODO: get single point of thruth from DB / Eth backend
        return self.statestore.get_latest()

<<<<<<< HEAD
    def get_compute_context(self):
        definition = self.statestore.get_compute_context_definition()
        if definition:
            try:
                context = definition['filename']
                return context
            except IndexError:
                print("No context filename set for compute context definition", flush=True)
        else:
            return None

    def set_compute_context(self, filename):
        self.statestore.set_compute_context(filename)


=======
>>>>>>> ece3f746
    def commit(self, model_id, model=None):
        """ Commit a model. This establishes this model as the lastest consensus model. """

        if model:
            fod, outfile_name = tempfile.mkstemp(suffix='.h5')
            model.save(outfile_name)
            model_id = self.model_repository.set_model(outfile_name, is_file=True)
            os.unlink(outfile_name)

        self.statestore.set_latest(model_id)

    def _out_of_sync(self):
        osync = []
        for combiner in self.combiners:
            model_id = combiner.get_model_id()
            if model_id != self.get_latest_model():
                osync.append(combiner)
        return osync

    def round(self, config):
        """ Execute one global round. """

        # TODO: Set / update reducer states and such
        if len(self.combiners) < 1:
            print("REDUCER: No combiners connected!")
            return

        # 1. Sync up model state on all combiners that participate in this round. 

        # TODO: We should only be able to set the active model on the Combiner
        # if the combiner is in IDLE state. 
        self.sync_combiners(self.get_latest_model())

        # 2. Combiners compute a model update, starting from the latest consensus model.
        combiner_config = copy.deepcopy(config)
        combiner_config['rounds'] = 1
        combiner_config['task'] = 'training'
        combiner_config['model_id'] = self.get_latest_model()
        for combiner in self.combiners:
            combiner.start(combiner_config)

        # Wait until all participating combiners are out of sync with the current global model, or we timeout.
        # TODO: Implement strategies to handle timeouts. 
        # TODO: We do not need to wait until all combiners complete before we start reducing. 
        wait = 0.0
        while len(self._out_of_sync()) < len(self.combiners):
            time.sleep(1.0)
            wait += 1.0
            if wait >= config['round_timeout']:
                break

        # 3. Resolver protocol - a single global model is formed from the combiner local models.
        model = self.resolve()

        # TODO: Implement checks on round validity (e.g. how many combiners participated) before we commit a new model. 
        import uuid
        model_id = uuid.uuid4()
        self.commit(model_id, model)

        # 4. Trigger Combiner nodes to execute a validation round for the current model
        combiner_config = copy.deepcopy(config)
        combiner_config['model_id'] = self.get_latest_model()
        combiner_config['task'] = 'validation'
        for combiner in self.combiners:
            combiner.start(combiner_config)

    def sync_combiners(self, model_id):
        """ Spread the current consensus model to all active combiner nodes. """
        if not model_id:
            print("GOT NO MODEL TO SET! Have you seeded the FedML model?", flush=True)
            return

        for combiner in self.combiners:
            response = combiner.set_model_id(model_id)
            print("REDUCER_CONTROL: Setting model_ids: {}".format(response), flush=True)

    def instruct(self, config):
        """ Main entrypoint, executes the compute plan. """

        if self.__state == ReducerState.instructing:
            print("Already set in INSTRUCTING state", flush=True)
            return

        self.__state = ReducerState.instructing

        # TODO - move seeding from config to explicit step, use Reducer REST API reducer/seed/... ?
        if not self.get_latest_model():
            print("No model in model chain, seeding the alliance with {}".format(config['model_id']))
            self.commit(config['model_id'])

        self.__state = ReducerState.monitoring

        for round in range(int(config['rounds'])):
            self.round(config)

        self.__state = ReducerState.idle

    def reduce(self, combiners):
        """ Combine current models at Combiner nodes into one global model. """

        # TODO: Make configurable
        helper = KerasSequentialHelper()

        for i, combiner in enumerate(combiners, 1):
            data = combiner.get_model()
            if i == 1:
                model = helper.load_model(data.getbuffer())
            else:
                model_next = helper.load_model(combiner.get_model().getbuffer())
                helper.increment_average(model, model_next, i)

        return model

    def reduce_random(self, combiners):
        """ This is only used for debugging purposes. s"""
        import random
        combiner = random.sample(combiners, 1)[0]
        import uuid
        model_id = uuid.uuid4()
        helper = KerasSequentialHelper()
        return helper.load_model(combiner.get_model().getbuffer()), model_id

    def resolve(self):
        """ At the end of resolve, all combiners have the same model state. """

        combiners = self._out_of_sync()
        if len(combiners) > 0:
            model = self.reduce(combiners)
        return model
<<<<<<< HEAD
        # 2. Commit the new consensus model to the chain and propagate it in the Combiner network
        # self.commit(model_id, model)
        # self.sync_combiners(self.get_latest_model())
=======
>>>>>>> ece3f746

    def monitor(self, config=None):
        if self.__state == ReducerState.monitoring:
            print("monitoring")

    def add(self, combiner):
        if self.__state != ReducerState.idle:
            print("Reducer is not idle, cannot add additional combiner")
            return
        if self.find(combiner.name):
            return
        print("adding combiner {}".format(combiner.name), flush=True)
        self.combiners.append(combiner)

    def remove(self, combiner):
        if self.__state != ReducerState.idle:
            print("Reducer is not idle, cannot remove combiner")
            return
        self.combiners.remove(combiner)

    def find(self, name):
        for combiner in self.combiners:
            if name == combiner.name:
                return combiner
        return None

    def find_available_combiner(self):
        # TODO: Extend with more types of client allocation schemes. 
        for combiner in self.combiners:
            if combiner.allowing_clients():
                return combiner
        return None

    def state(self):
        return self.__state<|MERGE_RESOLUTION|>--- conflicted
+++ resolved
@@ -26,11 +26,11 @@
     def __init__(self, statestore):
         self.__state = ReducerState.idle
         self.statestore = statestore
-<<<<<<< HEAD
         # self.statestore.set_latest(None)
-=======
->>>>>>> ece3f746
         self.combiners = []
+        # TODO: Use DB / Eth
+        # models should be an immutable, ordered chain of global models
+        # self.strategy = ReducerControlStrategy(config["startegy"])
 
         # TODO remove temporary hardcoded config of storage persistance backend
         s3_config = {'storage_access_key': os.environ['FEDN_MINIO_ACCESS_KEY'],
@@ -48,7 +48,6 @@
         # TODO: get single point of thruth from DB / Eth backend
         return self.statestore.get_latest()
 
-<<<<<<< HEAD
     def get_compute_context(self):
         definition = self.statestore.get_compute_context_definition()
         if definition:
@@ -64,18 +63,23 @@
         self.statestore.set_compute_context(filename)
 
 
-=======
->>>>>>> ece3f746
     def commit(self, model_id, model=None):
         """ Commit a model. This establishes this model as the lastest consensus model. """
 
+        # TODO: post to DB backend
+        # TODO: Refactor into configurable
+
+        # TODO: This is because we start with a manually uploaded seed model, unify and move seeding of
+        # model chain to own method.         
         if model:
             fod, outfile_name = tempfile.mkstemp(suffix='.h5')
             model.save(outfile_name)
             model_id = self.model_repository.set_model(outfile_name, is_file=True)
             os.unlink(outfile_name)
 
+        # TODO: Append to model chain in DB backend
         self.statestore.set_latest(model_id)
+
 
     def _out_of_sync(self):
         osync = []
@@ -86,20 +90,16 @@
         return osync
 
     def round(self, config):
-        """ Execute one global round. """
+        """ Execute one global round of federated trainign. """
 
         # TODO: Set / update reducer states and such
         if len(self.combiners) < 1:
             print("REDUCER: No combiners connected!")
             return
 
-        # 1. Sync up model state on all combiners that participate in this round. 
-
-        # TODO: We should only be able to set the active model on the Combiner
-        # if the combiner is in IDLE state. 
         self.sync_combiners(self.get_latest_model())
 
-        # 2. Combiners compute a model update, starting from the latest consensus model.
+        # 1. Trigger Combiners to compute a model update, starting from the latest consensus model.
         combiner_config = copy.deepcopy(config)
         combiner_config['rounds'] = 1
         combiner_config['task'] = 'training'
@@ -109,7 +109,7 @@
 
         # Wait until all participating combiners are out of sync with the current global model, or we timeout.
         # TODO: Implement strategies to handle timeouts. 
-        # TODO: We do not need to wait until all combiners complete before we start reducing. 
+        # TODO: We do not need to wait until all combiners are complete before we start reducing. 
         wait = 0.0
         while len(self._out_of_sync()) < len(self.combiners):
             time.sleep(1.0)
@@ -117,15 +117,14 @@
             if wait >= config['round_timeout']:
                 break
 
-        # 3. Resolver protocol - a single global model is formed from the combiner local models.
+        # 2. Resolver protocol - a single global model is formed from the combiner local models.
         model = self.resolve()
 
-        # TODO: Implement checks on round validity (e.g. how many combiners participated) before we commit a new model. 
         import uuid
         model_id = uuid.uuid4()
         self.commit(model_id, model)
 
-        # 4. Trigger Combiner nodes to execute a validation round for the current model
+        # 3. Trigger Combiner nodes to execute a validation round for the current model
         combiner_config = copy.deepcopy(config)
         combiner_config['model_id'] = self.get_latest_model()
         combiner_config['task'] = 'validation'
@@ -133,11 +132,17 @@
             combiner.start(combiner_config)
 
     def sync_combiners(self, model_id):
-        """ Spread the current consensus model to all active combiner nodes. """
+        """ 
+            Spread the current consensus model to all active combiner nodes. 
+            After execution all active combiners
+            should be configured with identical model state. 
+        """
         if not model_id:
             print("GOT NO MODEL TO SET! Have you seeded the FedML model?", flush=True)
             return
 
+        # TODO: We should only be able to set the active model on the Combiner
+        # if the combiner is in IDLE state. 
         for combiner in self.combiners:
             response = combiner.set_model_id(model_id)
             print("REDUCER_CONTROL: Setting model_ids: {}".format(response), flush=True)
@@ -191,16 +196,14 @@
     def resolve(self):
         """ At the end of resolve, all combiners have the same model state. """
 
+        # 1. Aggregate models from all combiners that are out of sync
         combiners = self._out_of_sync()
         if len(combiners) > 0:
             model = self.reduce(combiners)
         return model
-<<<<<<< HEAD
         # 2. Commit the new consensus model to the chain and propagate it in the Combiner network
         # self.commit(model_id, model)
         # self.sync_combiners(self.get_latest_model())
-=======
->>>>>>> ece3f746
 
     def monitor(self, config=None):
         if self.__state == ReducerState.monitoring:
@@ -228,7 +231,6 @@
         return None
 
     def find_available_combiner(self):
-        # TODO: Extend with more types of client allocation schemes. 
         for combiner in self.combiners:
             if combiner.allowing_clients():
                 return combiner
