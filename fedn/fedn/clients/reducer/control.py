--- conflicted
+++ resolved
@@ -26,11 +26,7 @@
     def __init__(self, statestore):
         self.__state = ReducerState.setup
         self.statestore = statestore
-        # self.statestore.set_latest(None)
         self.combiners = []
-        # TODO: Use DB / Eth
-        # models should be an immutable, ordered chain of global models
-        # self.strategy = ReducerControlStrategy(config["startegy"])
 
         # TODO remove temporary hardcoded config of storage persistance backend
         s3_config = {'storage_access_key': os.environ['FEDN_MINIO_ACCESS_KEY'],
@@ -50,7 +46,9 @@
     def get_latest_model(self):
         return self.statestore.get_latest()
 
-<<<<<<< HEAD
+    def get_model_info(self):
+        return self.statestore.get_model_info()
+
     def get_compute_context(self):
         definition = self.statestore.get_compute_context()
         if definition:
@@ -66,26 +64,15 @@
         self.statestore.set_compute_context(filename)
 
 
-=======
-    def get_model_info(self):
-        return self.statestore.get_model_info()
-     
->>>>>>> 30d7e81c
     def commit(self, model_id, model=None):
         """ Commit a model. This establishes this model as the lastest consensus model. """
 
-        # TODO: post to DB backend
-        # TODO: Refactor into configurable
-
-        # TODO: This is because we start with a manually uploaded seed model, unify and move seeding of
-        # model chain to own method.         
         if model:
             fod, outfile_name = tempfile.mkstemp(suffix='.h5')
             model.save(outfile_name)
             model_id = self.model_repository.set_model(outfile_name, is_file=True)
             os.unlink(outfile_name)
 
-        # TODO: Append to model chain in DB backend
         self.statestore.set_latest(model_id)
 
     def _out_of_sync(self,combiners=None):
@@ -101,7 +88,7 @@
         return osync
 
     def check_round_participation_policy(self,compute_plan,combiner_state):
-        """ Evaluate reducer level policy for combiner round-paarticipation. 
+        """ Evaluate reducer level policy for combiner round-paarticipation.
             This is a decision on ReducerControl level, additional checks
             applies on combiner level. Not all reducer control flows might
             need or want to use a participation policy.  """
@@ -122,26 +109,17 @@
         if len(combiners) > 0:
             return True
         else:
-            return False 
+            return False
 
 
     def round(self, config):
-        """ Execute one global round of federated trainign. """
+        """ Execute one global round. """
 
         # TODO: Set / update reducer states and such
         if len(self.combiners) < 1:
             print("REDUCER: No combiners connected!")
             return
 
-<<<<<<< HEAD
-        self.sync_combiners(self.get_latest_model())
-
-        # 1. Trigger Combiners to compute a model update, starting from the latest consensus model.
-        combiner_config = copy.deepcopy(config)
-        combiner_config['rounds'] = 1
-        combiner_config['task'] = 'training'
-        combiner_config['model_id'] = self.get_latest_model()
-=======
         # 1. Formulate compute plans for this round and decide which combiners should participate in the round.
         compute_plan = copy.deepcopy(config)
         compute_plan['rounds'] = 1
@@ -149,7 +127,6 @@
         compute_plan['model_id'] = self.get_latest_model()
 
         combiners = []
->>>>>>> 30d7e81c
         for combiner in self.combiners:
             combiner_state = combiner.report()
             is_participating = self.check_round_participation_policy(compute_plan,combiner_state)
@@ -165,22 +142,18 @@
 
 
         # 2. Sync up and ask participating combiners to coordinate model updates
-        for combiner,compute_plan in combiners:        
+        for combiner,compute_plan in combiners:
             self.sync_combiners([combiner],self.get_latest_model())
             print(combiner,compute_plan,flush=True)
             response = combiner.start(compute_plan)
 
         # Wait until all participating combiners have a model that is out of sync with the current global model.
         # TODO: Implement strategies to handle timeouts. 
-<<<<<<< HEAD
-        # TODO: We do not need to wait until all combiners are complete before we start reducing. 
-=======
-        # TODO: We do not need to wait until all combiners complete before we start reducing. 
+        # TODO: We do not need to wait until all combiners complete before we start reducing.
         cl = []
         for combiner,plan in combiners:
             cl.append(combiner)
 
->>>>>>> 30d7e81c
         wait = 0.0
         while len(self._out_of_sync(cl)) < len(combiners):
             time.sleep(1.0)
@@ -188,43 +161,21 @@
             if wait >= config['round_timeout']:
                 break
 
-<<<<<<< HEAD
-        # 2. Resolver protocol - a single global model is formed from the combiner local models.
-        model = self.resolve()
-
-        import uuid
-        model_id = uuid.uuid4()
-        self.commit(model_id, model)
-
-        # 3. Trigger Combiner nodes to execute a validation round for the current model
-        combiner_config = copy.deepcopy(config)
-        combiner_config['model_id'] = self.get_latest_model()
-        combiner_config['task'] = 'validation'
-        for combiner in self.combiners:
-            combiner.start(combiner_config)
-
-    def sync_combiners(self, model_id):
-        """ 
-            Spread the current consensus model to all active combiner nodes. 
-            After execution all active combiners
-            should be configured with identical model state. 
-        """
-=======
         # OBS! Here we are checking agains all combiners, not just those that computed in this round.
-        # This means we let straggling combiners participate in the update 
+        # This means we let straggling combiners participate in the update
         updated = self._out_of_sync()
         print("UPDATED: {}".format(updated),flush=True)
 
 
         round_valid = self.check_round_validity_policy(updated)
         if not round_valid:
-            # TODO: Should we reset combiner state here? 
+            # TODO: Should we reset combiner state here?
             return None
 
         # 3. Reduce combiner models into a global model
         # TODO, check success
         model = self.reduce(updated)
-        
+
         if model:
             import uuid
             model_id = uuid.uuid4()
@@ -243,18 +194,11 @@
 
     def sync_combiners(self, combiners, model_id):
         """ Spread the current consensus model to all active combiner nodes. """
->>>>>>> 30d7e81c
         if not model_id:
             print("GOT NO MODEL TO SET! Have you seeded the FedML model?", flush=True)
             return
 
-<<<<<<< HEAD
-        # TODO: We should only be able to set the active model on the Combiner
-        # if the combiner is in IDLE state. 
-        for combiner in self.combiners:
-=======
         for combiner in combiners:
->>>>>>> 30d7e81c
             response = combiner.set_model_id(model_id)
 
     def instruct(self, config):
@@ -266,6 +210,7 @@
 
         self.__state = ReducerState.instructing
 
+        # TODO - move seeding from config to explicit step, use Reducer REST API reducer/seed/... ?
         if not self.get_latest_model():
             print("No model in model chain, please seed the alliance!")
 
@@ -283,16 +228,8 @@
 
     def reduce(self, combiners):
         """ Combine current models at Combiner nodes into one global model. """
-<<<<<<< HEAD
-
-        # TODO: Make configurable
-        helper = KerasSequentialHelper()
-
-        for i, combiner in enumerate(combiners, 1):
-=======
         i = 1
         for combiner in combiners:
->>>>>>> 30d7e81c
             data = combiner.get_model()
             if data:
                 try:
@@ -309,26 +246,18 @@
         combiner = random.sample(combiners, 1)[0]
         import uuid
         model_id = uuid.uuid4()
-<<<<<<< HEAD
-        helper = KerasSequentialHelper()
-        return helper.load_model(combiner.get_model().getbuffer()), model_id
-=======
         return self.helper.load_model(combiner.get_model().getbuffer()),model_id
->>>>>>> 30d7e81c
 
     def resolve(self):
         """ At the end of resolve, all combiners have the same model state. """
 
-        # 1. Aggregate models from all combiners that are out of sync
         combiners = self._out_of_sync()
         if len(combiners) > 0:
             model = self.reduce(combiners)
         return model
-        # 2. Commit the new consensus model to the chain and propagate it in the Combiner network
-        # self.commit(model_id, model)
-        # self.sync_combiners(self.get_latest_model())
 
     def monitor(self, config=None):
+        pass
         """ monitor """
         #if self.__state == ReducerState.monitoring:
             #print("monitoring")
