--- conflicted
+++ resolved
@@ -44,13 +44,10 @@
         # TODO: get single point of thruth from DB / Eth backend
         return self.statestore.get_latest()
 
-<<<<<<< HEAD
     def get_model_info(self):
         # TODO: get single point of thruth from DB / Eth backend
         return self.statestore.get_model_info()
-
-=======
->>>>>>> 9daeb108
+     
     def commit(self, model_id, model=None):
         """ Commit a model. This establishes this model as the lastest consensus model. """
 
