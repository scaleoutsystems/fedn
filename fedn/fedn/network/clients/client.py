import base64
import io
import json
import os
import queue
import re
import socket
import sys
import tempfile
import threading
import time
import uuid
from datetime import datetime
from distutils.dir_util import copy_tree
from io import BytesIO

import grpc
from cryptography.hazmat.primitives.serialization import Encoding
from google.protobuf.json_format import MessageToJson
from OpenSSL import SSL

<<<<<<< HEAD
import fedn.common.net.grpc.fedn_pb2 as fedn
import fedn.common.net.grpc.fedn_pb2_grpc as rpc
from fedn.common.log_config import (add_trace, enable_tracing, get_tracer,
                                    log_remote, logger,
                                    set_log_level_from_string, set_log_stream)
=======
import fedn.network.grpc.fedn_pb2 as fedn
import fedn.network.grpc.fedn_pb2_grpc as rpc
from fedn.common.log_config import (logger, set_log_level_from_string,
                                    set_log_stream)
>>>>>>> eeb82ce5
from fedn.network.clients.connect import ConnectorClient, Status
from fedn.network.clients.package import PackageRuntime
from fedn.network.clients.state import ClientState, ClientStateToString
from fedn.network.combiner.modelservice import upload_request_generator
from fedn.utils.dispatcher import Dispatcher
from fedn.utils.helpers.helpers import get_helper

CHUNK_SIZE = 1024 * 1024
VALID_NAME_REGEX = '^[a-zA-Z0-9_-]*$'

import os
import platform
import socket

import GPUtil
import psutil


def get_system_info():
    gpus = GPUtil.getGPUs()
    gpu_info = [["GPU ID: {}".format(gpu.id), gpu.name] for gpu in gpus]

    system_info = {
        "os.name": os.name,
        "platform.system": platform.system(),
        "platform.release": platform.release(),
        "hostname": socket.gethostname(),
        "ip_address": socket.gethostbyname(socket.gethostname()),
        "cpu_count": psutil.cpu_count(logical=True),
        "total_memory": psutil.virtual_memory().total,
        "total_disk": psutil.disk_usage('/').total,
        # Add more details as needed
    }
    return system_info, gpu_info

class GrpcAuth(grpc.AuthMetadataPlugin):
    def __init__(self, key):
        self._key = key

    def __call__(self, context, callback):
        callback((('authorization', f'Token {self._key}'),), None)

class Client:
    """FEDn Client. Service running on client/datanodes in a federation,
    recieving and handling model update and model validation requests.

    :param config: A configuration dictionary containing connection information for the discovery service (controller)
        and settings governing e.g. client-combiner assignment behavior.
    :type config: dict
    """

    def __init__(self, config):
        """Initialize the client."""
        self.state = None
        self.error_state = False
        self._attached = False
        self._missed_heartbeat = 0
        self.config = config
        self.trace_attribs = False
        set_log_level_from_string(config.get('verbosity', "INFO"))
        set_log_stream(config.get('logfile', None))

        if config.get('telemetry', False):
            log_remote()
            enable_tracing()
            proj = config['discover_host'].split('/')[1]
            self.trace_attribs = [["project", proj], ["client_name", config["name"]]]
            system_info, gpu_info = get_system_info()
            print(system_info)
            with get_tracer().start_as_current_span("TelemetryInit") as span:
                for key, value in system_info.items():
                    span.set_attribute(key, value)
                print(gpu_info)
                for attrib in gpu_info:
                    span.set_attribute(attrib[0], attrib[1])
                for attrib in self.trace_attribs:
                    span.set_attribute(attrib[0], attrib[1])

        self.connector = ConnectorClient(host=config['discover_host'],
                                        port=config['discover_port'],
                                        token=config['token'],
                                        name=config['name'],
                                        remote_package=config['remote_compute_context'],
                                        force_ssl=config['force_ssl'],
                                        verify=config['verify'],
                                        combiner=config['preferred_combiner'],
                                        id=config['client_id'])

        # Validate client name
        match = re.search(VALID_NAME_REGEX, config['name'])
        if not match:
            raise ValueError('Unallowed character in client name. Allowed characters: a-z, A-Z, 0-9, _, -.')

        self.name = config['name']
        dirname = time.strftime("%Y%m%d-%H%M%S")
        self.run_path = os.path.join(os.getcwd(), dirname)
        os.mkdir(self.run_path)

        self.started_at = datetime.now()
        self.logs = []

        self.inbox = queue.Queue()

        # Attach to the FEDn network (get combiner)
        client_config = self._attach()

        self._initialize_dispatcher(config)

        self._initialize_helper(client_config)
        if not self.helper:
            logger.warning("Failed to retrieve helper class settings: {}".format(
                client_config))

        self._subscribe_to_combiner(config)

        self.state = ClientState.idle

    @add_trace()
    def _assign(self):
        """Contacts the controller and asks for combiner assignment.

        :return: A configuration dictionary containing connection information for combiner.
        :rtype: dict
        """

        logger.info("Initiating assignment request.")
        while True:
            status, response = self.connector.assign()
            if status == Status.TryAgain:
                logger.info(response)
                time.sleep(5)
                continue
            if status == Status.Assigned:
                client_config = response
                break
            if status == Status.UnAuthorized:
                logger.critical(response)
                sys.exit("Exiting: Unauthorized")
            if status == Status.UnMatchedConfig:
                logger.critical(response)
                sys.exit("Exiting: UnMatchedConfig")
            time.sleep(5)

        logger.info("Assignment successfully received.")
        logger.info("Received combiner configuration: {}".format(client_config))
        return client_config

    @add_trace()
    def _add_grpc_metadata(self, key, value):
        """Add metadata for gRPC calls.

        :param key: The key of the metadata.
        :type key: str
        :param value: The value of the metadata.
        :type value: str
        """
        # Check if metadata exists and add if not
        if not hasattr(self, 'metadata'):
            self.metadata = ()

        # Check if metadata key already exists and replace value if so
        for i, (k, v) in enumerate(self.metadata):
            if k == key:
                # Replace value
                self.metadata = self.metadata[:i] + ((key, value),) + self.metadata[i + 1:]
                return

        # Set metadata using tuple concatenation
        self.metadata += ((key, value),)

    @add_trace()
    def _get_ssl_certificate(self, domain, port=443):
        context = SSL.Context(SSL.SSLv23_METHOD)
        sock = socket.socket(socket.AF_INET, socket.SOCK_STREAM)
        sock.connect((domain, port))
        ssl_sock = SSL.Connection(context, sock)
        ssl_sock.set_tlsext_host_name(domain.encode())
        ssl_sock.set_connect_state()
        ssl_sock.do_handshake()
        cert = ssl_sock.get_peer_certificate()
        ssl_sock.close()
        sock.close()
        cert = cert.to_cryptography().public_bytes(Encoding.PEM).decode()
        return cert

    @add_trace()
    def _connect(self, client_config):
        """Connect to assigned combiner.

        :param client_config: A configuration dictionary containing connection information for
        the combiner.
        :type client_config: dict
        """

        # TODO use the client_config['certificate'] for setting up secure comms'
        host = client_config['host']
        # Add host to gRPC metadata
        self._add_grpc_metadata('grpc-server', host)
        logger.info("Client using metadata: {}.".format(self.metadata))
        port = client_config['port']
        secure = False
        if client_config['fqdn'] is not None:
            host = client_config['fqdn']
            # assuming https if fqdn is used
            port = 443
        logger.info(f"Initiating connection to combiner host at: {host}:{port}")

        if client_config['certificate']:
            logger.info("Utilizing CA certificate for GRPC channel authentication.")
            secure = True
            cert = base64.b64decode(
                client_config['certificate'])  # .decode('utf-8')
            credentials = grpc.ssl_channel_credentials(root_certificates=cert)
            channel = grpc.secure_channel("{}:{}".format(host, str(port)), credentials)
        elif os.getenv("FEDN_GRPC_ROOT_CERT_PATH"):
            secure = True
            logger.info("Using root certificate from environment variable for GRPC channel.")
            with open(os.environ["FEDN_GRPC_ROOT_CERT_PATH"], 'rb') as f:
                credentials = grpc.ssl_channel_credentials(f.read())
            channel = grpc.secure_channel("{}:{}".format(host, str(port)), credentials)
        elif self.config['secure']:
            secure = True
            logger.info("Using CA certificate for GRPC channel.")
            cert = self._get_ssl_certificate(host, port=port)

            credentials = grpc.ssl_channel_credentials(cert.encode('utf-8'))
            if self.config['token']:
                token = self.config['token']
                auth_creds = grpc.metadata_call_credentials(GrpcAuth(token))
                channel = grpc.secure_channel("{}:{}".format(host, str(port)), grpc.composite_channel_credentials(credentials, auth_creds))
            else:
                channel = grpc.secure_channel("{}:{}".format(host, str(port)), credentials)
        else:
            logger.info("Using insecure GRPC channel.")
            if port == 443:
                port = 80
            channel = grpc.insecure_channel("{}:{}".format(
                host,
                str(port)))

        self.channel = channel

        self.connectorStub = rpc.ConnectorStub(channel)
        self.combinerStub = rpc.CombinerStub(channel)
        self.modelStub = rpc.ModelServiceStub(channel)

        logger.info("Successfully established {} connection to {}:{}".format("secure" if secure else "insecure",
                                                                             host,
                                                                             port))

        logger.info("Using {} compute package.".format(
            client_config["package"]))

    @add_trace()
    def _disconnect(self):
        """Disconnect from the combiner."""
        self.channel.close()

<<<<<<< HEAD
    @add_trace()
    def _detach(self):
=======
    def detach(self):
>>>>>>> eeb82ce5
        """Detach from the FEDn network (disconnect from combiner)"""
        # Setting _attached to False will make all processing threads return
        if not self._attached:
            logger.info("Client is not attached.")

        self._attached = False
        # Close gRPC connection to combiner
        self._disconnect()

    @add_trace()
    def _attach(self):
        """Attach to the FEDn network (connect to combiner)"""
        # Ask controller for a combiner and connect to that combiner.
        if self._attached:
            logger.info("Client is already attached. ")
            return None

        client_config = self._assign()
        self._connect(client_config)

        if client_config:
            self._attached = True
        return client_config

    @add_trace()
    def _initialize_helper(self, client_config):
        """Initialize the helper class for the client.

        :param client_config: A configuration dictionary containing connection information for
        | the discovery service (controller) and settings governing e.g.
        | client-combiner assignment behavior.
        :type client_config: dict
        :return:
        """

        if 'helper_type' in client_config.keys():
            self.helper = get_helper(client_config['helper_type'])

    @add_trace()
    def _subscribe_to_combiner(self, config):
        """Listen to combiner message stream and start all processing threads.

        :param config: A configuration dictionary containing connection information for
        | the discovery service (controller) and settings governing e.g.
        | client-combiner assignment behavior.
        """

        # Start sending heartbeats to the combiner.
        threading.Thread(target=self._send_heartbeat, kwargs={
            'update_frequency': config['heartbeat_interval']}, daemon=True).start()

        # Start listening for combiner training and validation messages
        threading.Thread(
            target=self._listen_to_task_stream, daemon=True).start()
        self._attached = True

        # Start processing the client message inbox
        threading.Thread(target=self.process_request, daemon=True).start()

    @add_trace()
    def _initialize_dispatcher(self, config):
        """ Initialize the dispatcher for the client.

        :param config: A configuration dictionary containing connection information for
        | the discovery service (controller) and settings governing e.g.
        | client-combiner assignment behavior.
        :type config: dict
        :return:
        """
        if config['remote_compute_context']:
            pr = PackageRuntime(os.getcwd(), os.getcwd())

            retval = None
            tries = 10

            while tries > 0:
                retval = pr.download(
                    host=config['discover_host'],
                    port=config['discover_port'],
                    token=config['token'],
                    force_ssl=config['force_ssl'],
                    secure=config['secure']
                )
                if retval:
                    break
                time.sleep(60)
                logger.warning("Compute package not available. Retrying in 60 seconds. {} attempts remaining.".format(tries))
                tries -= 1

            if retval:
                if 'checksum' not in config:
                    logger.warning("Bypassing validation of package checksum. Ensure the package source is trusted.")
                else:
                    checks_out = pr.validate(config['checksum'])
                    if not checks_out:
                        logger.critical("Validation of local package failed. Client terminating.")
                        self.error_state = True
                        return

            if retval:
                pr.unpack()

            self.dispatcher = pr.dispatcher(self.run_path)
            try:
                logger.info("Initiating Dispatcher with entrypoint set to: startup")
                self.dispatcher.run_cmd("startup")
            except KeyError:
                pass
            except Exception as e:
                logger.error(f"Caught exception: {type(e).__name__}")
        else:
            # TODO: Deprecate
            dispatch_config = {'entry_points':
                               {'predict': {'command': 'python3 predict.py'},
                                'train': {'command': 'python3 train.py'},
                                'validate': {'command': 'python3 validate.py'}}}
            from_path = os.path.join(os.getcwd(), 'client')

            copy_tree(from_path, self.run_path)
            self.dispatcher = Dispatcher(dispatch_config, self.run_path)

<<<<<<< HEAD
    @add_trace()
    def get_model(self, id):
=======
    def get_model_from_combiner(self, id, timeout=20):
>>>>>>> eeb82ce5
        """Fetch a model from the assigned combiner.
        Downloads the model update object via a gRPC streaming channel.

        :param id: The id of the model update object.
        :type id: str
        :return: The model update object.
        :rtype: BytesIO
        """
        data = BytesIO()
        time_start = time.time()
        request = fedn.ModelRequest(id=id)
        request.sender.name = self.name
        request.sender.role = fedn.WORKER

        for part in self.modelStub.Download(request, metadata=self.metadata):

            if part.status == fedn.ModelStatus.IN_PROGRESS:
                data.write(part.data)

            if part.status == fedn.ModelStatus.OK:
                return data

            if part.status == fedn.ModelStatus.FAILED:
                return None

            if part.status == fedn.ModelStatus.UNKNOWN:
                if time.time() - time_start >= timeout:
                    return None
                continue

        return data

<<<<<<< HEAD
    @add_trace()
    def set_model(self, model, id):
=======
    def send_model_to_combiner(self, model, id):
>>>>>>> eeb82ce5
        """Send a model update to the assigned combiner.
        Uploads the model updated object via a gRPC streaming channel, Upload.

        :param model: The model update object.
        :type model: BytesIO
        :param id: The id of the model update object.
        :type id: str
        :return: The model update object.
        :rtype: BytesIO
        """
        if not isinstance(model, BytesIO):
            bt = BytesIO()

            for d in model.stream(32 * 1024):
                bt.write(d)
        else:
            bt = model

        bt.seek(0, 0)

        result = self.modelStub.Upload(upload_request_generator(bt, id), metadata=self.metadata)

        return result

<<<<<<< HEAD
    @add_trace()
    def _listen_to_model_update_request_stream(self):
=======
    def _listen_to_task_stream(self):
>>>>>>> eeb82ce5
        """Subscribe to the model update request stream.

        :return: None
        :rtype: None
        """

        r = fedn.ClientAvailableMessage()
        r.sender.name = self.name
        r.sender.role = fedn.WORKER
        # Add client to metadata
        self._add_grpc_metadata('client', self.name)

        while self._attached:
            try:
                for request in self.combinerStub.TaskStream(r, metadata=self.metadata):
                    if request:
                        logger.debug("Received model update request from combiner: {}.".format(request))
                    if request.sender.role == fedn.COMBINER:
                        # Process training request
                        self._send_status("Received model update request.", log_level=fedn.Status.AUDIT,
                                          type=fedn.StatusType.MODEL_UPDATE_REQUEST, request=request, sesssion_id=request.session_id)
                        logger.info("Received model update request of type {} for model_id {}".format(request.type, request.model_id))

                        if request.type == fedn.StatusType.MODEL_UPDATE and self.config['trainer']:
                            self.inbox.put(('train', request))
                        elif request.type == fedn.StatusType.MODEL_VALIDATION and self.config['validator']:
                            self.inbox.put(('validate', request))
                        else:
                            logger.error("Unknown request type: {}".format(request.type))

            except grpc.RpcError as e:
<<<<<<< HEAD
                _ = e.code()
            except grpc.RpcError:
                # TODO: make configurable
                timeout = 5
                time.sleep(timeout)
            except Exception:
                raise

            if not self._attached:
                return

    @add_trace()
    def _listen_to_model_validation_request_stream(self):
        """Subscribe to the model validation request stream.

        :return: None
        :rtype: None
        """
=======
                # Handle gRPC errors
                status_code = e.code()
                if status_code == grpc.StatusCode.UNAVAILABLE:
                    logger.warning("GRPC server unavailable during model update request stream. Retrying.")
                    # Retry after a delay
                    time.sleep(5)
                else:
                    # Log the error and continue
                    logger.error(f"An error occurred during model update request stream: {e}")
>>>>>>> eeb82ce5

            except Exception as ex:
                # Handle other exceptions
                logger.error(f"An error occurred during model update request stream: {ex}")

        # Detach if not attached
        if not self._attached:
            return

<<<<<<< HEAD
    @add_trace()
    def _process_training_request(self, model_id):
=======
    def _process_training_request(self, model_id: str, session_id: str = None):
>>>>>>> eeb82ce5
        """Process a training (model update) request.

        :param model_id: The model id of the model to be updated.
        :type model_id: str
        :param session_id: The id of the current session
        :type session_id: str
        :return: The model id of the updated model, or None if the update failed. And a dict with metadata.
        :rtype: tuple
        """

        self._send_status(
            "\t Starting processing of training request for model_id {}".format(model_id), sesssion_id=session_id)
        self.state = ClientState.training

        try:
            meta = {}
            tic = time.time()
            mdl = self.get_model_from_combiner(str(model_id))
            if mdl is None:
                logger.error("Could not retrieve model from combiner. Aborting training request.")
                return None, None
            meta['fetch_model'] = time.time() - tic

            inpath = self.helper.get_tmp_path()
            with open(inpath, 'wb') as fh:
                fh.write(mdl.getbuffer())

            outpath = self.helper.get_tmp_path()
            tic = time.time()
            # TODO: Check return status, fail gracefully

            self.dispatcher.run_cmd("train {} {}".format(inpath, outpath))

            meta['exec_training'] = time.time() - tic

            tic = time.time()
            out_model = None

            with open(outpath, "rb") as fr:
                out_model = io.BytesIO(fr.read())

            # Stream model update to combiner server
            updated_model_id = uuid.uuid4()
            self.send_model_to_combiner(out_model, str(updated_model_id))
            meta['upload_model'] = time.time() - tic

            # Read the metadata file
            with open(outpath+'-metadata', 'r') as fh:
                training_metadata = json.loads(fh.read())
            meta['training_metadata'] = training_metadata

            os.unlink(inpath)
            os.unlink(outpath)
            os.unlink(outpath+'-metadata')

        except Exception as e:
            logger.error("Could not process training request due to error: {}".format(e))
            updated_model_id = None
            meta = {'status': 'failed', 'error': str(e)}

        self.state = ClientState.idle

        return updated_model_id, meta

<<<<<<< HEAD
    @add_trace()
    def _process_validation_request(self, model_id, is_inference):
=======
    def _process_validation_request(self, model_id: str, is_inference: bool, session_id: str = None):
>>>>>>> eeb82ce5
        """Process a validation request.

        :param model_id: The model id of the model to be validated.
        :type model_id: str
        :param is_inference: True if the validation is an inference request, False if it is a validation request.
        :type is_inference: bool
        :param session_id: The id of the current session.
        :type session_id: str
        :return: The validation metrics, or None if validation failed.
        :rtype: dict
        """
        # Figure out cmd
        if is_inference:
            cmd = 'infer'
        else:
            cmd = 'validate'

        self._send_status(
            f"Processing {cmd} request for model_id {model_id}", sesssion_id=session_id)
        self.state = ClientState.validating
        try:
            model = self.get_model_from_combiner(str(model_id))
            if model is None:
                logger.error("Could not retrieve model from combiner. Aborting validation request.")
                return None
            inpath = self.helper.get_tmp_path()

            with open(inpath, "wb") as fh:
                fh.write(model.getbuffer())

            _, outpath = tempfile.mkstemp()
            self.dispatcher.run_cmd(f"{cmd} {inpath} {outpath}")

            with open(outpath, "r") as fh:
                validation = json.loads(fh.read())

            os.unlink(inpath)
            os.unlink(outpath)

        except Exception as e:
            logger.warning("Validation failed with exception {}".format(e))
            self.state = ClientState.idle
            return None

        self.state = ClientState.idle
        return validation

    @add_trace()
    def process_request(self):
        """Process training and validation tasks. """
        while True:

            if not self._attached:
                return

            try:
                (task_type, request) = self.inbox.get(timeout=1.0)
                if task_type == 'train':

                    tic = time.time()
                    self.state = ClientState.training
                    model_id, meta = self._process_training_request(
                        request.model_id, session_id=request.session_id)

                    if meta is not None:
                        processing_time = time.time()-tic
                        meta['processing_time'] = processing_time
                        meta['config'] = request.data

                    if model_id is not None:
                        # Send model update to combiner
                        update = fedn.ModelUpdate()
                        update.sender.name = self.name
                        update.sender.role = fedn.WORKER
                        update.receiver.name = request.sender.name
                        update.receiver.role = request.sender.role
                        update.model_id = request.model_id
                        update.model_update_id = str(model_id)
                        update.timestamp = str(datetime.now())
                        update.correlation_id = request.correlation_id
                        update.meta = json.dumps(meta)
                        # TODO: Check responses
                        _ = self.combinerStub.SendModelUpdate(update, metadata=self.metadata)
                        self._send_status("Model update completed.", log_level=fedn.Status.AUDIT,
                                          type=fedn.StatusType.MODEL_UPDATE, request=update, sesssion_id=request.session_id)

                    else:
                        self._send_status("Client {} failed to complete model update.",
                                          log_level=fedn.Status.WARNING,
                                          request=request, sesssion_id=request.session_id)
                    self.state = ClientState.idle
                    self.inbox.task_done()

                elif task_type == 'validate':
                    self.state = ClientState.validating
                    metrics = self._process_validation_request(
                        request.model_id, False, request.session_id)

                    if metrics is not None:
                        # Send validation
                        validation = fedn.ModelValidation()
                        validation.sender.name = self.name
                        validation.sender.role = fedn.WORKER
                        validation.receiver.name = request.sender.name
                        validation.receiver.role = request.sender.role
                        validation.model_id = str(request.model_id)
                        validation.data = json.dumps(metrics)
                        validation.timestamp.GetCurrentTime()
                        validation.correlation_id = request.correlation_id
                        validation.session_id = request.session_id

                        _ = self.combinerStub.SendModelValidation(
                            validation, metadata=self.metadata)

                        status_type = fedn.StatusType.MODEL_VALIDATION

                        self._send_status("Model validation completed.", log_level=fedn.Status.AUDIT,
                                          type=status_type, request=validation, sesssion_id=request.session_id)
                    else:
                        self._send_status("Client {} failed to complete model validation.".format(self.name),
                                          log_level=fedn.Status.WARNING, request=request, sesssion_id=request.session_id)

                    self.state = ClientState.idle
                    self.inbox.task_done()
            except queue.Empty:
                pass

    @add_trace()
    def _handle_combiner_failure(self):
        """ Register failed combiner connection."""
        self._missed_heartbeat += 1
        if self._missed_heartbeat > self.config['reconnect_after_missed_heartbeat']:
            self.detach()()

    @add_trace()
    def _send_heartbeat(self, update_frequency=2.0):
        """Send a heartbeat to the combiner.

        :param update_frequency: The frequency of the heartbeat in seconds.
        :type update_frequency: float
        :return: None if the client is detached.
        :rtype: None
        """
        while True:
            heartbeat = fedn.Heartbeat(sender=fedn.Client(
                name=self.name, role=fedn.WORKER))
            try:
                self.connectorStub.SendHeartbeat(heartbeat, metadata=self.metadata)
                self._missed_heartbeat = 0
            except grpc.RpcError as e:
                status_code = e.code()
                logger.warning("Client heartbeat: GRPC error, {}. Retrying.".format(
                    status_code.name))
                logger.debug(e)
                self._handle_combiner_failure()

            time.sleep(update_frequency)
            if not self._attached:
                return

<<<<<<< HEAD
    @add_trace()
    def _send_status(self, msg, log_level=fedn.Status.INFO, type=None, request=None):
=======
    def _send_status(self, msg, log_level=fedn.Status.INFO, type=None, request=None, sesssion_id: str = None):
>>>>>>> eeb82ce5
        """Send status message.

        :param msg: The message to send.
        :type msg: str
        :param log_level: The log level of the message.
        :type log_level: fedn.Status.INFO, fedn.Status.WARNING, fedn.Status.ERROR
        :param type: The type of the message.
        :type type: str
        :param request: The request message.
        :type request: fedn.Request
        """
        status = fedn.Status()
        status.timestamp.GetCurrentTime()
        status.sender.name = self.name
        status.sender.role = fedn.WORKER
        status.log_level = log_level
        status.status = str(msg)
        status.session_id = sesssion_id
        if type is not None:
            status.type = type

        if request is not None:
            status.data = MessageToJson(request)

        self.logs.append(
            "{} {} LOG LEVEL {} MESSAGE {}".format(str(datetime.now()), status.sender.name, status.log_level,
                                                   status.status))
        _ = self.connectorStub.SendStatus(status, metadata=self.metadata)

    @add_trace()
    def run(self):
        """ Run the client. """
        try:
            cnt = 0
            old_state = self.state
            while True:
                time.sleep(1)
                if cnt == 0:
                    logger.info("Client is active, waiting for model update requests.")
                    cnt = 1
                if self.state != old_state:
                    logger.info("Client in {} state.".format(ClientStateToString(self.state)))
                if not self._attached:
                    logger.info("Detached from combiner.")
                    # TODO: Implement a check/condition to ulitmately close down if too many reattachment attepts have failed. s
                    self._attach()
                    self._subscribe_to_combiner(self.config)
                if self.error_state:
                    return
        except KeyboardInterrupt:
            logger.info("Shutting down.")<|MERGE_RESOLUTION|>--- conflicted
+++ resolved
@@ -19,18 +19,11 @@
 from google.protobuf.json_format import MessageToJson
 from OpenSSL import SSL
 
-<<<<<<< HEAD
 import fedn.common.net.grpc.fedn_pb2 as fedn
 import fedn.common.net.grpc.fedn_pb2_grpc as rpc
 from fedn.common.log_config import (add_trace, enable_tracing, get_tracer,
                                     log_remote, logger,
                                     set_log_level_from_string, set_log_stream)
-=======
-import fedn.network.grpc.fedn_pb2 as fedn
-import fedn.network.grpc.fedn_pb2_grpc as rpc
-from fedn.common.log_config import (logger, set_log_level_from_string,
-                                    set_log_stream)
->>>>>>> eeb82ce5
 from fedn.network.clients.connect import ConnectorClient, Status
 from fedn.network.clients.package import PackageRuntime
 from fedn.network.clients.state import ClientState, ClientStateToString
@@ -289,12 +282,8 @@
         """Disconnect from the combiner."""
         self.channel.close()
 
-<<<<<<< HEAD
     @add_trace()
     def _detach(self):
-=======
-    def detach(self):
->>>>>>> eeb82ce5
         """Detach from the FEDn network (disconnect from combiner)"""
         # Setting _attached to False will make all processing threads return
         if not self._attached:
@@ -416,12 +405,7 @@
             copy_tree(from_path, self.run_path)
             self.dispatcher = Dispatcher(dispatch_config, self.run_path)
 
-<<<<<<< HEAD
-    @add_trace()
-    def get_model(self, id):
-=======
     def get_model_from_combiner(self, id, timeout=20):
->>>>>>> eeb82ce5
         """Fetch a model from the assigned combiner.
         Downloads the model update object via a gRPC streaming channel.
 
@@ -454,12 +438,7 @@
 
         return data
 
-<<<<<<< HEAD
-    @add_trace()
-    def set_model(self, model, id):
-=======
     def send_model_to_combiner(self, model, id):
->>>>>>> eeb82ce5
         """Send a model update to the assigned combiner.
         Uploads the model updated object via a gRPC streaming channel, Upload.
 
@@ -484,12 +463,7 @@
 
         return result
 
-<<<<<<< HEAD
-    @add_trace()
-    def _listen_to_model_update_request_stream(self):
-=======
     def _listen_to_task_stream(self):
->>>>>>> eeb82ce5
         """Subscribe to the model update request stream.
 
         :return: None
@@ -521,26 +495,6 @@
                             logger.error("Unknown request type: {}".format(request.type))
 
             except grpc.RpcError as e:
-<<<<<<< HEAD
-                _ = e.code()
-            except grpc.RpcError:
-                # TODO: make configurable
-                timeout = 5
-                time.sleep(timeout)
-            except Exception:
-                raise
-
-            if not self._attached:
-                return
-
-    @add_trace()
-    def _listen_to_model_validation_request_stream(self):
-        """Subscribe to the model validation request stream.
-
-        :return: None
-        :rtype: None
-        """
-=======
                 # Handle gRPC errors
                 status_code = e.code()
                 if status_code == grpc.StatusCode.UNAVAILABLE:
@@ -550,7 +504,6 @@
                 else:
                     # Log the error and continue
                     logger.error(f"An error occurred during model update request stream: {e}")
->>>>>>> eeb82ce5
 
             except Exception as ex:
                 # Handle other exceptions
@@ -560,12 +513,7 @@
         if not self._attached:
             return
 
-<<<<<<< HEAD
-    @add_trace()
-    def _process_training_request(self, model_id):
-=======
     def _process_training_request(self, model_id: str, session_id: str = None):
->>>>>>> eeb82ce5
         """Process a training (model update) request.
 
         :param model_id: The model id of the model to be updated.
@@ -630,12 +578,7 @@
 
         return updated_model_id, meta
 
-<<<<<<< HEAD
-    @add_trace()
-    def _process_validation_request(self, model_id, is_inference):
-=======
     def _process_validation_request(self, model_id: str, is_inference: bool, session_id: str = None):
->>>>>>> eeb82ce5
         """Process a validation request.
 
         :param model_id: The model id of the model to be validated.
@@ -796,12 +739,7 @@
             if not self._attached:
                 return
 
-<<<<<<< HEAD
-    @add_trace()
-    def _send_status(self, msg, log_level=fedn.Status.INFO, type=None, request=None):
-=======
     def _send_status(self, msg, log_level=fedn.Status.INFO, type=None, request=None, sesssion_id: str = None):
->>>>>>> eeb82ce5
         """Send status message.
 
         :param msg: The message to send.
