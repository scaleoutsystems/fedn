--- conflicted
+++ resolved
@@ -239,25 +239,7 @@
                                                                              port))
 
         logger.info("Using {} compute package.".format(
-<<<<<<< HEAD
-            client_config["package"]))
-
-    def _disconnect(self):
-        """Disconnect from the combiner."""
-        self.channel.close()
-
-    def _detach(self):
-        """Detach from the FEDn network (disconnect from combiner)"""
-        # Setting _attached to False will make all processing threads return
-        if not self._attached:
-            logger.info("Client is not attached.")
-
-        self._attached = False
-        # Close gRPC connection to combiner
-        self._disconnect()
-=======
             combiner_config["package"]))
->>>>>>> 3063d672
 
         self._connected = True
 
