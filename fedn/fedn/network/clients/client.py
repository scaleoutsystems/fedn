--- conflicted
+++ resolved
@@ -201,13 +201,8 @@
             channel = grpc.secure_channel("{}:{}".format(host, str(port)), credentials)
         elif self.config['secure']:
             secure = True
-<<<<<<< HEAD
             logger.info("Using CA certificate for GRPC channel.")
-            cert = ssl.get_server_certificate((host, port))
-=======
-            print("CLIENT: using CA certificate for GRPC channel")
             cert = self._get_ssl_certificate(host, port=port)
->>>>>>> 36cf7f79
 
             credentials = grpc.ssl_channel_credentials(cert.encode('utf-8'))
             if self.config['token']:
