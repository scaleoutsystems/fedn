import copy
import datetime
import time
import uuid

from tenacity import (retry, retry_if_exception_type, stop_after_delay,
                      wait_random)

from fedn.network.combiner.interfaces import CombinerUnavailableError
from fedn.network.controller.controlbase import ControlBase
from fedn.network.state import ReducerState


class UnsupportedStorageBackend(Exception):
    """Exception class for when storage backend is not supported. Passes"""

    def __init__(self, message):
        """Constructor method.

        :param message: The exception message.
        :type message: str

        """
        self.message = message
        super().__init__(self.message)


class MisconfiguredStorageBackend(Exception):
    """Exception class for when storage backend is misconfigured.

    :param message: The exception message.
    :type message: str
    """

    def __init__(self, message):
        """Constructor method."""
        self.message = message
        super().__init__(self.message)


class NoModelException(Exception):
    """Exception class for when model is None

    :param message: The exception message.
    :type message: str
    """

    def __init__(self, message):
        """Constructor method."""
        self.message = message
        super().__init__(self.message)


class CombinersNotDoneException(Exception):
    """ Exception class for when model is None """

    def __init__(self, message):
        """ Constructor method.

        :param message: The exception message.
        :type message: str

        """
        self.message = message
        super().__init__(self.message)


class Control(ControlBase):
    """Controller, implementing the overall global training, validation and inference logic.

    :param statestore: A StateStorage instance.
    :type statestore: class: `fedn.network.statestorebase.StateStorageBase`
    """

    def __init__(self, statestore):
        """Constructor method."""

        super().__init__(statestore)
        self.name = "DefaultControl"

    def session(self, config):
        """Execute a new training session. A session consists of one
            or several global rounds. All rounds in the same session
            have the same round_config.

        :param config: The session config.
        :type config: dict

        """

        if self._state == ReducerState.instructing:
            print(
                "Controller already in INSTRUCTING state. A session is in progress.",
                flush=True,
            )
            return

        if not self.statestore.get_latest_model():
            print("No model in model chain, please provide a seed model!")
            return

        self._state = ReducerState.instructing
        # Must be called to set info in the db
<<<<<<< HEAD
        config['committed_at'] = datetime.datetime.now().strftime("%Y-%m-%d %H:%M:%S")
        self.create_session(config)
=======
        config["committed_at"] = datetime.datetime.now().strftime(
            "%Y-%m-%d %H:%M:%S"
        )
        self.new_session(config)
>>>>>>> 1cd03e35

        if not self.statestore.get_latest_model():
            print(
                "No model in model chain, please provide a seed model!",
                flush=True,
            )
        self._state = ReducerState.monitoring

        last_round = int(self.get_latest_round_id())

        # Clear potential stragglers/old model updates at combiners
        for combiner in self.network.get_combiners():
            combiner.flush_model_update_queue()

        # Execute the rounds in this session
        for round in range(1, int(config["rounds"] + 1)):
            # Increment the round number
            if last_round:
                current_round = last_round + round
            else:
                current_round = round

            try:
                _, round_data = self.round(config, str(current_round))
            except TypeError as e:
                print(
                    "Could not unpack data from round: {0}".format(e),
                    flush=True,
                )

            print(
                "CONTROL: Round completed with status {}".format(
                    round_data["status"]
                ),
                flush=True,
            )

        # TODO: Report completion of session
        self._state = ReducerState.idle

    def round(self, session_config, round_id):
<<<<<<< HEAD
        """ Execute one global round.
=======
        """Execute a single global round.
>>>>>>> 1cd03e35

        :param session_config: The session config.
        :type session_config: dict
        :param round_id: The round id.
        :type round_id: str

        """

<<<<<<< HEAD
        self.create_round({'round_id': round_id, 'status': "Pending"})

        if len(self.network.get_combiners()) < 1:
            print("CONTROLLER: Round cannot start, no combiners connected!", flush=True)
            self.set_round_status(round_id, 'Failed')
            return None, self.statestore.get_round(round_id)
=======
        round_data = {"round_id": round_id}

        if len(self.network.get_combiners()) < 1:
            print("REDUCER: No combiners connected!", flush=True)
            round_data["status"] = "Failed"
            return None, round_data
>>>>>>> 1cd03e35

        # Assemble round config for this global round
        round_config = copy.deepcopy(session_config)
        round_config["rounds"] = 1
        round_config["round_id"] = round_id
        round_config["task"] = "training"
        round_config["model_id"] = self.statestore.get_latest_model()
        round_config["helper_type"] = self.statestore.get_helper()

        self.set_round_config(round_id, round_config)

        # Get combiners that are able to participate in round, given round_config
        participating_combiners = self.get_participating_combiners(round_config)

        # Check if the policy to start the round is met
        round_start = self.evaluate_round_start_policy(participating_combiners)

        if round_start:
<<<<<<< HEAD
            print("CONTROL: round start policy met, {} participating combiners.".format(
                len(participating_combiners)), flush=True)
        else:
            print("CONTROL: Round start policy not met, skipping round!", flush=True)
            self.set_round_status(round_id, 'Failed')
            return None, self.statestore.get_round(round_id)

        # Ask participating combiners to coordinate model updates
        _ = self.request_model_updates(participating_combiners)
        # TODO: Check response

        # Wait until participating combiners have produced an updated global model,
        # or round times out.
        def do_if_round_times_out(result):
            print("CONTROL: Round timed out!", flush=True)
=======
            print(
                "CONTROL: round start policy met, participating combiners {}".format(
                    combiners
                ),
                flush=True,
            )
        else:
            print(
                "CONTROL: Round start policy not met, skipping round!",
                flush=True,
            )
            round_data["status"] = "Failed"
            return None

        round_data["round_config"] = round_config
>>>>>>> 1cd03e35

        @retry(wait=wait_random(min=1.0, max=2.0),
               stop=stop_after_delay(session_config['round_timeout']),
               retry_error_callback=do_if_round_times_out,
               retry=retry_if_exception_type(CombinersNotDoneException))
        def combiners_done():

<<<<<<< HEAD
            round = self.statestore.get_round(round_id)
            if 'combiners' not in round:
                # TODO: use logger
                print("CONTROL: Waiting for combiners to update model...", flush=True)
                raise CombinersNotDoneException("Combiners have not yet reported.")

            if len(round['combiners']) < len(participating_combiners):
                print("CONTROL: Waiting for combiners to update model...", flush=True)
                raise CombinersNotDoneException("All combiners have not yet reported.")

            return True

        combiners_done()

        # Due to the distributed nature of the computation, there might be a
        # delay before combiners have reported the round data to the db,
        # so we need some robustness here.
        @retry(wait=wait_random(min=0.1, max=1.0),
               retry=retry_if_exception_type(KeyError))
        def check_combiners_done_reporting():
            round = self.statestore.get_round(round_id)
            combiners = round['combiners']
            return combiners

        _ = check_combiners_done_reporting()

        round = self.statestore.get_round(round_id)
        round_valid = self.evaluate_round_validity_policy(round)
        if not round_valid:
            print("REDUCER CONTROL: Round invalid!", flush=True)
            self.set_round_status(round_id, 'Failed')
            return None, self.statestore.get_round(round_id)
=======
        # Wait until participating combiners have produced an updated global model.
        wait = 0.0
        # dict to store combiners that have successfully produced an updated model
        updated = {}
        # wait until all combiners have produced an updated model or until round timeout
        print(
            "CONTROL: Fetching round config (ID: {round_id}) from statestore:".format(
                round_id=round_id
            ),
            flush=True,
        )
        while len(updated) < len(combiners):
            round = self.statestore.get_round(round_id)
            if round:
                print("CONTROL: Round found!", flush=True)
                # For each combiner in the round, check if it has produced an updated model (status == 'Success')
                for combiner in round["combiners"]:
                    print(combiner, flush=True)
                    if combiner["status"] == "Success":
                        if combiner["name"] not in updated.keys():
                            # Add combiner to updated dict
                            updated[combiner["name"]] = combiner["model_id"]
                    # Print combiner status
                    print(
                        "CONTROL: Combiner {name} status: {status}".format(
                            name=combiner["name"], status=combiner["status"]
                        ),
                        flush=True,
                    )
            else:
                # Print every 10 seconds based on value of wait
                if wait % 10 == 0:
                    print(
                        "CONTROL: Waiting for round to complete...", flush=True
                    )
            if wait >= session_config["round_timeout"]:
                print("CONTROL: Round timeout! Exiting round...", flush=True)
                break
            # Update wait time used for timeout
            time.sleep(1.0)
            wait += 1.0

        round_valid = self.evaluate_round_validity_policy(updated)
        if not round_valid:
            print("REDUCER CONTROL: Round invalid!", flush=True)
            round_data["status"] = "Failed"
            return None, round_data
>>>>>>> 1cd03e35

        print("CONTROL: Reducing combiner level models...", flush=True)
        # Reduce combiner models into a new global model
        round_data = {}
        try:
<<<<<<< HEAD
            round = self.statestore.get_round(round_id)
            model, data = self.reduce(round['combiners'])
            round_data['reduce'] = data
            print("CONTROL: Done reducing models from combiners!", flush=True)
        except Exception as e:
            print("CONTROL: Failed to reduce models from combiners: {}".format(
                e), flush=True)
            self.set_round_status(round_id, 'Failed')
            return None, self.statestore.get_round(round_id)
=======
            model, data = self.reduce(updated)
            round_data["reduce"] = data
            print("CONTROL: Done reducing models from combiners!", flush=True)
        except Exception as e:
            print(
                "CONTROL: Failed to reduce models from combiners: {}".format(
                    e
                ),
                flush=True,
            )
            round_data["status"] = "Failed"
            return None, round_data
>>>>>>> 1cd03e35

        # Commit the new global model to the model trail
        if model is not None:
            print(
                "CONTROL: Committing global model to model trail...",
                flush=True,
            )
            tic = time.time()
            model_id = uuid.uuid4()
            session_id = (
                session_config["session_id"]
                if "session_id" in session_config
                else None
            )
            self.commit(model_id, model, session_id)
            round_data["time_commit"] = time.time() - tic
            print(
                "CONTROL: Done committing global model to model trail!",
                flush=True,
            )
        else:
<<<<<<< HEAD
            print("REDUCER: failed to update model in round with config {}".format(
                session_config), flush=True)
            self.set_round_status(round_id, 'Failed')
            return None, self.statestore.get_round(round_id)

        # Ask combiners to validate the new global model
        validate = session_config['validate']
=======
            print(
                "REDUCER: failed to update model in round with config {}".format(
                    session_config
                ),
                flush=True,
            )
            round_data["status"] = "Failed"
            return None, round_data

        round_data["status"] = "Success"

        # 4. Trigger participating combiner nodes to execute a validation round for the current model
        validate = session_config["validate"]
>>>>>>> 1cd03e35
        if validate:
            combiner_config = copy.deepcopy(session_config)
            combiner_config["round_id"] = round_id
            combiner_config["model_id"] = self.statestore.get_latest_model()
            combiner_config["task"] = "validation"
            combiner_config["helper_type"] = self.statestore.get_helper()

<<<<<<< HEAD
            validating_combiners = self.get_participating_combiners(
                combiner_config)
=======
            validating_combiners = self._select_participating_combiners(
                combiner_config
            )
>>>>>>> 1cd03e35

            for combiner, combiner_config in validating_combiners:
                try:
                    print(
                        "CONTROL: Submitting validation round to combiner {}".format(
                            combiner
                        ),
                        flush=True,
                    )
                    combiner.submit(combiner_config)
                except CombinerUnavailableError:
                    self._handle_unavailable_combiner(combiner)
                    pass

        self.set_round_data(round_id, round_data)
        self.set_round_status(round_id, 'Finished')
        return model_id, self.statestore.get_round(round_id)

    def reduce(self, combiners):
        """Combine updated models from Combiner nodes into one global model.

        :param combiners: dict of combiner names (key) and model IDs (value) to reduce
        :type combiners: dict
        """

        meta = {}
        meta["time_fetch_model"] = 0.0
        meta["time_load_model"] = 0.0
        meta["time_aggregate_model"] = 0.0

        i = 1
        model = None
        # Check if there are any combiners to reduce
        if len(combiners) == 0:
            print("REDUCER: No combiners to reduce!", flush=True)
            return model, meta

<<<<<<< HEAD
        for combiner in combiners:
            name = combiner['name']
            model_id = combiner['model_id']
=======
        for name, model_id in combiners.items():
>>>>>>> 1cd03e35
            # TODO: Handle inactive RPC error in get_model and raise specific error
            print(
                "REDUCER: Fetching model ({model_id}) from combiner {name}".format(
                    model_id=model_id, name=name
                ),
                flush=True,
            )
            try:
                tic = time.time()
<<<<<<< HEAD
                combiner_interface = self.get_combiner(name)
                data = combiner_interface.get_model(model_id)
                meta['time_fetch_model'] += (time.time() - tic)
=======
                combiner = self.get_combiner(name)
                data = combiner.get_model(model_id)
                meta["time_fetch_model"] += time.time() - tic
>>>>>>> 1cd03e35
            except Exception as e:
                print(
                    "REDUCER: Failed to fetch model from combiner {}: {}".format(
                        name, e
                    ),
                    flush=True,
                )
                data = None

            if data is not None:
                try:
                    tic = time.time()
                    helper = self.get_helper()
                    data.seek(0)
                    model_next = helper.load(data)
                    meta["time_load_model"] += time.time() - tic
                    tic = time.time()
                    model = helper.increment_average(model, model_next, i, i)
                    meta["time_aggregate_model"] += time.time() - tic
                except Exception:
                    tic = time.time()
                    data.seek(0)
                    model = helper.load(data)
                    meta["time_aggregate_model"] += time.time() - tic
                i = i + 1

        return model, meta

    def infer_instruct(self, config):
        """Main entrypoint for executing the inference compute plan.

        :param config: configuration for the inference round
        """

        # Check/set instucting state
        if self.__state == ReducerState.instructing:
            print("Already set in INSTRUCTING state", flush=True)
            return
        self.__state = ReducerState.instructing

        # Check for a model chain
        if not self.statestore.latest_model():
            print("No model in model chain, please seed the alliance!")

        # Set reducer in monitoring state
        self.__state = ReducerState.monitoring

        # Start inference round
        try:
            self.inference_round(config)
        except TypeError:
            print("Could not unpack data from round...", flush=True)

        # Set reducer in idle state
        self.__state = ReducerState.idle

    def inference_round(self, config):
        """Execute an inference round.

        :param config: configuration for the inference round
        """

        # Init meta
        round_data = {}

        # Check for at least one combiner in statestore
        if len(self.network.get_combiners()) < 1:
            print("REDUCER: No combiners connected!")
            return round_data

        # Setup combiner configuration
        combiner_config = copy.deepcopy(config)
        combiner_config["model_id"] = self.statestore.get_latest_model()
        combiner_config["task"] = "inference"
        combiner_config["helper_type"] = self.statestore.get_framework()

        # Select combiners
<<<<<<< HEAD
        validating_combiners = self.get_participating_combiners(
            combiner_config)
=======
        validating_combiners = self._select_round_combiners(combiner_config)
>>>>>>> 1cd03e35

        # Test round start policy
        round_start = self.check_round_start_policy(validating_combiners)
        if round_start:
            print(
                "CONTROL: round start policy met, participating combiners {}".format(
                    validating_combiners
                ),
                flush=True,
            )
        else:
            print(
                "CONTROL: Round start policy not met, skipping round!",
                flush=True,
            )
            return None

        # Synch combiners with latest model and trigger inference
        for combiner, combiner_config in validating_combiners:
            try:
                combiner.submit(combiner_config)
            except CombinerUnavailableError:
                # It is OK if inference fails for a combiner
                self._handle_unavailable_combiner(combiner)
                pass

        return round_data<|MERGE_RESOLUTION|>--- conflicted
+++ resolved
@@ -100,16 +100,10 @@
             return
 
         self._state = ReducerState.instructing
-        # Must be called to set info in the db
-<<<<<<< HEAD
-        config['committed_at'] = datetime.datetime.now().strftime("%Y-%m-%d %H:%M:%S")
-        self.create_session(config)
-=======
         config["committed_at"] = datetime.datetime.now().strftime(
             "%Y-%m-%d %H:%M:%S"
         )
-        self.new_session(config)
->>>>>>> 1cd03e35
+        self.create_session(config)
 
         if not self.statestore.get_latest_model():
             print(
@@ -151,34 +145,21 @@
         self._state = ReducerState.idle
 
     def round(self, session_config, round_id):
-<<<<<<< HEAD
         """ Execute one global round.
-=======
-        """Execute a single global round.
->>>>>>> 1cd03e35
-
-        :param session_config: The session config.
-        :type session_config: dict
-        :param round_id: The round id.
-        :type round_id: str
-
-        """
-
-<<<<<<< HEAD
+
+        : param session_config: The session config.
+        : type session_config: dict
+        : param round_id: The round id.
+        : type round_id: str
+
+        """
+
         self.create_round({'round_id': round_id, 'status': "Pending"})
 
         if len(self.network.get_combiners()) < 1:
             print("CONTROLLER: Round cannot start, no combiners connected!", flush=True)
             self.set_round_status(round_id, 'Failed')
             return None, self.statestore.get_round(round_id)
-=======
-        round_data = {"round_id": round_id}
-
-        if len(self.network.get_combiners()) < 1:
-            print("REDUCER: No combiners connected!", flush=True)
-            round_data["status"] = "Failed"
-            return None, round_data
->>>>>>> 1cd03e35
 
         # Assemble round config for this global round
         round_config = copy.deepcopy(session_config)
@@ -197,7 +178,6 @@
         round_start = self.evaluate_round_start_policy(participating_combiners)
 
         if round_start:
-<<<<<<< HEAD
             print("CONTROL: round start policy met, {} participating combiners.".format(
                 len(participating_combiners)), flush=True)
         else:
@@ -213,23 +193,6 @@
         # or round times out.
         def do_if_round_times_out(result):
             print("CONTROL: Round timed out!", flush=True)
-=======
-            print(
-                "CONTROL: round start policy met, participating combiners {}".format(
-                    combiners
-                ),
-                flush=True,
-            )
-        else:
-            print(
-                "CONTROL: Round start policy not met, skipping round!",
-                flush=True,
-            )
-            round_data["status"] = "Failed"
-            return None
-
-        round_data["round_config"] = round_config
->>>>>>> 1cd03e35
 
         @retry(wait=wait_random(min=1.0, max=2.0),
                stop=stop_after_delay(session_config['round_timeout']),
@@ -237,7 +200,6 @@
                retry=retry_if_exception_type(CombinersNotDoneException))
         def combiners_done():
 
-<<<<<<< HEAD
             round = self.statestore.get_round(round_id)
             if 'combiners' not in round:
                 # TODO: use logger
@@ -270,61 +232,11 @@
             print("REDUCER CONTROL: Round invalid!", flush=True)
             self.set_round_status(round_id, 'Failed')
             return None, self.statestore.get_round(round_id)
-=======
-        # Wait until participating combiners have produced an updated global model.
-        wait = 0.0
-        # dict to store combiners that have successfully produced an updated model
-        updated = {}
-        # wait until all combiners have produced an updated model or until round timeout
-        print(
-            "CONTROL: Fetching round config (ID: {round_id}) from statestore:".format(
-                round_id=round_id
-            ),
-            flush=True,
-        )
-        while len(updated) < len(combiners):
-            round = self.statestore.get_round(round_id)
-            if round:
-                print("CONTROL: Round found!", flush=True)
-                # For each combiner in the round, check if it has produced an updated model (status == 'Success')
-                for combiner in round["combiners"]:
-                    print(combiner, flush=True)
-                    if combiner["status"] == "Success":
-                        if combiner["name"] not in updated.keys():
-                            # Add combiner to updated dict
-                            updated[combiner["name"]] = combiner["model_id"]
-                    # Print combiner status
-                    print(
-                        "CONTROL: Combiner {name} status: {status}".format(
-                            name=combiner["name"], status=combiner["status"]
-                        ),
-                        flush=True,
-                    )
-            else:
-                # Print every 10 seconds based on value of wait
-                if wait % 10 == 0:
-                    print(
-                        "CONTROL: Waiting for round to complete...", flush=True
-                    )
-            if wait >= session_config["round_timeout"]:
-                print("CONTROL: Round timeout! Exiting round...", flush=True)
-                break
-            # Update wait time used for timeout
-            time.sleep(1.0)
-            wait += 1.0
-
-        round_valid = self.evaluate_round_validity_policy(updated)
-        if not round_valid:
-            print("REDUCER CONTROL: Round invalid!", flush=True)
-            round_data["status"] = "Failed"
-            return None, round_data
->>>>>>> 1cd03e35
 
         print("CONTROL: Reducing combiner level models...", flush=True)
         # Reduce combiner models into a new global model
         round_data = {}
         try:
-<<<<<<< HEAD
             round = self.statestore.get_round(round_id)
             model, data = self.reduce(round['combiners'])
             round_data['reduce'] = data
@@ -334,20 +246,6 @@
                 e), flush=True)
             self.set_round_status(round_id, 'Failed')
             return None, self.statestore.get_round(round_id)
-=======
-            model, data = self.reduce(updated)
-            round_data["reduce"] = data
-            print("CONTROL: Done reducing models from combiners!", flush=True)
-        except Exception as e:
-            print(
-                "CONTROL: Failed to reduce models from combiners: {}".format(
-                    e
-                ),
-                flush=True,
-            )
-            round_data["status"] = "Failed"
-            return None, round_data
->>>>>>> 1cd03e35
 
         # Commit the new global model to the model trail
         if model is not None:
@@ -369,29 +267,19 @@
                 flush=True,
             )
         else:
-<<<<<<< HEAD
-            print("REDUCER: failed to update model in round with config {}".format(
-                session_config), flush=True)
-            self.set_round_status(round_id, 'Failed')
-            return None, self.statestore.get_round(round_id)
-
-        # Ask combiners to validate the new global model
-        validate = session_config['validate']
-=======
             print(
                 "REDUCER: failed to update model in round with config {}".format(
                     session_config
                 ),
                 flush=True,
             )
-            round_data["status"] = "Failed"
-            return None, round_data
+            self.set_round_status(round_id, 'Failed')
+            return None, self.statestore.get_round(round_id)
 
         round_data["status"] = "Success"
 
         # 4. Trigger participating combiner nodes to execute a validation round for the current model
         validate = session_config["validate"]
->>>>>>> 1cd03e35
         if validate:
             combiner_config = copy.deepcopy(session_config)
             combiner_config["round_id"] = round_id
@@ -399,14 +287,8 @@
             combiner_config["task"] = "validation"
             combiner_config["helper_type"] = self.statestore.get_helper()
 
-<<<<<<< HEAD
             validating_combiners = self.get_participating_combiners(
                 combiner_config)
-=======
-            validating_combiners = self._select_participating_combiners(
-                combiner_config
-            )
->>>>>>> 1cd03e35
 
             for combiner, combiner_config in validating_combiners:
                 try:
@@ -428,8 +310,8 @@
     def reduce(self, combiners):
         """Combine updated models from Combiner nodes into one global model.
 
-        :param combiners: dict of combiner names (key) and model IDs (value) to reduce
-        :type combiners: dict
+        : param combiners: dict of combiner names(key) and model IDs(value) to reduce
+        : type combiners: dict
         """
 
         meta = {}
@@ -444,13 +326,9 @@
             print("REDUCER: No combiners to reduce!", flush=True)
             return model, meta
 
-<<<<<<< HEAD
         for combiner in combiners:
             name = combiner['name']
             model_id = combiner['model_id']
-=======
-        for name, model_id in combiners.items():
->>>>>>> 1cd03e35
             # TODO: Handle inactive RPC error in get_model and raise specific error
             print(
                 "REDUCER: Fetching model ({model_id}) from combiner {name}".format(
@@ -460,15 +338,9 @@
             )
             try:
                 tic = time.time()
-<<<<<<< HEAD
                 combiner_interface = self.get_combiner(name)
                 data = combiner_interface.get_model(model_id)
                 meta['time_fetch_model'] += (time.time() - tic)
-=======
-                combiner = self.get_combiner(name)
-                data = combiner.get_model(model_id)
-                meta["time_fetch_model"] += time.time() - tic
->>>>>>> 1cd03e35
             except Exception as e:
                 print(
                     "REDUCER: Failed to fetch model from combiner {}: {}".format(
@@ -500,7 +372,7 @@
     def infer_instruct(self, config):
         """Main entrypoint for executing the inference compute plan.
 
-        :param config: configuration for the inference round
+        : param config: configuration for the inference round
         """
 
         # Check/set instucting state
@@ -528,7 +400,7 @@
     def inference_round(self, config):
         """Execute an inference round.
 
-        :param config: configuration for the inference round
+        : param config: configuration for the inference round
         """
 
         # Init meta
@@ -546,12 +418,8 @@
         combiner_config["helper_type"] = self.statestore.get_framework()
 
         # Select combiners
-<<<<<<< HEAD
         validating_combiners = self.get_participating_combiners(
             combiner_config)
-=======
-        validating_combiners = self._select_round_combiners(combiner_config)
->>>>>>> 1cd03e35
 
         # Test round start policy
         round_start = self.check_round_start_policy(validating_combiners)
