--- conflicted
+++ resolved
@@ -85,12 +85,10 @@
         config['committed_at'] = datetime.datetime.now().strftime("%Y-%m-%d %H:%M:%S")
         self.new_session(config)
 
-<<<<<<< HEAD
+
         if not self.statestore.get_latest_model():
-            print("No model in model chain, please provide a seed model!")
-
-=======
->>>>>>> a60d0108
+            print("No model in model chain, please provide a seed model!", flush=True)
+        
         self._state = ReducerState.monitoring
 
         last_round = int(self.get_latest_round_id())
