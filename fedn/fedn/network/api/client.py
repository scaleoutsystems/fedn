import requests

__all__ = ['APIClient']


class APIClient:
    """ An API client for interacting with the statestore and controller.

    :param host: The host of the api server.
    :type host: str
    :param port: The port of the api server.
    :type port: int
    :param secure: Whether to use https.
    :type secure: bool
    :param verify: Whether to verify the server certificate.
    :type verify: bool
    """

    def __init__(self, host, port, secure=False, verify=False):
        self.host = host
        self.port = port
        self.secure = secure
        self.verify = verify

    def _get_url(self, endpoint):
        if self.secure:
            protocol = 'https'
        else:
            protocol = 'http'
        return f'{protocol}://{self.host}:{self.port}/{endpoint}'

    def get_model_trail(self):
        """ Get the model trail.

        :return: The model trail as dict including commit timestamp.
        :rtype: dict
        """
        response = requests.get(self._get_url('get_model_trail'), verify=self.verify)
        return response.json()

    def list_models(self, session_id=None):
        """ Get all models from the statestore.

        :return: All models.
        :rtype: dict
        """
        response = requests.get(self._get_url('list_models'), params={'session_id': session_id}, verify=self.verify)
        return response.json()

    def list_clients(self):
        """ Get all clients from the statestore.

        return: All clients.
        rtype: dict
        """
        response = requests.get(self._get_url('list_clients'))
        return response.json()

    def get_active_clients(self, combiner_id):
        """ Get all active clients from the statestore.

        :param combiner_id: The combiner id to get active clients for.
        :type combiner_id: str
        :return: All active clients.
        :rtype: dict
        """
        response = requests.get(self._get_url('get_active_clients'), params={'combiner': combiner_id}, verify=self.verify)
        return response.json()

    def get_client_config(self, checksum=True):
        """ Get the controller configuration. Optionally include the checksum.
        The config is used for clients to connect to the controller and ask for combiner assignment.

        :param checksum: Whether to include the checksum of the package.
        :type checksum: bool
        :return: The client configuration.
        :rtype: dict
        """
        response = requests.get(self._get_url('get_client_config'), params={'checksum': checksum}, verify=self.verify)
        return response.json()

    def list_combiners(self):
        """ Get all combiners in the network.

        :return: All combiners with info.
        :rtype: dict
        """
        response = requests.get(self._get_url('list_combiners'))
        return response.json()

    def get_combiner(self, combiner_id):
        """ Get a combiner from the statestore.

        :param combiner_id: The combiner id to get.
        :type combiner_id: str
        :return: The combiner info.
        :rtype: dict
        """
        response = requests.get(self._get_url(f'get_combiner?combiner={combiner_id}'), verify=self.verify)
        return response.json()

    def list_rounds(self):
        """ Get all rounds from the statestore.

        :return: All rounds with config and metrics.
        :rtype: dict
        """
        response = requests.get(self._get_url('list_rounds'))
        return response.json()

    def get_round(self, round_id):
        """ Get a round from the statestore.

        :param round_id: The round id to get.
        :type round_id: str
        :return: The round config and metrics.
        :rtype: dict
        """
        response = requests.get(self._get_url(f'get_round?round_id={round_id}'), verify=self.verify)
        return response.json()

    def start_session(self, session_id=None, aggregator='fedavg', model_id=None, round_timeout=180, rounds=5, round_buffer_size=-1, delete_models=True,
<<<<<<< HEAD
                      validate=True, helper='numpyhelper', min_clients=1, requested_clients=1):
=======
                      validate=True, helper='numpyhelper', min_clients=1, requested_clients=8):
>>>>>>> 2b952375
        """ Start a new session.

        :param session_id: The session id to start.
        :type session_id: str
        :param aggregator: The aggregator plugin to use.
        :type aggregator: str
        :param model_id: The id of the initial model.
        :type model_id: str
        :param round_timeout: The round timeout to use in seconds.
        :type round_timeout: int
        :param rounds: The number of rounds to perform.
        :type rounds: int
        :param round_buffer_size: The round buffer size to use.
        :type round_buffer_size: int
        :param delete_models: Whether to delete models after each round at combiner (save storage).
        :type delete_models: bool
        :param validate: Whether to validate the model after each round.
        :type validate: bool
        :param helper: The helper type to use.
        :type helper: str
        :param min_clients: The minimum number of clients required.
        :type min_clients: int
        :param requested_clients: The requested number of clients.
        :type requested_clients: int
        :return: A dict with success or failure message and session config.
        :rtype: dict
        """
        response = requests.post(self._get_url('start_session'), json={
            'session_id': session_id,
            'aggregator': aggregator,
            'model_id': model_id,
            'round_timeout': round_timeout,
            'rounds': rounds,
            'round_buffer_size': round_buffer_size,
            'delete_models': delete_models,
            'validate': validate,
            'helper': helper,
            'min_clients': min_clients,
            'requested_clients': requested_clients
        }, verify=self.verify
        )
        return response.json()

    def list_sessions(self):
        """ Get all sessions from the statestore.

        :return: All sessions in dict.
        :rtype: dict
        """
        response = requests.get(self._get_url('list_sessions'), verify=self.verify)
        return response.json()

    def get_session(self, session_id):
        """ Get a session from the statestore.

        :param session_id: The session id to get.
        :type session_id: str
        :return: The session as a json object.
        :rtype: dict
        """
        response = requests.get(self._get_url(f'get_session?session_id={session_id}'), self.verify)
        return response.json()

    def set_package(self, path: str, helper: str, name: str = None, description: str = None):
        """ Set the compute package in the statestore.

        :param path: The file path of the compute package to set.
        :type path: str
        :param helper: The helper type to use.
        :type helper: str
        :return: A dict with success or failure message.
        :rtype: dict
        """
        with open(path, 'rb') as file:
            response = requests.post(self._get_url('set_package'), files={'file': file}, data={
                                     'helper': helper, 'name': name, 'description': description}, verify=self.verify)
        return response.json()

    def get_package(self):
        """ Get the compute package from the statestore.

        :return: The compute package with info.
        :rtype: dict
        """
        response = requests.get(self._get_url('get_package'), verify=self.verify)
        return response.json()

    def list_compute_packages(self):
        """ Get all compute packages from the statestore.

        :return: All compute packages with info.
        :rtype: dict
        """
        response = requests.get(self._get_url('list_compute_packages'), verify=self.verify)
        return response.json()

    def download_package(self, path):
        """ Download the compute package.

        :param path: The path to download the compute package to.
        :type path: str
        :return: Message with success or failure.
        :rtype: dict
        """
        response = requests.get(self._get_url('download_package'), verify=self.verify)
        if response.status_code == 200:
            with open(path, 'wb') as file:
                file.write(response.content)
            return {'success': True, 'message': 'Package downloaded successfully.'}
        else:
            return {'success': False, 'message': 'Failed to download package.'}

    def get_package_checksum(self):
        """ Get the checksum of the compute package.

        :return: The checksum.
        :rtype: dict
        """
        response = requests.get(self._get_url('get_package_checksum'), verify=self.verify)
        return response.json()

    def get_latest_model(self):
        """ Get the latest model from the statestore.

        :return: The latest model id.
        :rtype: dict
        """
        response = requests.get(self._get_url('get_latest_model'), verify=self.verify)
        return response.json()

    def get_initial_model(self):
        """ Get the initial model from the statestore.

        :return: The initial model id.
        :rtype: dict
        """
        response = requests.get(self._get_url('get_initial_model'), verify=self.verify)
        return response.json()

    def set_initial_model(self, path):
        """ Set the initial model in the statestore and upload to model repository.

        :param path: The file path of the initial model to set.
        :type path: str
        :return: A dict with success or failure message.
        :rtype: dict
        """
        with open(path, 'rb') as file:
            response = requests.post(self._get_url('set_initial_model'), files={'file': file}, verify=self.verify)
        return response.json()

    def get_controller_status(self):
        """ Get the status of the controller.

        :return: The status of the controller.
        :rtype: dict
        """
        response = requests.get(self._get_url('get_controller_status'), verify=self.verify)
        return response.json()

    def get_events(self, **kwargs):
        """ Get the events from the statestore. Pass kwargs to filter events.

        :return: The events in dict
        :rtype: dict
        """
        response = requests.get(self._get_url('get_events'), params=kwargs, verify=self.verify)
        return response.json()

    def list_validations(self, **kwargs):
        """ Get all validations from the statestore. Pass kwargs to filter validations.

        :return: All validations in dict.
        :rtype: dict
        """
        response = requests.get(self._get_url('list_validations'), params=kwargs, verify=self.verify)
        return response.json()<|MERGE_RESOLUTION|>--- conflicted
+++ resolved
@@ -120,11 +120,7 @@
         return response.json()
 
     def start_session(self, session_id=None, aggregator='fedavg', model_id=None, round_timeout=180, rounds=5, round_buffer_size=-1, delete_models=True,
-<<<<<<< HEAD
-                      validate=True, helper='numpyhelper', min_clients=1, requested_clients=1):
-=======
                       validate=True, helper='numpyhelper', min_clients=1, requested_clients=8):
->>>>>>> 2b952375
         """ Start a new session.
 
         :param session_id: The session id to start.
