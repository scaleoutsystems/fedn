import base64
import copy
import os
import threading
from io import BytesIO

from flask import jsonify, send_from_directory
from werkzeug.utils import secure_filename

from fedn.common.config import get_controller_config, get_network_config
from fedn.network.combiner.interfaces import (CombinerInterface,
                                              CombinerUnavailableError)
from fedn.network.dashboard.plots import Plot
from fedn.network.state import ReducerState, ReducerStateToString
from fedn.utils.checksum import sha

__all__ = ("API",)


class API:
    """The API class is a wrapper for the statestore. It is used to expose the statestore to the network API."""

    def __init__(self, statestore, control):
        self.statestore = statestore
        self.control = control
        self.name = "api"

    def _to_dict(self):
        """Convert the object to a dict.

        ::return: The object as a dict.
        ::rtype: dict
        """
        data = {"name": self.name}
        return data

    def _get_combiner_report(self, combiner_id):
        """Get report response from combiner.

        :param combiner_id: The combiner id to get report response from.
        :type combiner_id: str
        ::return: The report response from combiner.
        ::rtype: dict
        """
        # Get CombinerInterface (fedn.network.combiner.inferface.CombinerInterface) for combiner_id
        combiner = self.control.network.get_combiner(combiner_id)
        report = combiner.report
        return report

    def _allowed_file_extension(
        self, filename, ALLOWED_EXTENSIONS={"gz", "bz2", "tar", "zip", "tgz"}
    ):
        """Check if file extension is allowed.

        :param filename: The filename to check.
        :type filename: str
        :return: True if file extension is allowed, else False.
        :rtype: bool
        """

        return (
            "." in filename
            and filename.rsplit(".", 1)[1].lower() in ALLOWED_EXTENSIONS
        )

    def get_clients(self, limit=None, skip=None, status=False):
        """Get all clients from the statestore.

        :return: All clients as a json response.
        :rtype: :class:`flask.Response`
        """
        # Will return list of ObjectId
        response = self.statestore.list_clients(limit, skip, status)

        arr = []

        for element in response["result"]:
            obj = {
                "id": element["name"],
                "combiner": element["combiner"],
                "combiner_preferred": element["combiner_preferred"],
                "ip": element["ip"],
                "status": element["status"],
                "last_seen": element["last_seen"],
            }

            arr.append(obj)

        result = {"result": arr, "count": response["count"]}

        return jsonify(result)

    def get_active_clients(self, combiner_id):
        """Get all active clients, i.e that are assigned to a combiner.
            A report request to the combiner is neccessary to determine if a client is active or not.

        :param combiner_id: The combiner id to get active clients for.
        :type combiner_id: str
        :return: All active clients as a json response.
        :rtype: :class:`flask.Response`
        """
        # Get combiner interface object
        combiner = self.control.network.get_combiner(combiner_id)
        if combiner is None:
            return (
                jsonify(
                    {
                        "success": False,
                        "message": f"Combiner {combiner_id}  not found.",
                    }
                ),
                404,
            )
        response = combiner.list_active_clients()
        return response

    def get_all_combiners(self, limit=None, skip=None):
        """Get all combiners from the statestore.

        :return: All combiners as a json response.
        :rtype: :class:`flask.Response`
        """
        # Will return list of ObjectId
        projection = {"name": True, "updated_at": True}
        response = self.statestore.get_combiners(limit, skip, projection=projection)
        arr = []
        for element in response["result"]:
            obj = {
                "name": element["name"],
                "updated_at": element["updated_at"],
            }

            arr.append(obj)

        result = {"result": arr, "count": response["count"]}

        return jsonify(result)

    def get_combiner(self, combiner_id):
        """Get a combiner from the statestore.

        :param combiner_id: The combiner id to get.
        :type combiner_id: str
        :return: The combiner info dict as a json response.
        :rtype: :class:`flask.Response`
        """
        # Will return ObjectId
        object = self.statestore.get_combiner(combiner_id)
        payload = {}
        id = object["name"]
        info = {
            "address": object["address"],
            "fqdn": object["fqdn"],
            "parent_reducer": object["parent"]["name"],
            "port": object["port"],
            "report": object["report"],
            "updated_at": object["updated_at"],
        }
        payload[id] = info

        return jsonify(payload)

    def get_all_sessions(self, limit=None, skip=None):
        """Get all sessions from the statestore.

        :return: All sessions as a json response.
        :rtype: :class:`flask.Response`
        """
        sessions_object = self.statestore.get_sessions(limit, skip)
        if sessions_object is None:
            return (
                jsonify({"success": False, "message": "No sessions found."}),
                404,
            )
        arr = []
        for element in sessions_object["result"]:
            obj = element["session_config"][0]
            arr.append(obj)

        result = {"result": arr, "count": sessions_object["count"]}

        return jsonify(result)

    def get_session(self, session_id):
        """Get a session from the statestore.

        :param session_id: The session id to get.
        :type session_id: str
        :return: The session info dict as a json response.
        :rtype: :class:`flask.Response`
        """
        session_object = self.statestore.get_session(session_id)
        if session_object is None:
            return (
                jsonify(
                    {
                        "success": False,
                        "message": f"Session {session_id} not found.",
                    }
                ),
                404,
            )
        payload = {}
        id = session_object["session_id"]
        info = session_object["session_config"][0]
        payload[id] = info
        return jsonify(payload)

    def set_compute_package(self, file, helper_type):
        """Set the compute package in the statestore.

        :param file: The compute package to set.
        :type file: file
        :return: A json response with success or failure message.
        :rtype: :class:`flask.Response`
        """

        if file and self._allowed_file_extension(file.filename):
            filename = secure_filename(file.filename)
            # TODO: make configurable, perhaps in config.py or package.py
            file_path = os.path.join("/app/client/package/", filename)
            file.save(file_path)

            if (
                self.control.state() == ReducerState.instructing
                or self.control.state() == ReducerState.monitoring
            ):
                return (
                    jsonify(
                        {
                            "success": False,
                            "message": "Reducer is in instructing or monitoring state."
                            "Cannot set compute package.",
                        }
                    ),
                    400,
                )

            self.control.set_compute_package(filename, file_path)
            self.statestore.set_helper(helper_type)

        success = self.statestore.set_compute_package(filename)
        if not success:
            return (
                jsonify(
                    {
                        "success": False,
                        "message": "Failed to set compute package.",
                    }
                ),
                400,
            )
        return jsonify({"success": True, "message": "Compute package set."})

    def _get_compute_package_name(self):
        """Get the compute package name from the statestore.

        :return: The compute package name.
        :rtype: str
        """
        package_objects = self.statestore.get_compute_package()
        if package_objects is None:
            message = "No compute package found."
            return None, message
        else:
            try:
                name = package_objects["filename"]
            except KeyError as e:
                message = "No compute package found. Key error."
                print(e)
                return None, message
            return name, "success"

    def get_compute_package(self):
        """Get the compute package from the statestore.

        :return: The compute package as a json response.
        :rtype: :class:`flask.Response`
        """
        package_object = self.statestore.get_compute_package()
        if package_object is None:
            return (
                jsonify(
                    {"success": False, "message": "No compute package found."}
                ),
                404,
            )
        payload = {}
        id = str(package_object["_id"])
        info = {
            "filename": package_object["filename"],
            "helper": package_object["helper"],
        }
        payload[id] = info
        return jsonify(payload)

    def download_compute_package(self, name):
        """Download the compute package.

        :return: The compute package as a json object.
        :rtype: :class:`flask.Response`
        """
        if name is None:
            name, message = self._get_compute_package_name()
            if name is None:
                return jsonify({"success": False, "message": message}), 404
        try:
            mutex = threading.Lock()
            mutex.acquire()
            # TODO: make configurable, perhaps in config.py or package.py
            return send_from_directory(
                "/app/client/package/", name, as_attachment=True
            )
        except Exception:
            try:
                data = self.control.get_compute_package(name)
                # TODO: make configurable, perhaps in config.py or package.py
                file_path = os.path.join("/app/client/package/", name)
                with open(file_path, "wb") as fh:
                    fh.write(data)
                # TODO: make configurable, perhaps in config.py or package.py
                return send_from_directory(
                    "/app/client/package/", name, as_attachment=True
                )
            except Exception:
                raise
        finally:
            mutex.release()

    def _create_checksum(self, name=None):
        """Create the checksum of the compute package.

        :param name: The name of the compute package.
        :type name: str
        :return: Success or failure boolean, message and the checksum.
        :rtype: bool, str, str
        """

        if name is None:
            name, message = self._get_compute_package_name()
            if name is None:
                return False, message, ""
        file_path = os.path.join(
            "/app/client/package/", name
        )  # TODO: make configurable, perhaps in config.py or package.py
        try:
            sum = str(sha(file_path))
        except FileNotFoundError:
            sum = ""
            message = "File not found."
        return True, message, sum

    def get_checksum(self, name):
        """Get the checksum of the compute package.

        :param name: The name of the compute package.
        :type name: str
        :return: The checksum as a json object.
        :rtype: :py:class:`flask.Response`
        """

        success, message, sum = self._create_checksum(name)
        if not success:
            return jsonify({"success": False, "message": message}), 404
        payload = {"checksum": sum}

        return jsonify(payload)

    def get_controller_status(self):
        """Get the status of the controller.

        :return: The status of the controller as a json object.
        :rtype: :py:class:`flask.Response`
        """
        return jsonify({"state": ReducerStateToString(self.control.state())})

    def get_events(self, **kwargs):
        """Get the events of the federated network.

        :return: The events as a json object.
        :rtype: :py:class:`flask.Response`
        """
        response = self.statestore.get_events(**kwargs)

        result = response["result"]
        if result is None:
            return (
                jsonify({"success": False, "message": "No events found."}),
                404,
            )

        events = []
        for evt in result:
            events.append(evt)

        return jsonify({"result": events, "count": response["count"]})

    def get_all_validations(self, **kwargs):
        """Get all validations from the statestore.

        :return: All validations as a json response.
        :rtype: :class:`flask.Response`
        """
        validations_objects = self.statestore.get_validations(**kwargs)
        if validations_objects is None:
            return (
                jsonify(
                    {
                        "success": False,
                        "message": "No validations found.",
                        "filter_used": kwargs,
                    }
                ),
                404,
            )
        payload = {}
        for object in validations_objects:
            id = str(object["_id"])
            info = {
                "model_id": object["modelId"],
                "data": object["data"],
                "timestamp": object["timestamp"],
                "meta": object["meta"],
                "sender": object["sender"],
                "receiver": object["receiver"],
            }
            payload[id] = info
        return jsonify(payload)

    def add_combiner(
        self, combiner_id, secure_grpc, address, remote_addr, fqdn, port
    ):
        """Add a combiner to the network.

        :param combiner_id: The combiner id to add.
        :type combiner_id: str
        :param secure_grpc: Whether to use secure grpc or not.
        :type secure_grpc: bool
        :param name: The name of the combiner.
        :type name: str
        :param address: The address of the combiner.
        :type address: str
        :param remote_addr: The remote address of the combiner.
        :type remote_addr: str
        :param fqdn: The fqdn of the combiner.
        :type fqdn: str
        :param port: The port of the combiner.
        :type port: int
        :return: Config of the combiner as a json response.
        :rtype: :class:`flask.Response`
        """
        # TODO: Any more required check for config? Formerly based on status: "retry"
        if not self.control.idle():
            return jsonify(
                {
                    "success": False,
                    "status": "retry",
                    "message": "Conroller is not in idle state, try again later. ",
                }
            )
        # Check if combiner already exists
        combiner = self.control.network.get_combiner(combiner_id)
        if not combiner:
            if secure_grpc == "True":
                certificate, key = self.certificate_manager.get_or_create(
                    address
                ).get_keypair_raw()
                _ = base64.b64encode(certificate)
                _ = base64.b64encode(key)

            else:
                certificate = None
                key = None

            combiner_interface = CombinerInterface(
                parent=self._to_dict(),
                name=combiner_id,
                address=address,
                fqdn=fqdn,
                port=port,
                certificate=copy.deepcopy(certificate),
                key=copy.deepcopy(key),
                ip=remote_addr,
            )

            self.control.network.add_combiner(combiner_interface)

        # Check combiner now exists
        combiner = self.control.network.get_combiner(combiner_id)
        if not combiner:
            return jsonify(
                {"success": False, "message": "Combiner not added."}
            )

        payload = {
            "success": True,
            "message": "Combiner added successfully.",
            "status": "added",
            "storage": self.statestore.get_storage_backend(),
            "statestore": self.statestore.get_config(),
            "certificate": combiner.get_certificate(),
            "key": combiner.get_key(),
        }

        return jsonify(payload)

    def add_client(self, client_id, preferred_combiner, remote_addr):
        """Add a client to the network.

        :param client_id: The client id to add.
        :type client_id: str
        :param preferred_combiner: The preferred combiner for the client.If None, the combiner will be chosen based on availability.
        :type preferred_combiner: str
        :return: A json response with combiner assignment config.
        :rtype: :class:`flask.Response`
        """
        # Check if package has been set
        package_object = self.statestore.get_compute_package()
        if package_object is None:
            return (
                jsonify(
                    {
                        "success": False,
                        "status": "retry",
                        "message": "No compute package found. Set package in controller.",
                    }
                ),
                203,
            )

        # Assign client to combiner
        if preferred_combiner:
            combiner = self.control.network.get_combiner(preferred_combiner)
            if combiner is None:
                return (
                    jsonify(
                        {
                            "success": False,
                            "message": f"Combiner {preferred_combiner} not found or unavailable.",
                        }
                    ),
                    400,
                )
        else:
            combiner = self.control.network.find_available_combiner()
            if combiner is None:
                return (
                    jsonify(
                        {"success": False, "message": "No combiner available."}
                    ),
                    400,
                )

        client_config = {
            "name": client_id,
            "combiner_preferred": preferred_combiner,
            "combiner": combiner.name,
            "ip": remote_addr,
            "status": "available",
        }
        # Add client to network
        self.control.network.add_client(client_config)

        # Setup response containing information about the combiner for assinging the client
        if combiner.certificate:
            cert_b64 = base64.b64encode(combiner.certificate)
            cert = str(cert_b64).split("'")[1]
        else:
            cert = None

        payload = {
            "status": "assigned",
            "host": combiner.address,
            "fqdn": combiner.fqdn,
            "package": "remote",  # TODO: Make this configurable
            "ip": combiner.ip,
            "port": combiner.port,
            "certificate": cert,
            "helper_type": self.control.statestore.get_helper(),
        }
        print("Seding payload: ", payload, flush=True)

        return jsonify(payload)

    def get_initial_model(self):
        """Get the initial model from the statestore.

        :return: The initial model as a json response.
        :rtype: :class:`flask.Response`
        """
        model_id = self.statestore.get_initial_model()
        payload = {"model_id": model_id}
        return jsonify(payload)

    def set_initial_model(self, file):
        """Add an initial model to the network.

        :param file: The initial model to add.
        :type file: file
        :return: A json response with success or failure message.
        :rtype: :class:`flask.Response`
        """
        try:
            object = BytesIO()
            object.seek(0, 0)
            file.seek(0)
            object.write(file.read())
            helper = self.control.get_helper()
            object.seek(0)
            model = helper.load(object)
            self.control.commit(file.filename, model)
        except Exception as e:
            print(e, flush=True)
            return jsonify({"success": False, "message": e})

        return jsonify(
            {"success": True, "message": "Initial model added successfully."}
        )

    def get_latest_model(self):
        """Get the latest model from the statestore.

        :return: The initial model as a json response.
        :rtype: :class:`flask.Response`
        """
        if self.statestore.get_latest_model():
            model_id = self.statestore.get_latest_model()
            payload = {"model_id": model_id}
            return jsonify(payload)
        else:
            return jsonify(
                {"success": False, "message": "No initial model set."}
            )

    def get_models(self, session_id=None, limit=None, skip=None):
        result = self.statestore.list_models(session_id, limit, skip)

        if result is None:
            return (
                jsonify({"success": False, "message": "No models found."}),
                404,
            )

        arr = []

        for model in result["result"]:
            arr.append(model)

        result = {"result": arr, "count": result["count"]}

        return jsonify(result)

    def get_model_trail(self):
        """Get the model trail for a given session.

        :param session: The session id to get the model trail for.
        :type session: str
        :return: The model trail for the given session as a json response.
        :rtype: :class:`flask.Response`
        """
        model_info = self.statestore.get_model_trail()
        if model_info:
            return jsonify(model_info)
        else:
            return jsonify(
                {"success": False, "message": "No model trail available."}
            )

    def get_all_rounds(self):
        """Get all rounds.

        :return: The rounds as json response.
        :rtype: :class:`flask.Response`
        """
        rounds_objects = self.statestore.get_rounds()
        if rounds_objects is None:
            jsonify({"success": False, "message": "No rounds available."})
        payload = {}
        for object in rounds_objects:
            id = object["round_id"]
            if "reducer" in object.keys():
                reducer = object["reducer"]
            else:
                reducer = None
            if "combiners" in object.keys():
                combiners = object["combiners"]
            else:
                combiners = None

            info = {
                "reducer": reducer,
                "combiners": combiners,
            }
            payload[id] = info
        else:
            return jsonify(payload)

    def get_round(self, round_id):
        """Get a round.

        :param round_id: The round id to get.
        :type round_id: str
        :return: The round as json response.
        :rtype: :class:`flask.Response`
        """
        round_object = self.statestore.get_round(round_id)
        if round_object is None:
            return jsonify({"success": False, "message": "Round not found."})
        payload = {
<<<<<<< HEAD
            'round_id': round_object['round_id'],
            'combiners': round_object['combiners'],
=======
            "round_id": round_object["round_id"],
            "reducer": round_object["reducer"],
            "combiners": round_object["combiners"],
>>>>>>> 1cd03e35
        }
        return jsonify(payload)

    def get_client_config(self, checksum=True):
        """Get the client config.

        :return: The client config as json response.
        :rtype: :py:class:`flask.Response`
        """
        config = get_controller_config()
        network_id = get_network_config()
        port = config["port"]
        host = config["host"]
        payload = {
            "network_id": network_id,
            "discover_host": host,
            "discover_port": port,
        }
        if checksum:
            success, _, checksum_str = self._create_checksum()
            if success:
                payload["checksum"] = checksum_str
        return jsonify(payload)

    def get_plot_data(self, feature=None):
        """Get plot data.

        :return: The plot data as json response.
        :rtype: :py:class:`flask.Response`
        """

        plot = Plot(self.control.statestore)

        try:
            valid_metrics = plot.fetch_valid_metrics()
            feature = feature or valid_metrics[0]
            box_plot = plot.create_box_plot(feature)
        except Exception as e:
            valid_metrics = None
            box_plot = None
            print(e, flush=True)

        result = {
            "valid_metrics": valid_metrics,
            "box_plot": box_plot,
        }

        return jsonify(result)

    def list_combiners_data(self, combiners):
        """Get combiners data.

        :param combiners: The combiners to get data for.
        :type combiners: list
        :return: The combiners data as json response.
        :rtype: :py:class:`flask.Response`
        """

        response = self.statestore.list_combiners_data(combiners)

        arr = []

        # order list by combiner name
        for element in response:

            obj = {
                "combiner": element["_id"],
                "count": element["count"],
            }

            arr.append(obj)

        result = {"result": arr}

        return jsonify(result)

    def start_session(
        self,
        session_id,
        rounds=5,
        round_timeout=180,
        round_buffer_size=-1,
        delete_models=False,
        validate=True,
        helper="keras",
        min_clients=1,
        requested_clients=8,
    ):
        """Start a session.

        :param session_id: The session id to start.
        :type session_id: str
        :param rounds: The number of rounds to perform.
        :type rounds: int
        :param round_timeout: The round timeout to use in seconds.
        :type round_timeout: int
        :param round_buffer_size: The round buffer size to use.
        :type round_buffer_size: int
        :param delete_models: Whether to delete models after each round at combiner (save storage).
        :type delete_models: bool
        :param validate: Whether to validate the model after each round.
        :type validate: bool
        :param min_clients: The minimum number of clients required.
        :type min_clients: int
        :param requested_clients: The requested number of clients.
        :type requested_clients: int
        :return: A json response with success or failure message and session config.
        :rtype: :class:`flask.Response`
        """
        # Check if session already exists
        session = self.statestore.get_session(session_id)
        if session:
            return jsonify(
                {"success": False, "message": "Session already exists."}
            )

        # Check if session is running
        if self.control.state() == ReducerState.monitoring:
            return jsonify(
                {"success": False, "message": "A session is already running."}
            )

        # Check available clients per combiner
        clients_available = 0
        for combiner in self.control.network.get_combiners():
            try:
                combiner_state = combiner.report()
                nr_active_clients = combiner_state["nr_active_clients"]
                clients_available = clients_available + int(nr_active_clients)
            except CombinerUnavailableError as e:
                # TODO: Handle unavailable combiner, stop session or continue?
                print("COMBINER UNAVAILABLE: {}".format(e), flush=True)
                continue

        if clients_available < min_clients:
            return jsonify(
                {
                    "success": False,
                    "message": "Not enough clients available to start session.",
                }
            )

        # Check if validate is string and convert to bool
        if isinstance(validate, str):
            if validate.lower() == "true":
                validate = True
            else:
                validate = False

        # Get lastest model as initial model for session
        model_id = self.statestore.get_latest_model()

        # Setup session config
        session_config = {
            "session_id": session_id,
            "round_timeout": round_timeout,
            "buffer_size": round_buffer_size,
            "model_id": model_id,
            "rounds": rounds,
            "delete_models_storage": delete_models,
            "clients_required": min_clients,
            "clients_requested": requested_clients,
            "task": (""),
            "validate": validate,
            "helper_type": helper,
        }

        # Start session
        threading.Thread(
            target=self.control.session, args=(session_config,)
        ).start()

        # Return success response
        return jsonify(
            {
                "success": True,
                "message": "Session started successfully.",
                "config": session_config,
            }
        )<|MERGE_RESOLUTION|>--- conflicted
+++ resolved
@@ -707,14 +707,8 @@
         if round_object is None:
             return jsonify({"success": False, "message": "Round not found."})
         payload = {
-<<<<<<< HEAD
             'round_id': round_object['round_id'],
             'combiners': round_object['combiners'],
-=======
-            "round_id": round_object["round_id"],
-            "reducer": round_object["reducer"],
-            "combiners": round_object["combiners"],
->>>>>>> 1cd03e35
         }
         return jsonify(payload)
 
