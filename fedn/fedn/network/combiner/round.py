--- conflicted
+++ resolved
@@ -220,15 +220,9 @@
                 time.sleep(timeout_retry)
                 tries += 1
                 if tries > retry:
-<<<<<<< HEAD
-                    self.server.report_status(
-                        "ROUNDCONTROL: Failed to stage model {} from storage backend!".format(model_id), flush=True)
-                    raise
-=======
                     logger.info(
                         "ROUNDCONTROL: Failed to stage model {} from storage backend!".format(model_id))
->>>>>>> 3df403ef
-                    return
+                    raise
 
         self.modelservice.set_model(model, model_id)
 
