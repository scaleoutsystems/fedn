--- conflicted
+++ resolved
@@ -85,45 +85,6 @@
 
         self.server.report_status("AGGREGATOR({}): callback processed validation {}".format(self.name, model_validation.model_id),
                                   log_level=fedn.Status.INFO)
-<<<<<<< HEAD
-
-        # total_expected_validations = self.server.nr_active_validators()
-        # Check if all validations have been received for the model and delete the model if so
-        # if total_expected_validations == self.get_total_validations(model_validation.model_id):
-        #    self.server.report_status("AGGREGATOR({}): All validations received for model {}, deleting model.".format(self.name, model_validation.model_id),
-        #                              log_level=fedn.Status.INFO)
-        #    self.modelservice.models.delete(model_validation.model_id)
-        # Delete the model from the validation dictionary
-        # del self.validations[model_validation.model_id]
-
-    def report_validation(self, request):
-        """ Report validation to dict.
-
-        :param request: A validation request.
-        :type request: object
-        """
-        client_name = request.sender.name
-        model_id = request.model_id
-        if model_id not in self.validations.keys():
-            self.validations[model_id] = [client_name]
-        else:
-            self.validations[model_id].append(client_name)
-
-    # Get total number of validations for a model
-    def get_total_validations(self, model_id):
-        """ Get total number of validations for a model.
-
-        :param model_id: A model id.
-        :type model_id: str
-        :return: The total number of validations.
-        :rtype: int
-        """
-        if model_id not in self.validations.keys():
-            return 0
-        else:
-            return len(self.validations[model_id])
-=======
->>>>>>> 75c84c90
 
     def _validate_model_update(self, model_update):
         """ Validate the model update.
