--- conflicted
+++ resolved
@@ -170,13 +170,8 @@
         """
         logger.debug("grpc.ModelService.Download: Called")
         try:
-<<<<<<< HEAD
             if self.models.get_model_metadata(request.id) != fedn.ModelStatus.OK:
-                print("Error file is not ready", flush=True)
-=======
-            if self.models.get_meta(request.id) != fedn.ModelStatus.OK:
-                logger.warning("Error file is not ready")
->>>>>>> 3df403ef
+                logger.error("Error file is not ready")
                 yield fedn.ModelResponse(id=request.id, data=None, status=fedn.ModelStatus.FAILED)
         except Exception:
             logger.error("Error file does not exist: {}".format(request.id))
