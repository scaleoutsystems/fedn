import base64
import copy
import datetime
import json
import os
import re
import threading
from io import BytesIO
from threading import Lock

import jwt
import pandas as pd
from bokeh.embed import json_item
from bson import json_util
from flask import (Flask, abort, flash, jsonify, make_response, redirect,
                   render_template, request, send_file, send_from_directory,
                   url_for)
from werkzeug.utils import secure_filename

from fedn.common.tracer.mongotracer import MongoTracer
from fedn.network.combiner.interfaces import CombinerInterface
from fedn.network.dashboard.plots import Plot
from fedn.network.state import ReducerState, ReducerStateToString
from fedn.utils.checksum import sha

UPLOAD_FOLDER = "/app/client/package/"
ALLOWED_EXTENSIONS = {"gz", "bz2", "tar", "zip", "tgz"}


def allowed_file(filename):
    """

    :param filename:
    :return:
    """
    return (
        "." in filename
        and filename.rsplit(".", 1)[1].lower() in ALLOWED_EXTENSIONS
    )


def encode_auth_token(secret_key):
    """Generates the Auth Token
    :return: string
    """
    try:
        payload = {
            "exp": datetime.datetime.utcnow()
            + datetime.timedelta(days=90, seconds=0),
            "iat": datetime.datetime.utcnow(),
            "status": "Success",
        }
        token = jwt.encode(payload, secret_key, algorithm="HS256")
        print(
            "\n\n\nSECURE MODE ENABLED, USE TOKEN TO ACCESS REDUCER: **** {} ****\n\n\n".format(
                token
            )
        )
        return token
    except Exception as e:
        return e


def decode_auth_token(auth_token, secret):
    """Decodes the auth token
    :param auth_token:
    :return: string
    """
    try:
        payload = jwt.decode(auth_token, secret, algorithms=["HS256"])
        return payload["status"]
    except jwt.ExpiredSignatureError as e:
        print(e)
        return "Token has expired."
    except jwt.InvalidTokenError as e:
        print(e)
        return "Invalid token."


class ReducerRestService:
    """ """

    def __init__(self, config, control, statestore, certificate_manager):
        print("config object!: \n\n\n\n{}".format(config))
        if config["host"]:
            self.host = config["host"]
        else:
            self.host = None

        self.name = config["name"]

        self.port = config["port"]
        self.network_id = config["name"] + "-network"

        if "token" in config.keys():
            self.token_auth_enabled = True
        else:
            self.token_auth_enabled = False

        if "secret_key" in config.keys():
            self.SECRET_KEY = config["secret_key"]
        else:
            self.SECRET_KEY = None

        if "use_ssl" in config.keys():
            self.use_ssl = config["use_ssl"]

        self.remote_compute_package = config["remote_compute_package"]
        if self.remote_compute_package:
            self.package = "remote"
        else:
            self.package = "local"

        self.control = control
        self.statestore = statestore
        self.certificate_manager = certificate_manager
        self.current_compute_context = None

    def to_dict(self):
        """

        :return:
        """
        data = {"name": self.name}
        return data

    def check_compute_package(self):
        """Check if the compute package has been configured,
        if remote compute context is set to False, True will be returned

        :return: True if configured
        :rtype: bool
        """
        if not self.remote_compute_package:
            return True

        if not self.control.get_compute_package():
            return False
        else:
            return True

    def check_initial_model(self):
        """Check if initial model (seed model) has been configured

        :return: True if configured, else False
        :rtype: bool
        """

        if self.statestore.get_latest_model():
            return True
        else:
            return False

    def check_configured_response(self):
        """Check if everything has been configured for client to connect,
        return response if not.

        :return: Reponse with message if not configured, else None
        :rtype: json
        """
        if self.control.state() == ReducerState.setup:
            return jsonify(
                {
                    "status": "retry",
                    "package": self.package,
                    "msg": "Controller is not configured.",
                }
            )

        if not self.check_compute_package():
            return jsonify(
                {
                    "status": "retry",
                    "package": self.package,
                    "msg": "Compute package is not configured. Please upload the compute package.",
                }
            )

        if not self.check_initial_model():
            return jsonify(
                {
                    "status": "retry",
                    "package": self.package,
                    "msg": "Initial model is not configured. Please upload the model.",
                }
            )

        if not self.control.idle():
<<<<<<< HEAD
            return jsonify({'status': 'retry',
                            'package': self.package,
                            'msg': "Controller is not in idle state, try again later. "})
=======
            return jsonify(
                {
                    "status": "retry",
                    "package": self.package,
                    "msg": "Conroller is not in idle state, try again later. ",
                }
            )
>>>>>>> ae06b846
        return None

    def check_configured(self):
        """Check if compute package has been configured and that and that the
        state of the ReducerControl is not in setup otherwise render setup template.
        Check if initial model has been configured, otherwise render setup_model template.
        :return: Rendered html template or None
        """
        if not self.check_compute_package():
            return render_template(
                "setup.html",
                client=self.name,
                state=ReducerStateToString(self.control.state()),
                logs=None,
                refresh=False,
                message="Please set the compute package",
            )

        if self.control.state() == ReducerState.setup:
            return render_template(
                "setup.html",
                client=self.name,
                state=ReducerStateToString(self.control.state()),
                logs=None,
                refresh=True,
                message="Warning. Reducer is not base-configured. please do so with config file.",
            )

        if not self.check_initial_model():
            return render_template(
                "setup_model.html", message="Please set the initial model."
            )

        return None

    def authorize(self, r, secret):
        """Authorize client token

        :param r: Request
        :type r: [type]
        :param token: Token to verify against
        :type token: string
        """
        try:
            # Get token
            if "Authorization" in r.headers:  # header auth
                request_token = r.headers.get("Authorization").split()[1]
            elif "token" in r.args:  # args auth
                request_token = str(r.args.get("token"))
            elif "fedn_token" in r.cookies:
                request_token = r.cookies.get("fedn_token")
            else:  # no token provided
                print("Authorization failed. No token provided.", flush=True)
                abort(401)

            # Log token and secret
            print(
                f"Secret: {secret}. Request token: {request_token}.",
                flush=True,
            )

            # Authenticate
            status = decode_auth_token(request_token, secret)
            if status == "Success":
                return True
            else:
                print(
                    'Authorization failed. Status: "{}"'.format(status),
                    flush=True,
                )
                abort(401)
        except Exception as e:
            print(
                'Authorization failed. Expection encountered: "{}".'.format(e),
                flush=True,
            )
            abort(401)

    def run(self):
        """

        :return:
        """
        app = Flask(__name__)

        app.config["UPLOAD_FOLDER"] = UPLOAD_FOLDER
        app.config["SECRET_KEY"] = self.SECRET_KEY

        @app.route("/")
        def index():
            """

            :return:
            """
            # Token auth
            if self.token_auth_enabled:
                self.authorize(request, app.config.get("SECRET_KEY"))

            # Render template
            not_configured_template = self.check_configured()
            if not_configured_template:
                template = not_configured_template
            else:
                events = self.control.get_events()
                message = request.args.get("message", None)
                message_type = request.args.get("message_type", None)
                template = render_template(
                    "events.html",
                    client=self.name,
                    state=ReducerStateToString(self.control.state()),
                    events=events,
                    logs=None,
                    refresh=True,
                    configured=True,
                    message=message,
                    message_type=message_type,
                )

            # Set token cookie in response if needed
            response = make_response(template)
            if "token" in request.args:  # args auth
                response.set_cookie("fedn_token", str(request.args["token"]))

            # Return response
            return response

        @app.route("/status")
        def status():
            """

            :return:
            """
            return {"state": ReducerStateToString(self.control.state())}

        @app.route("/netgraph")
        def netgraph():
            """
            Creates nodes and edges for network graph

            :return: nodes and edges as keys
            :rtype: dict
            """
            result = {"nodes": [], "edges": []}

            result["nodes"].append(
                {
                    "id": "reducer",
                    "label": "Reducer",
                    "role": "reducer",
                    "status": "active",
                    "name": "reducer",  # TODO: get real host name
                    "type": "reducer",
                }
            )

            combiner_info = combiner_status()
            client_info = client_status()

            if len(combiner_info) < 1:
                return result

            for combiner in combiner_info:
                print("combiner info {}".format(combiner_info), flush=True)
                try:
                    result["nodes"].append(
                        {
                            "id": combiner["name"],  # "n{}".format(count),
                            "label": "Combiner ({} clients)".format(
                                combiner["nr_active_clients"]
                            ),
                            "role": "combiner",
                            "status": "active",  # TODO: Hard-coded, combiner_info does not contain status
                            "name": combiner["name"],
                            "type": "combiner",
                        }
                    )
                except Exception as err:
                    print(err)

            for client in client_info["active_clients"]:
                try:
                    if client["status"] != "offline":
                        result["nodes"].append(
                            {
                                "id": str(client["_id"]),
                                "label": "Client",
                                "role": client["role"],
                                "status": client["status"],
                                "name": client["name"],
                                "combiner": client["combiner"],
                                "type": "client",
                            }
                        )
                except Exception as err:
                    print(err)

            count = 0
            for node in result["nodes"]:
                try:
                    if node["type"] == "combiner":
                        result["edges"].append(
                            {
                                "id": "e{}".format(count),
                                "source": node["id"],
                                "target": "reducer",
                            }
                        )
                    elif node["type"] == "client":
                        result["edges"].append(
                            {
                                "id": "e{}".format(count),
                                "source": node["combiner"],
                                "target": node["id"],
                            }
                        )
                except Exception:
                    pass
                count = count + 1
            return result

        @app.route("/networkgraph")
        def network_graph():
            try:
                plot = Plot(self.control.statestore)
                result = netgraph()
                df_nodes = pd.DataFrame(result["nodes"])
                df_edges = pd.DataFrame(result["edges"])
                graph = plot.make_netgraph_plot(df_edges, df_nodes)
                return json.dumps(json_item(graph, "myplot"))
            except Exception:
                raise
                # return ''

        @app.route("/events")
        def events():
            """

            :return:
            """

            response = self.control.get_events()
            events = []

            result = response["result"]

            for evt in result:
                events.append(evt)

            return jsonify({"result": events, "count": response["count"]})

            json_docs = []
            for doc in self.control.get_events():
                json_doc = json.dumps(doc, default=json_util.default)
                json_docs.append(json_doc)

            json_docs.reverse()

            return {"events": json_docs}

        @app.route("/add")
        def add():
            """Add a combiner to the network."""
            print("Adding combiner to network:", flush=True)
            if self.token_auth_enabled:
                self.authorize(request, app.config.get("SECRET_KEY"))
            if self.control.state() == ReducerState.setup:
                return jsonify({"status": "retry"})

            name = request.args.get("name", None)
            address = str(request.args.get("address", None))
            fqdn = str(request.args.get("fqdn", None))
            port = request.args.get("port", None)
            secure_grpc = request.args.get("secure", None)

            if (
                port is None
                or address is None
                or name is None
                or secure_grpc is None
            ):
                return "Please specify correct parameters."

            # Try to retrieve combiner from db
            combiner = self.control.network.get_combiner(name)
            if not combiner:
                if secure_grpc == "True":
                    certificate, key = self.certificate_manager.get_or_create(
                        address
                    ).get_keypair_raw()
                    _ = base64.b64encode(certificate)
                    _ = base64.b64encode(key)

                else:
                    certificate = None
                    key = None

                combiner = CombinerInterface(
                    self,
                    name=name,
                    address=address,
                    fqdn=fqdn,
                    port=port,
                    certificate=copy.deepcopy(certificate),
                    key=copy.deepcopy(key),
                    ip=request.remote_addr,
                )

                self.control.network.add_combiner(combiner)

            combiner = self.control.network.get_combiner(name)

            ret = {
                "status": "added",
                "storage": self.control.statestore.get_storage_backend(),
                "statestore": self.control.statestore.get_config(),
                "certificate": combiner.get_certificate(),
                "key": combiner.get_key(),
            }

            return jsonify(ret)

        @app.route("/eula", methods=["GET", "POST"])
        def eula():
            """

            :return:
            """
            for r in request.headers:
                print("header contains: {}".format(r), flush=True)

            return render_template("eula.html", configured=True)

        @app.route("/models", methods=["GET", "POST"])
        def models():
            """

            :return:
            """
            # Token auth
            if self.token_auth_enabled:
                self.authorize(request, app.config.get("SECRET_KEY"))

            if request.method == "POST":
                # upload seed file
                uploaded_seed = request.files["seed"]
                if uploaded_seed:
                    a = BytesIO()
                    a.seek(0, 0)
                    uploaded_seed.seek(0)
                    a.write(uploaded_seed.read())
                    helper = self.control.get_helper()
                    a.seek(0)
                    model = helper.load(a)
                    self.control.commit(uploaded_seed.filename, model)
            else:
                not_configured = self.check_configured()
                if not_configured:
                    return not_configured

                plot = Plot(self.control.statestore)
                try:
                    valid_metrics = plot.fetch_valid_metrics()
                    box_plot = plot.create_box_plot(valid_metrics[0])
                except Exception as e:
                    valid_metrics = None
                    box_plot = None
                    print(e, flush=True)

                h_latest_model_id = self.statestore.get_latest_model()

                model_info = self.control.get_model_info()
                return render_template(
                    "models.html",
                    box_plot=box_plot,
                    metrics=valid_metrics,
                    h_latest_model_id=h_latest_model_id,
                    seed=True,
                    model_info=model_info,
                    configured=True,
                )

            seed = True
            return redirect(url_for("models", seed=seed))

        @app.route("/delete_model_trail", methods=["GET", "POST"])
        def delete_model_trail():
            """

            :return:
            """
            if request.method == "POST":
                statestore_config = self.control.statestore.get_config()
                self.tracer = MongoTracer(
                    statestore_config["mongo_config"],
                    statestore_config["network_id"],
                )
                try:
                    self.control.drop_models()
                except Exception:
                    pass

                # drop objects in minio
                self.control.delete_bucket_objects()
                return redirect(url_for("models"))
            seed = True
            return redirect(url_for("models", seed=seed))

        @app.route("/drop_control", methods=["GET", "POST"])
        def drop_control():
            """

            :return:
            """
            if request.method == "POST":
                self.control.statestore.drop_control()
                return redirect(url_for("control"))
            return redirect(url_for("control"))

        # http://localhost:8090/control?rounds=4&model_id=879fa112-c861-4cb1-a25d-775153e5b548
        @app.route("/control", methods=["GET", "POST"])
        def control():
            """Main page for round control. Configure, start and stop training sessions."""
            # Token auth
            if self.token_auth_enabled:
                self.authorize(request, app.config.get("SECRET_KEY"))

            not_configured = self.check_configured()
            if not_configured:
                return not_configured

            state = ReducerStateToString(self.control.state())
            refresh = True

            if self.remote_compute_package:
                try:
                    self.current_compute_context = (
                        self.control.get_compute_package_name()
                    )
                except Exception:
                    self.current_compute_context = None
            else:
                self.current_compute_context = "None:Local"
            if self.control.state() == ReducerState.monitoring:
                return redirect(
                    url_for(
                        "index",
                        state=state,
                        refresh=refresh,
                        message="Reducer is in monitoring state",
                    )
                )

            if request.method == "POST":
                # Get session configuration
                round_timeout = float(request.form.get("timeout", 180))
                buffer_size = int(request.form.get("buffer_size", -1))
                rounds = int(request.form.get("rounds", 1))
                delete_models = request.form.get("delete_models", True)
                task = request.form.get("task", "")
                clients_required = request.form.get("clients_required", 1)
                clients_requested = request.form.get("clients_requested", 8)

                # checking if there are enough clients connected to start!
                clients_available = 0
                for combiner in self.control.network.get_combiners():
                    try:
                        combiner_state = combiner.report()
                        nac = combiner_state["nr_active_clients"]
                        clients_available = clients_available + int(nac)
                    except Exception:
                        pass

                if clients_available < clients_required:
                    return redirect(
                        url_for(
                            "index",
                            state=state,
                            message="Not enough clients available to start rounds! "
                            "check combiner client capacity",
                            message_type="warning",
                        )
                    )

                validate = request.form.get("validate", False)
                if validate == "False":
                    validate = False
                helper_type = request.form.get("helper", "keras")
                # self.control.statestore.set_framework(helper_type)

                latest_model_id = self.statestore.get_latest_model()

                config = {
                    "round_timeout": round_timeout,
                    "buffer_size": buffer_size,
                    "model_id": latest_model_id,
                    "rounds": rounds,
                    "delete_models_storage": delete_models,
                    "clients_required": clients_required,
                    "clients_requested": clients_requested,
                    "task": task,
                    "validate": validate,
                    "helper_type": helper_type,
                }

                threading.Thread(
                    target=self.control.session, args=(config,)
                ).start()

                return redirect(
                    url_for(
                        "index",
                        state=state,
                        refresh=refresh,
                        message="Sent execution plan.",
                        message_type="SUCCESS",
                    )
                )

            else:
                seed_model_id = None
                latest_model_id = None
                try:
                    seed_model_id = self.statestore.get_initial_model()
                    latest_model_id = self.statestore.get_latest_model()
                except Exception:
                    pass

                return render_template(
                    "index.html",
                    latest_model_id=latest_model_id,
                    compute_package=self.current_compute_context,
                    seed_model_id=seed_model_id,
                    helper=self.control.statestore.get_helper(),
                    validate=True,
                    configured=True,
                )

        @app.route("/assign")
        def assign():
            """Handle client assignment requests."""

            if self.token_auth_enabled:
                self.authorize(request, app.config.get("SECRET_KEY"))

            response = self.check_configured_response()

            if response:
                return response

            name = request.args.get("name", None)
            combiner_preferred = request.args.get("combiner", None)

            if combiner_preferred:
                combiner = self.control.network.get_combiner(
                    combiner_preferred
                )
            else:
                combiner = self.control.network.find_available_combiner()

            if combiner is None:
                return jsonify(
                    {
                        "status": "retry",
                        "package": self.package,
                        "msg": "Failed to assign to a combiner, try again later.",
                    }
                )

            client = {
                "name": name,
                "combiner_preferred": combiner_preferred,
                "combiner": combiner.name,
                "ip": request.remote_addr,
                "status": "available",
            }

            # Add client to database
            self.control.network.add_client(client)

            # Return connection information to client
            if combiner.certificate:
                cert_b64 = base64.b64encode(combiner.certificate)
                cert = str(cert_b64).split("'")[1]
            else:
                cert = None

            response = {
                "status": "assigned",
                "host": combiner.address,
                "fqdn": combiner.fqdn,
                "package": self.package,
                "ip": combiner.ip,
                "port": combiner.port,
                "certificate": cert,
                "model_type": self.control.statestore.get_helper(),
            }

            return jsonify(response)

        def combiner_status():
            """Get current status reports from all combiners registered in the network.

            :return:
            """
            combiner_info = []
            for combiner in self.control.network.get_combiners():
                try:
                    report = combiner.report()
                    combiner_info.append(report)
                except Exception:
                    pass
            return combiner_info

        def client_status():
            """
            Get current status of clients (available) from DB compared with client status from all combiners,
            update client status to DB and add their roles.
            """
            client_info = self.control.network.get_client_info()
            combiner_info = combiner_status()
            try:
                all_active_trainers = []
                all_active_validators = []

                for client in combiner_info:
                    active_trainers_str = client["active_trainers"]
                    active_validators_str = client["active_validators"]
                    active_trainers_str = re.sub(
                        "[^a-zA-Z0-9-:\n\.]", "", active_trainers_str  # noqa: W605
                    ).replace(
                        "name:", " "
                    )
                    active_validators_str = re.sub(
                        "[^a-zA-Z0-9-:\n\.]", "", active_validators_str  # noqa: W605
                    ).replace(
                        "name:", " "
                    )
                    all_active_trainers.extend(
                        " ".join(active_trainers_str.split(" ")).split()
                    )
                    all_active_validators.extend(
                        " ".join(active_validators_str.split(" ")).split()
                    )

                active_trainers_list = [
                    client
                    for client in client_info
                    if client["name"] in all_active_trainers
                ]
                active_validators_list = [
                    cl
                    for cl in client_info
                    if cl["name"] in all_active_validators
                ]
                all_clients = [cl for cl in client_info]

                for client in all_clients:
                    status = "offline"
                    role = "None"
                    self.control.network.update_client_data(
                        client, status, role
                    )

                all_active_clients = (
                    active_validators_list + active_trainers_list
                )
                for client in all_active_clients:
                    status = "active"
                    if (
                        client in active_trainers_list
                        and client in active_validators_list
                    ):
                        role = "trainer-validator"
                    elif client in active_trainers_list:
                        role = "trainer"
                    elif client in active_validators_list:
                        role = "validator"
                    else:
                        role = "unknown"
                    self.control.network.update_client_data(
                        client, status, role
                    )

                return {
                    "active_clients": all_clients,
                    "active_trainers": active_trainers_list,
                    "active_validators": active_validators_list,
                }
            except Exception:
                pass

            return {
                "active_clients": [],
                "active_trainers": [],
                "active_validators": [],
            }

        @app.route("/metric_type", methods=["GET", "POST"])
        def change_features():
            """

            :return:
            """
            feature = request.args["selected"]
            plot = Plot(self.control.statestore)
            graphJSON = plot.create_box_plot(feature)
            return graphJSON

        @app.route("/dashboard")
        def dashboard():
            """

            :return:
            """
            # Token auth
            if self.token_auth_enabled:
                self.authorize(request, app.config.get("SECRET_KEY"))

            not_configured = self.check_configured()
            if not_configured:
                return not_configured

            plot = Plot(self.control.statestore)
            combiners_plot = plot.create_combiner_plot()

            timeline_plot = None
            table_plot = None
            clients_plot = plot.create_client_plot()
            client_histogram_plot = plot.create_client_histogram_plot()

            return render_template(
                "dashboard.html",
                show_plot=True,
                table_plot=table_plot,
                timeline_plot=timeline_plot,
                clients_plot=clients_plot,
                client_histogram_plot=client_histogram_plot,
                combiners_plot=combiners_plot,
                configured=True,
            )

        @app.route("/network")
        def network():
            """

            :return:
            """
            # Token auth
            if self.token_auth_enabled:
                self.authorize(request, app.config.get("SECRET_KEY"))

            not_configured = self.check_configured()
            if not_configured:
                return not_configured
            plot = Plot(self.control.statestore)
            round_time_plot = plot.create_round_plot()
            mem_cpu_plot = plot.create_cpu_plot()
            combiner_info = combiner_status()
            active_clients = client_status()
            # print(combiner_info, flush=True)
            return render_template(
                "network.html",
                network_plot=True,
                round_time_plot=round_time_plot,
                mem_cpu_plot=mem_cpu_plot,
                combiner_info=combiner_info,
                active_clients=active_clients["active_clients"],
                active_trainers=active_clients["active_trainers"],
                active_validators=active_clients["active_validators"],
                configured=True,
            )

        @app.route("/config/download", methods=["GET"])
        def config_download():
            """

            :return:
            """
            chk_string = ""
            name = self.control.get_compute_package_name()
            if name is None or name == "":
                chk_string = ""
            else:
                file_path = os.path.join(UPLOAD_FOLDER, name)
                print("trying to get {}".format(file_path))

                try:
                    sum = str(sha(file_path))
                except FileNotFoundError:
                    sum = ""
                chk_string = "checksum: {}".format(sum)

            network_id = self.network_id
            discover_host = self.name
            discover_port = self.port
            ctx = """network_id: {network_id}
discover_host: {discover_host}
discover_port: {discover_port}
{chk_string}""".format(
                network_id=network_id,
                discover_host=discover_host,
                discover_port=discover_port,
                chk_string=chk_string,
            )

            obj = BytesIO()
            obj.write(ctx.encode("UTF-8"))
            obj.seek(0)
            return send_file(
                obj,
                as_attachment=True,
                download_name="client.yaml",
                mimetype="application/x-yaml",
            )

        @app.route("/context", methods=["GET", "POST"])
        def context():
            """

            :return:
            """
            # Token auth
            if self.token_auth_enabled:
                self.authorize(request, app.config.get("SECRET_KEY"))

            # if reset is not empty then allow context re-set
            reset = request.args.get("reset", None)
            if reset:
                return render_template("context.html")

            if request.method == "POST":
                if "file" not in request.files:
                    flash("No file part")
                    return redirect(url_for("context"))

                file = request.files["file"]
                helper_type = request.form.get("helper", "kerashelper")
                # if user does not select file, browser also
                # submit an empty part without filename
                if file.filename == "":
                    flash("No selected file")
                    return redirect(url_for("context"))

                if file and allowed_file(file.filename):
                    filename = secure_filename(file.filename)
                    file_path = os.path.join(
                        app.config["UPLOAD_FOLDER"], filename
                    )
                    file.save(file_path)

                    if (
                        self.control.state() == ReducerState.instructing
                        or self.control.state() == ReducerState.monitoring
                    ):
                        return "Not allowed to change context while execution is ongoing."

                    self.control.set_compute_package(filename, file_path)
                    self.control.statestore.set_helper(helper_type)
                    return redirect(url_for("control"))

            name = request.args.get("name", "")

            if name == "":
                name = self.control.get_compute_package_name()
                if name is None or name == "":
                    return render_template("context.html")

            # There is a potential race condition here, if one client requests a package and at
            # the same time another one triggers a fetch from Minio and writes to disk.
            try:
                mutex = Lock()
                mutex.acquire()
                return send_from_directory(
                    app.config["UPLOAD_FOLDER"], name, as_attachment=True
                )
            except Exception:
                try:
                    data = self.control.get_compute_package(name)
                    file_path = os.path.join(app.config["UPLOAD_FOLDER"], name)
                    with open(file_path, "wb") as fh:
                        fh.write(data)
                    return send_from_directory(
                        app.config["UPLOAD_FOLDER"], name, as_attachment=True
                    )
                except Exception:
                    raise
            finally:
                mutex.release()

            return render_template("context.html")

        @app.route("/checksum", methods=["GET", "POST"])
        def checksum():
            """

            :return:
            """
            # sum = ''
            name = request.args.get("name", None)
            if name == "" or name is None:
                name = self.control.get_compute_package_name()
                if name is None or name == "":
                    return jsonify({})

            file_path = os.path.join(UPLOAD_FOLDER, name)
            print("trying to get {}".format(file_path))

            try:
                sum = str(sha(file_path))
            except FileNotFoundError:
                sum = ""

            data = {"checksum": sum}

            return jsonify(data)

        @app.route("/infer", methods=["POST"])
        def infer():
            """

            :return:
            """
            # Token auth
            if self.token_auth_enabled:
                self.authorize(request, app.config.get("SECRET_KEY"))

            # Check configured
            not_configured = self.check_configured()
            if not_configured:
                return not_configured

            # Check compute context
            if self.remote_compute_context:
                try:
                    self.current_compute_context = (
                        self.control.get_compute_package()
                    )
                except Exception as e:
                    print(e, flush=True)
                    self.current_compute_context = None
            else:
                self.current_compute_context = "None:Local"

            # Redirect if in monitoring state
            if self.control.state() == ReducerState.monitoring:
                return redirect(
                    url_for(
                        "index",
                        state=ReducerStateToString(self.control.state()),
                        refresh=True,
                        message="Reducer is in monitoring state",
                    )
                )

            # POST params
            timeout = int(request.form.get("timeout", 180))
            helper_type = request.form.get("helper", "keras")
            clients_required = request.form.get("clients_required", 1)
            clients_requested = request.form.get("clients_requested", 8)

            # Start inference request
            config = {
                "round_timeout": timeout,
                "model_id": self.statestore.get_latest_model(),
                "clients_required": clients_required,
                "clients_requested": clients_requested,
                "task": "inference",
                "helper_type": helper_type,
            }
            threading.Thread(
                target=self.control.infer_instruct, args=(config,)
            ).start()

            # Redirect
            return redirect(
                url_for(
                    "index",
                    state=ReducerStateToString(self.control.state()),
                    refresh=True,
                    message="Sent execution plan (inference).",
                    message_type="SUCCESS",
                )
            )

        if not self.host:
            bind = "0.0.0.0"
        else:
            bind = self.host

        app.run(host=bind, port=self.port)

        return app<|MERGE_RESOLUTION|>--- conflicted
+++ resolved
@@ -186,19 +186,13 @@
             )
 
         if not self.control.idle():
-<<<<<<< HEAD
-            return jsonify({'status': 'retry',
-                            'package': self.package,
-                            'msg': "Controller is not in idle state, try again later. "})
-=======
             return jsonify(
                 {
                     "status": "retry",
                     "package": self.package,
-                    "msg": "Conroller is not in idle state, try again later. ",
+                    "msg": "Controller is not in idle state, try again later. ",
                 }
             )
->>>>>>> ae06b846
         return None
 
     def check_configured(self):
