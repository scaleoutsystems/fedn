{% extends "index.html" %}

{% block content %}
<div class="card">
    <div class="card-header">
        <h5 class="card-title">Upload and set compute package</h5>
        <h6 class="card-subtitle text-muted">{{ message }}</h6>
    </div>
    <div class="card-body">
        <form method=post enctype=multipart/form-data>
            <div class="form-group row">
                <label for="helper" class="col-sm-2 col-form-label">Helper:</label>
                <div class="col-sm-10">
                    <select class="form-control" id="helper" name="helper" required>
<<<<<<< HEAD
                        <option value='numpyheper'>numpyhelper</option>
=======
                        <option value='numpyhelper'>numpyhelper</option>
>>>>>>> f185c845
                    </select>
                </div>

                <label for="file" class="col-sm-2 col-form-label">Package:</label>
                <div class="col-sm-10">
                    <input class="form-control" type="file" id="file" name="file">
                </div>
                <div class="col-sm-10">
                    <input class="btn btn-primary my-1" type=submit value=Upload>
                </div>
            </div>

        </form>
    </div>
</div>
</div>
</div>
{% endblock %}<|MERGE_RESOLUTION|>--- conflicted
+++ resolved
@@ -12,11 +12,7 @@
                 <label for="helper" class="col-sm-2 col-form-label">Helper:</label>
                 <div class="col-sm-10">
                     <select class="form-control" id="helper" name="helper" required>
-<<<<<<< HEAD
-                        <option value='numpyheper'>numpyhelper</option>
-=======
                         <option value='numpyhelper'>numpyhelper</option>
->>>>>>> f185c845
                     </select>
                 </div>
 
