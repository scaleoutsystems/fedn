import os
import tempfile
import numpy as np
import tensorflow.keras.models as krm
import collections
import tempfile

from .helpers import HelperBase

class KerasWeightsHelper(HelperBase):
    """ FEDn helper class for keras.Sequential. """

    def average_weights(self, weights):
        """ Average weights of Keras Sequential models. """

        avg_w = []
        for l in range(len(weights[0])):
            lay_l = np.array([w[l] for w in weights])
            weight_l_avg = np.mean(lay_l, 0)
            avg_w.append(weight_l_avg)

        return avg_w

    def increment_average(self, weights, weights_next, n):
        """ Update an incremental average. """
        print("increment average for kerasweights mattias checking, n: ", n)
        w_prev = weights
        w_next = weights_next
        w = np.add(w_prev, (np.array(w_next) - np.array(w_prev)) / n)
<<<<<<< HEAD
        weights = list(w)
        return weights
=======
        return w
>>>>>>> 32230834

    def set_weights(self, weights_, weights):
        weights_ = weights

    def get_weights(self, weights):
        return weights

    def get_tmp_path(self):
        fod, path = tempfile.mkstemp(suffix='.npz')
        return path

    def get_model_struct(self):
        fod, path = tempfile.mkstemp(prefix='kerasmodel')

    def save_model(self, weights, path=None):

        if not path:
            path = self.get_tmp_path()

        weights_dict = {}
        i = 0
        for w in weights:
            weights_dict[str(i)] = w
            i += 1
        np.savez_compressed(path, **weights_dict)

        return path

    def load_model(self, path="weights.npz"):

        a = np.load(path)
        names = a.files
        weights = []
        for name in names:
            weights += [a[name]]
        return weights

    def load_model_from_BytesIO(self, model_bytesio):
        """ Load a model from a BytesIO object. """
        path = self.get_tmp_path()
        with open(path, 'wb') as fh:
            fh.write(model_bytesio)
            fh.flush()

        return self.load_model(path)

    def serialize_model_to_BytesIO(self, model):
        outfile_name = self.save_model(model)

        from io import BytesIO
        a = BytesIO()
        a.seek(0, 0)
        with open(outfile_name, 'rb') as f:
            a.write(f.read())
        os.unlink(outfile_name)
        return a<|MERGE_RESOLUTION|>--- conflicted
+++ resolved
@@ -23,16 +23,10 @@
 
     def increment_average(self, weights, weights_next, n):
         """ Update an incremental average. """
-        print("increment average for kerasweights mattias checking, n: ", n)
         w_prev = weights
         w_next = weights_next
         w = np.add(w_prev, (np.array(w_next) - np.array(w_prev)) / n)
-<<<<<<< HEAD
-        weights = list(w)
-        return weights
-=======
         return w
->>>>>>> 32230834
 
     def set_weights(self, weights_, weights):
         weights_ = weights
