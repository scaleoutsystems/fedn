--- conflicted
+++ resolved
@@ -52,11 +52,8 @@
     elif helper_type == 'keras_weights':
         from fedn.utils.kerasweights import KerasWeightsHelper
         return KerasWeightsHelper()
-<<<<<<< HEAD
-=======
     elif helper_type == 'pytorch':
         from fedn.utils.pytorchhelper import PytorchHelper
         return PytorchHelper()
->>>>>>> 92f63e1f
     else:
         return None