--- conflicted
+++ resolved
@@ -12,11 +12,7 @@
 
 class FEDAVGCombiner:
     """ 
-<<<<<<< HEAD
-        A Local SGD / Federated Averaging (FedAvg) aggregator. Coordinating the update of the Combiner global
-=======
         A Local SGD / Federated Averaging (FedAvg) aggregator. Coordinating the update of the Combiner global 
->>>>>>> 91aaee32
         model by requesting and aggregating model updates from Clients. 
 
     """
@@ -91,11 +87,7 @@
         print("COMBINER: combining model updates from Clients...")
         data = {}
         data['time_model_load'] = 0.0
-<<<<<<< HEAD
-        data['time_model_aggregation'] = 0.0
-=======
         data['time_model_aggregation'] = 0.0 
->>>>>>> 91aaee32
 
         polling_interval = 1.0
         nr_processed_models = 0
@@ -117,23 +109,13 @@
     
                 data['time_model_load'] += time.time()-tic
 
-<<<<<<< HEAD
-                data['time_model_load'] += time.time()-tic
-
-=======
->>>>>>> 91aaee32
                 # Aggregate
                 tic = time.time()
                 if nr_processed_models == 0:
                     model = model_next
                 else:
-<<<<<<< HEAD
-                    model = self.helper.increment_average(model, model_next, nr_processed_models+1)
-                data['time_model_aggregation'] += time.time()-tic
-=======
                     model = self.helper.increment_average(model, model_next, nr_processed_models+1)                
                 data['time_model_aggregation'] += time.time()-tic 
->>>>>>> 91aaee32
 
                 nr_processed_models += 1
                 self.model_updates.task_done()
@@ -303,7 +285,6 @@
             self.report_status("COMBINER: TRAINING ROUND COMPLETED.", flush=True)
             print("\n")
         return round_meta
-<<<<<<< HEAD
 
     def push_run_config(self, plan):
         self.run_configs_lock.acquire()
@@ -328,32 +309,6 @@
                     self.config = compute_plan
                     self.helper = get_helper(self.config['helper_type'])
 
-=======
-
-    def push_run_config(self, plan):
-        self.run_configs_lock.acquire()
-        import uuid
-        plan['_job_id'] = str(uuid.uuid4())
-        self.run_configs.append(plan)
-        self.run_configs_lock.release()
-        return plan['_job_id']
-
-    def run(self):
-
-        import time
-        try:
-            while True:
-                time.sleep(1)
-                self.server._log_queue_length()
-
-                self.run_configs_lock.acquire()
-                if len(self.run_configs) > 0:
-                    compute_plan = self.run_configs.pop()
-                    self.run_configs_lock.release()
-                    self.config = compute_plan
-                    self.helper = get_helper(self.config['helper_type'])
-
->>>>>>> 91aaee32
                     ready = self.__check_nr_round_clients(compute_plan)
                     if ready:
                         if compute_plan['task'] == 'training':
@@ -373,8 +328,4 @@
                     self.run_configs_lock.release()
 
         except (KeyboardInterrupt, SystemExit):
-<<<<<<< HEAD
-            pass
-=======
-            pass 
->>>>>>> 91aaee32
+            pass 