--- conflicted
+++ resolved
@@ -42,18 +42,6 @@
     yield [("postgres", postgres_connection), ("sqlite", sql_connection), ("mongo", mongo_connection)]
 
     for c in test_clients:
-<<<<<<< HEAD
-        res = mongo_connection.client_store.delete(c.client_id)
-        assert res == True
-    
-    for c in test_clients:
-        res = postgres_connection.client_store.delete(c.client_id)
-        assert res == True
-    
-    for c in test_clients:
-        res = sql_connection.client_store.delete(c.client_id)
-        assert res == True
-=======
         mongo_connection.client_store.delete(c.client_id)
     
     for c in test_clients:
@@ -61,26 +49,17 @@
     
     for c in test_clients:
         sql_connection.client_store.delete(c.client_id)
->>>>>>> 3d863c29
 
 
 
 @pytest.fixture
 def options():
-<<<<<<< HEAD
-    sorting_keys = (#None,
-                    "name",
-                    "last_seen",
-                    #"ip", # None unique key
-                    #"invalid_key"
-=======
     sorting_keys = (None,
                     "name",
                     "client_id",
                     "last_seen",
                     "ip", # None unique key 
                     "invalid_key"
->>>>>>> 3d863c29
                     ) 
     limits = (None, 0, 1, 2, 99)
     skips = (None, 0, 1, 2, 99)
@@ -92,51 +71,6 @@
 
 class TestClientStore:
 
-<<<<<<< HEAD
-    def test_add_get_update_delete(self, postgres_connection:DatabaseConnection, sql_connection: DatabaseConnection, mongo_connection:DatabaseConnection):
-        start_date = datetime.datetime(2021, 1, 4, 1, 2, 4)
-        c = ClientDTO(name = "name", combiner = "combiner", combiner_preferred = "combiner_preferred", ip = "ip", status = "status", last_seen = start_date, package = "package")
-        for db in [postgres_connection, sql_connection, mongo_connection]:
-            # Add a client and check that we get the added client back
-            success, read_client1 = db.client_store.add(c)
-            assert success == True
-            assert isinstance(read_client1.client_id, str)
-            read_client1_dict = read_client1.to_dict()
-            client_id = read_client1_dict["client_id"]
-            del read_client1_dict["client_id"]
-            assert read_client1_dict == c.to_dict()
-
-            # Assert we get the same client back
-            read_client2 = db.client_store.get(client_id)
-            assert read_client2 is not None
-            assert read_client2.to_dict() == read_client1.to_dict()
-            
-            # Update the client and check that we get the updated client back
-            read_client2.name = "new_name"         
-            success, read_client3 = db.client_store.update(read_client2)
-            assert success == True
-            assert read_client3.name == "new_name"
-
-            # Assert we get the same client back
-            read_client4 = db.client_store.get(client_id)
-            assert read_client4 is not None
-            assert read_client3.to_dict() == read_client4.to_dict()
-
-            # Partial update the client and check that we get the updated client back
-            update_client = ClientDTO(client_id=client_id, combiner="new_combiner")
-            success, read_client5 = db.client_store.update(update_client)
-            assert success == True
-            assert read_client5.combiner == "new_combiner"
-
-            # Assert we get the same client back
-            read_client6 = db.client_store.get(client_id)
-            assert read_client6 is not None
-            assert read_client6.to_dict() == read_client5.to_dict()
-
-            # Delete the client and check that it is deleted
-            success = db.client_store.delete(client_id)
-            assert success == True
-=======
     def test_add_get_update_delete_postgres(self, postgres_connection:DatabaseConnection, test_client: Client):
         self.helper_add_get_update_delete(postgres_connection, test_client)
     
@@ -186,7 +120,6 @@
         # Delete the client and check that it is deleted
         success = db.client_store.delete(client_id)
         assert success == True
->>>>>>> 3d863c29
 
     def test_list_count(self, db_connections_with_data: list[tuple[str, DatabaseConnection]], options: list[tuple]):   
         for (name1, db_1), (name2, db_2) in zip(db_connections_with_data[1:], db_connections_with_data[:-1]):
