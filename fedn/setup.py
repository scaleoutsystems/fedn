from setuptools import find_packages, setup

setup(
    name='fedn',
<<<<<<< HEAD
    version='0.5.0-dev',
=======
    version='0.4.1',
>>>>>>> bafbaf2d
    description="""Scaleout Federated Learning""",
    long_description=open('README.md').read(),
    long_description_content_type="text/markdown",
    author='Scaleout Systems AB',
    author_email='contact@scaleoutsystems.com',
    url='https://www.scaleoutsystems.com',
    py_modules=['fedn'],
    python_requires='>=3.7,<3.11',
    install_requires=[
        "PyYAML>=5.4",
        "requests",
        "urllib3>=1.26.4",
        "minio",
        "python-slugify",
        "grpcio~=1.48.0",
        "grpcio-tools",
        "numpy>=1.21.6",
        "protobuf",
        "pymongo",
        "Flask",
        "Flask-WTF",
        "pyjwt",
        "pyopenssl",
        "ttictoc",
        "psutil",
        "click==8.0.1",
        "jinja2",
        "plotly",
        "pandas",
        "bokeh<3.0.0",
        "networkx"
    ],
    license='Apache 2.0',
    zip_safe=False,
    entry_points={
        'console_scripts': ["fedn=cli:main"]
    },
    keywords='Federated learning',
    packages=find_packages(exclude=["tests", "tests.*"]),
    classifiers=[
        'Natural Language :: English',
        'Programming Language :: Python :: 3.7',
        'Programming Language :: Python :: 3.8',
        'Programming Language :: Python :: 3.9',
        'Programming Language :: Python :: 3.10',
    ],
)<|MERGE_RESOLUTION|>--- conflicted
+++ resolved
@@ -2,11 +2,7 @@
 
 setup(
     name='fedn',
-<<<<<<< HEAD
-    version='0.5.0-dev',
-=======
     version='0.4.1',
->>>>>>> bafbaf2d
     description="""Scaleout Federated Learning""",
     long_description=open('README.md').read(),
     long_description_content_type="text/markdown",
