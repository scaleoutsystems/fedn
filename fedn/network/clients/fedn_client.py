"""FednClient class for interacting with the FEDn network."""

import enum
import json
import threading
import time
import uuid
from contextlib import contextmanager
from io import BytesIO
from typing import Any, Optional, Tuple, Union

import psutil
import requests

import fedn.network.grpc.fedn_pb2 as fedn
from fedn.common.config import FEDN_AUTH_SCHEME, FEDN_CONNECT_API_SECURE
from fedn.common.log_config import logger
<<<<<<< HEAD
from fedn.network.clients.grpc_handler import GrpcConnectionOptions, GrpcHandler, RetryException
from fedn.network.clients.http_status_codes import (
    HTTP_STATUS_BAD_REQUEST,
    HTTP_STATUS_NOT_FOUND,
    HTTP_STATUS_OK,
    HTTP_STATUS_PACKAGE_MISSING,
    HTTP_STATUS_UNAUTHORIZED,
)
from fedn.network.clients.logging_context import LoggingContext
=======
from fedn.network.clients.grpc_handler import GrpcHandler, RetryException
from fedn.network.clients.package_runtime import PackageRuntime
from fedn.network.clients.task_receiver import TaskReceiver
from fedn.utils.dispatcher import Dispatcher

# Constants for HTTP status codes
HTTP_STATUS_OK = 200
HTTP_STATUS_NO_CONTENT = 204
HTTP_STATUS_BAD_REQUEST = 400
HTTP_STATUS_UNAUTHORIZED = 401
HTTP_STATUS_NOT_FOUND = 404
HTTP_STATUS_PACKAGE_MISSING = 203
>>>>>>> a32e1515

# Default timeout for requests
REQUEST_TIMEOUT = 10  # seconds


class ConnectToApiResult(enum.Enum):
    """Enum for representing the result of connecting to the FEDn API."""

    Assigned = 0
    ComputePackageMissing = 1
    UnAuthorized = 2
    UnMatchedConfig = 3
    IncorrectUrl = 4
    UnknownError = 5


<<<<<<< HEAD
=======
def get_compute_package_dir_path() -> str:
    """Get the directory path for the compute package."""
    if FEDN_PACKAGE_EXTRACT_DIR:
        result = os.path.join(os.getcwd(), FEDN_PACKAGE_EXTRACT_DIR)
    else:
        dirname = "compute-package-" + time.strftime("%Y%m%d-%H%M%S")
        result = os.path.join(os.getcwd(), dirname)

    if not os.path.exists(result):
        os.mkdir(result)

    return result


class LoggingContext:
    """Context for keeping track of the session, model and round IDs during a dispatched call from a request."""

    def __init__(
        self, *, step: int = 0, model_id: str = None, round_id: str = None, session_id: str = None, request: Optional[fedn.TaskRequest] = None
    ) -> None:
        if request is not None:
            if model_id is None:
                model_id = request.model_id
            if round_id is None:
                round_id = request.round_id
            if session_id is None:
                session_id = request.session_id

        self.model_id = model_id
        self.round_id = round_id
        self.session_id = session_id
        self.request = request
        self.step = step


>>>>>>> a32e1515
class FednClient:
    """Client for interacting with the FEDn network."""

    def __init__(
        self, train_callback: Optional[callable] = None, validate_callback: Optional[callable] = None, predict_callback: Optional[callable] = None
    ) -> None:
        """Initialize the FednClient."""
        self.train_callback = train_callback
        self.validate_callback = validate_callback
        self.predict_callback = predict_callback
        self.forward_callback: Optional[callable] = None
        self.backward_callback: Optional[callable] = None

        self.grpc_handler: Optional[GrpcHandler] = None

        self._current_logging_context: Optional[LoggingContext] = None

        self.task_receiver = TaskReceiver(self, self._run_task_callback)

    def set_train_callback(self, callback: callable) -> None:
        """Set the train callback."""
        self.train_callback = callback

    def set_validate_callback(self, callback: callable) -> None:
        """Set the validate callback."""
        self.validate_callback = callback

    def set_predict_callback(self, callback: callable) -> None:
        """Set the predict callback."""
        self.predict_callback = callback

    def set_forward_callback(self, callback: callable):
        self.forward_callback = callback

    def set_backward_callback(self, callback: callable):
        self.backward_callback = callback

    def connect_to_api(self, url: str, token: str, json: dict) -> Tuple[ConnectToApiResult, Any]:
        """Connect to the FEDn API."""
        url_endpoint = f"{url}api/v1/clients/add"
        logger.info(f"Connecting to API endpoint: {url_endpoint}")

        try:
            response = requests.post(
                url=url_endpoint,
                json=json,
                allow_redirects=True,
                headers={"Authorization": f"{FEDN_AUTH_SCHEME} {token}"},
                timeout=REQUEST_TIMEOUT,
                verify=FEDN_CONNECT_API_SECURE,
            )

            if response.status_code == HTTP_STATUS_OK:
                logger.info("Connect to FEDn Api - Client assigned to controller")
                json_response = response.json()
                self.set_client_id(json_response["client_id"])
                self.set_name(json.get("name", json_response["client_id"]))
                combiner_config = GrpcConnectionOptions.from_dict(json_response)
                return ConnectToApiResult.Assigned, combiner_config

            if response.status_code == HTTP_STATUS_PACKAGE_MISSING:
                json_response = response.json()
                logger.info("Connect to FEDn Api - Remote compute package missing.")
                return ConnectToApiResult.ComputePackageMissing, json_response

            if response.status_code == HTTP_STATUS_UNAUTHORIZED:
                logger.warning("Connect to FEDn Api - Unauthorized")
                return ConnectToApiResult.UnAuthorized, "Unauthorized"

            if response.status_code == HTTP_STATUS_BAD_REQUEST:
                json_response = response.json()
                msg = json_response["message"]
                logger.warning(f"Connect to FEDn Api - {msg}")
                return ConnectToApiResult.UnMatchedConfig, msg

            if response.status_code == HTTP_STATUS_NOT_FOUND:
                logger.warning("Connect to FEDn Api - Incorrect URL")
                return ConnectToApiResult.IncorrectUrl, "Incorrect URL"

        except Exception as e:
            logger.warning(f"Connect to FEDn Api - Error occurred: {str(e)}")
            return ConnectToApiResult.UnknownError, str(e)

    def init_grpchandler(self, config: GrpcConnectionOptions, client_name: str, token: str) -> bool:
        """Initialize the GRPC handler."""
        try:
            if config.fqdn and len(config.fqdn) > 0:
                host = config.fqdn
                port = 443
            else:
                host = config.host
                port = config.port
            combiner_name = config.host

            self.grpc_handler = GrpcHandler(host=host, port=port, name=client_name, token=token, combiner_name=combiner_name)

            logger.info("Successfully initialized GRPC connection")
            return True
        except Exception as e:
            logger.error(f"Could not initialize GRPC connection: {e}")
            return False

    def _send_heartbeats(self, client_name: str, client_id: str, update_frequency: float = 2.0) -> None:
        """Send heartbeats to the server."""
        self.grpc_handler.send_heartbeats(client_name=client_name, client_id=client_id, update_frequency=update_frequency)

    def _listen_to_task_stream(self, client_name: str, client_id: str) -> None:
        """Listen to the task stream."""
        self.grpc_handler.listen_to_task_stream(client_name=client_name, client_id=client_id, callback=self._task_stream_callback)

    def default_telemetry_loop(self, update_frequency: float = 5.0) -> None:
        """Send default telemetry data."""
        send_telemetry = True
        while send_telemetry:
            memory_usage = psutil.virtual_memory().percent
            cpu_usage = psutil.cpu_percent()
            try:
                success = self.log_telemetry(telemetry={"memory_usage": memory_usage, "cpu_usage": cpu_usage})
            except RetryException as e:
                logger.error(f"Sending telemetry failed: {e}")
            if not success:
                logger.error("Telemetry failed.")
                send_telemetry = False
            time.sleep(update_frequency)

    @contextmanager
    def logging_context(self, context: LoggingContext):
        """Set the logging context."""
        prev_context = self._current_logging_context
        self._current_logging_context = context
        try:
            yield
        finally:
            self._current_logging_context = prev_context

    def _task_stream_callback(self, request: fedn.TaskRequest) -> None:
        """Handle task stream callbacks."""
        if request.type == fedn.StatusType.MODEL_UPDATE:
            self.update_local_model(request)
        elif request.type == fedn.StatusType.MODEL_VALIDATION:
            self.validate_global_model(request)
        elif request.type == fedn.StatusType.MODEL_PREDICTION:
            self.predict_global_model(request)
        elif request.type == fedn.StatusType.FORWARD:
            self.forward_embeddings(request)
        elif request.type == fedn.StatusType.BACKWARD:
            self.backward_gradients(request)

    def _run_task_callback(self, request: fedn.TaskRequest) -> None:
        if request.type in (
            fedn.StatusType.MODEL_UPDATE,
            fedn.StatusType.MODEL_VALIDATION,
            fedn.StatusType.MODEL_PREDICTION,
            fedn.StatusType.FORWARD,
            fedn.StatusType.BACKWARD,
        ):
            self._task_stream_callback(request)
            return {}
        else:
            logger.error(f"Unknown task type: {request.type}")
            raise ValueError(f"Unknown task type: {request.type}")

    def update_local_model(self, request: fedn.TaskRequest) -> None:
        """Update the local model."""
        with self.logging_context(LoggingContext(request=request)):
            model_id = request.model_id
            model_update_id = str(uuid.uuid4())

            tic = time.time()
            in_model = self.get_model_from_combiner(model_id=model_id, client_id=self.client_id)

            if in_model is None:
                logger.error("Could not retrieve model from combiner. Aborting training request.")
                return

            fetch_model_time = time.time() - tic
            logger.info(f"FETCH_MODEL: {fetch_model_time}")

            if not self.train_callback:
                logger.error("No train callback set")
                return

            self.send_status(
                f"\t Starting processing of training request for model_id {model_id}",
                session_id=request.session_id,
                sender_name=self.name,
                log_level=fedn.LogLevel.INFO,
                type=fedn.StatusType.MODEL_UPDATE,
            )

            logger.info(f"Running train callback with model ID: {model_id}")
            client_settings = json.loads(request.data).get("client_settings", {})
            tic = time.time()
            try:
                out_model, meta = self.train_callback(in_model, client_settings)
            except Exception as e:
                logger.error(f"Train callback failed with expection: {e}")
                return
            meta["processing_time"] = time.time() - tic

            tic = time.time()
            self.send_model_to_combiner(model=out_model, model_id=model_update_id)
            meta["upload_model"] = time.time() - tic
            logger.info("UPLOAD_MODEL: {0}".format(meta["upload_model"]))

            meta["fetch_model"] = fetch_model_time
            meta["config"] = request.data

            update = self.grpc_handler.create_update_message(
                sender_name=self.name,
                model_id=model_id,
                model_update_id=model_update_id,
                receiver_name=request.sender.name,
                receiver_role=request.sender.role,
                meta=meta,
            )

            self.grpc_handler.send_model_update(update)

            self.send_status(
                "Model update completed.",
                log_level=fedn.LogLevel.AUDIT,
                type=fedn.StatusType.MODEL_UPDATE,
                request=update,
                session_id=request.session_id,
                sender_name=self.name,
            )

    def check_task_abort(self) -> None:
        # Check if the current task has been aborted
        # To be implemented
        """Raises an exception if the current task has been aborted. Does nothing for now."""
        pass

    def validate_global_model(self, request: fedn.TaskRequest) -> None:
        """Validate the global model."""
        with self.logging_context(LoggingContext(request=request)):
            model_id = request.model_id

            self.send_status(
                f"Processing validate request for model_id {model_id}",
                session_id=request.session_id,
                sender_name=self.name,
                log_level=fedn.LogLevel.INFO,
                type=fedn.StatusType.MODEL_VALIDATION,
            )

            in_model = self.get_model_from_combiner(model_id=model_id, client_id=self.client_id)

            if in_model is None:
                logger.error("Could not retrieve model from combiner. Aborting validation request.")
                return

            if not self.validate_callback:
                logger.error("No validate callback set")
                return

            logger.debug(f"Running validate callback with model ID: {model_id}")
            try:
                metrics = self.validate_callback(in_model)
            except Exception as e:
                logger.error(f"Validation callback failed with expection: {e}")
                return

            if metrics is not None:
                # Send validation

                validation = self.grpc_handler.create_validation_message(
                    sender_name=self.name,
                    sender_client_id=self.client_id,
                    receiver_name=request.sender.name,
                    receiver_role=request.sender.role,
                    model_id=request.model_id,
                    metrics=json.dumps(metrics),
                    correlation_id=request.correlation_id,
                    session_id=request.session_id,
                )

                result: bool = self.grpc_handler.send_model_validation(validation)

                if result:
                    self.send_status(
                        "Model validation completed.",
                        log_level=fedn.LogLevel.AUDIT,
                        type=fedn.StatusType.MODEL_VALIDATION,
                        request=validation,
                        session_id=request.session_id,
                        sender_name=self.name,
                    )
                else:
                    self.send_status(
                        f"Client {self.name} failed to complete model validation.",
                        log_level=fedn.LogLevel.WARNING,
                        request=request,
                        session_id=request.session_id,
                        sender_name=self.name,
                    )

    def predict_global_model(self, request: fedn.TaskRequest) -> None:
        """Predict using the global model."""
        with self.logging_context(LoggingContext(request=request)):
            model_id = request.model_id
            model = self.get_model_from_combiner(model_id=model_id, client_id=self.client_id)

            if model is None:
                logger.error("Could not retrieve model from combiner. Aborting prediction request.")
                return

            if not self.predict_callback:
                logger.error("No predict callback set")
                return

            logger.info(f"Running predict callback with model ID: {model_id}")
            try:
                prediction = self.predict_callback(model)
            except Exception as e:
                logger.error(f"Predict callback failed with expection: {e}")
                return

            prediction_message = self.grpc_handler.create_prediction_message(
                sender_name=self.name,
                receiver_name=request.sender.name,
                receiver_role=request.sender.role,
                model_id=request.model_id,
                prediction_output=json.dumps(prediction),
                correlation_id=request.correlation_id,
                session_id=request.session_id,
            )

            self.grpc_handler.send_model_prediction(prediction_message)

    def log_metric(self, metrics: dict, step: int = None, commit: bool = True, check_task_abort=True) -> bool:
        """Log the metrics to the server.

        Args:
            metrics (dict): The metrics to log.
            step (int, optional): The step number.
            If provided the context step will be set to this value.
            If not provided, the step from the context will be used.
            commit (bool, optional): Whether or not to increment the step.  Defaults to True.
            check_task_abort (bool, optional): Whether or not to check for task abort. Defaults to True.

        Returns:
            bool: True if the metrics were logged successfully, False otherwise.

        """
        context = self._current_logging_context

        if context is None:
            logger.error("Missing context for logging metric.")
            return False

        if step is None:
            step = context.step
        else:
            context.step = step

        if commit:
            context.step += 1

        message = self.grpc_handler.create_metric_message(
            sender_name=self.name,
            sender_client_id=self.client_id,
            metrics=metrics,
            model_id=context.model_id,
            step=step,
            round_id=context.round_id,
            session_id=context.session_id,
        )

        success = self.grpc_handler.send_model_metric(message)
        if check_task_abort:
            self.task_receiver.check_abort()
        return success

    def forward_embeddings(self, request):
        """Forward pass for split learning gradient calculation or inference."""
        model_id = request.model_id
        is_sl_inference = json.loads(request.data).get("is_sl_inference", False)

        embedding_update_id = str(uuid.uuid4())

        if not self.forward_callback:
            logger.error("No forward callback set")
            return

        self.send_status(f"\t Starting processing of forward request for model_id {model_id}", session_id=request.session_id, sender_name=self.name)

        logger.info(f"Running forward callback with model ID: {model_id}")
        tic = time.time()
        out_embeddings, meta = self.forward_callback(self.client_id, is_sl_inference)
        meta["processing_time"] = time.time() - tic

        tic = time.time()
        self.send_model_to_combiner(model=out_embeddings, model_id=embedding_update_id)
        meta["upload_model"] = time.time() - tic

        meta["config"] = request.data

        update = self.grpc_handler.create_update_message(
            sender_name=self.name,
            model_id=model_id,
            model_update_id=embedding_update_id,
            receiver_name=request.sender.name,
            receiver_role=request.sender.role,
            meta=meta,
        )

<<<<<<< HEAD
        self.grpc_handler.send_model_update(update)
=======
        self.send_model_update(update)  # embeddings
>>>>>>> a32e1515

        self.send_status(
            "Forward pass completed.",
            log_level=fedn.LogLevel.AUDIT,
            type=fedn.StatusType.MODEL_UPDATE,
            request=update,
            session_id=request.session_id,
            sender_name=self.name,
        )

    def backward_gradients(self, request):
        """Split learning backward pass to update the local client models."""
        model_id = request.model_id

        try:
            tic = time.time()
            in_gradients = self.get_model_from_combiner(model_id=model_id, client_id=self.client_id)  # gets gradients

            if in_gradients is None:
                logger.error("Could not retrieve gradients from combiner. Aborting backward request.")
                return

            fetch_model_time = time.time() - tic

            if not self.backward_callback:
                logger.error("No backward callback set")
                return

            self.send_status(f"\t Starting processing of backward request for gradient_id {model_id}", session_id=request.session_id, sender_name=self.name)

            logger.info(f"Running backward callback with gradient ID: {model_id}")
            tic = time.time()
            meta = self.backward_callback(in_gradients, self.client_id)
            meta["processing_time"] = time.time() - tic

            meta["fetch_model"] = fetch_model_time
            meta["config"] = request.data
            meta["status"] = "success"

            logger.info("Creating and sending backward completion to combiner.")

            completion = self.grpc_handler.create_backward_completion_message(
                sender_name=self.name,
                receiver_name=request.sender.name,
                receiver_role=request.sender.role,
                gradient_id=model_id,
                session_id=request.session_id,
                meta=meta,
            )

            self.grpc_handler.send_backward_completion(completion)

            self.send_status(
                "Backward pass completed. Status: finished_backward",
                log_level=fedn.LogLevel.AUDIT,
                type=fedn.StatusType.BACKWARD,
                session_id=request.session_id,
                sender_name=self.name,
            )
        except Exception as e:
            logger.error(f"Error in backward pass: {str(e)}")

<<<<<<< HEAD
    def log_attributes(self, attributes: dict) -> bool:
=======
    def create_backward_completion_message(self, gradient_id: str, meta: dict, request: fedn.TaskRequest):
        """Create a backward completion message."""
        return self.grpc_handler.create_backward_completion_message(
            sender_name=self.name,
            receiver_name=request.sender.name,
            receiver_role=request.sender.role,
            gradient_id=gradient_id,
            session_id=request.session_id,
            meta=meta,
        )

    def log_attributes(self, attributes: dict, check_task_abort: bool = True) -> bool:
>>>>>>> a32e1515
        """Log the attributes to the server.

        Args:
            attributes (dict): The attributes to log.
            check_task_abort (bool, optional): Whether or not to check for task abort. Defaults to True.

        Returns:
            bool: True if the attributes were logged successfully, False otherwise.

        """
        message = fedn.AttributeMessage()
        message.sender.name = self.name
        message.sender.client_id = self.client_id
        message.sender.role = fedn.Role.CLIENT
        message.timestamp.GetCurrentTime()

        for key, value in attributes.items():
            message.attributes.add(key=key, value=value)

        success = self.grpc_handler.send_attributes(message)
        if check_task_abort:
            self.task_receiver.check_abort()
        return success

    def log_telemetry(
        self,
        telemetry: dict,
        check_task_abort: bool = True,
    ) -> bool:
        """Log the telemetry data to the server.

        Args:
            telemetry (dict): The telemetry data to log.
            check_task_abort (bool, optional): Whether or not to check for task abort. Defaults to True.

        Returns:
            bool: True if the telemetry data was logged successfully, False otherwise.

        """
        message = fedn.TelemetryMessage()
        message.sender.name = self.name
        message.sender.client_id = self.client_id
        message.sender.role = fedn.Role.CLIENT
        message.timestamp.GetCurrentTime()

        for key, value in telemetry.items():
            message.telemetries.add(key=key, value=value)

        success = self.grpc_handler.send_telemetry(message)
        if check_task_abort:
            self.task_receiver.check_abort()
        return success

    def check_task_abort(self) -> None:
        """Check if the ongoing task has been aborted.

        This function should be called periodically from the task callback to ensure
        that the task can be interrupted if needed.
        If called from a thread that do not run the task, this function is a no-op.

        Raises:
            StoppedException: If the task was aborted.

        """
        self.task_receiver.check_abort()

<<<<<<< HEAD
=======
    def create_update_message(self, model_id: str, model_update_id: str, meta: dict, request: fedn.TaskRequest) -> fedn.ModelUpdate:
        """Create an update message."""
        return self.grpc_handler.create_update_message(
            sender_name=self.name,
            model_id=model_id,
            model_update_id=model_update_id,
            correlation_id=request.correlation_id,
            round_id=request.round_id,
            session_id=request.session_id,
            receiver_name=request.sender.name,
            receiver_role=request.sender.role,
            meta=meta,
        )

    def create_validation_message(self, metrics: dict, request: fedn.TaskRequest) -> fedn.ModelValidation:
        """Create a validation message."""
        return self.grpc_handler.create_validation_message(
            sender_name=self.name,
            sender_client_id=self.client_id,
            receiver_name=request.sender.name,
            receiver_role=request.sender.role,
            model_id=request.model_id,
            metrics=json.dumps(metrics),
            correlation_id=request.correlation_id,
            session_id=request.session_id,
        )

    def create_prediction_message(self, prediction: dict, request: fedn.TaskRequest) -> fedn.ModelPrediction:
        """Create a prediction message."""
        return self.grpc_handler.create_prediction_message(
            sender_name=self.name,
            receiver_name=request.sender.name,
            receiver_role=request.sender.role,
            model_id=request.model_id,
            prediction_output=json.dumps(prediction),
            correlation_id=request.correlation_id,
            session_id=request.session_id,
        )

>>>>>>> a32e1515
    def set_name(self, name: str) -> None:
        """Set the client name."""
        logger.info(f"Setting client name to: {name}")
        self.name = name

    def set_client_id(self, client_id: str) -> None:
        """Set the client ID."""
        logger.info(f"Setting client ID to: {client_id}")
        self.client_id = client_id

    def run(self, with_telemetry=True, with_heartbeat=False, with_polling=True) -> None:
        """Run the client."""
        if with_heartbeat:
            threading.Thread(target=self._send_heartbeats, args=(self.name, self.client_id), daemon=True).start()
        if with_telemetry:
            threading.Thread(target=self.default_telemetry_loop, daemon=True).start()

        try:
<<<<<<< HEAD
            self._listen_to_task_stream(client_name=self.name, client_id=self.client_id)
        except KeyboardInterrupt:
            logger.info("Client stopped by user.")

    def get_model_from_combiner(self, model_id: str, client_id: str, timeout: int = 20) -> BytesIO:
        """Get the model from the combiner."""
        return self.grpc_handler.get_model_from_combiner(model_id=model_id, client_id=client_id, timeout=timeout)
=======
            if with_polling:
                self._run_polling_client()
            else:
                self.listen_to_task_stream(client_name=self.name, client_id=self.client_id)
        except KeyboardInterrupt:
            logger.info("Client stopped by user.")

    def _run_polling_client(self) -> None:
        self.task_receiver.start()
        logger.info("Task receiver started.")
        while True:
            try:
                logger.info("Client is running. Press Ctrl+C to stop.")
                self.task_receiver.wait_on_manager_thread()
                logger.info("Task manager thread has exited. Stopping client.")
                break
            except KeyboardInterrupt:
                if self.task_receiver.current_task is None:
                    logger.info("No ongoing task to abort. Exiting client.")
                    break
                self.task_receiver.abort_current_task()
                logger.info("To completely stop the client, press Ctrl+C again within 5 seconds...")
            time.sleep(5)

    def get_model_from_combiner(self, id: str, client_id: str) -> BytesIO:
        """Get the model from the combiner."""
        return self.grpc_handler.get_model_from_combiner(model_id=id, client_id=client_id)
>>>>>>> a32e1515

    def send_model_to_combiner(self, model: BytesIO, model_id: str) -> None:
        """Send the model to the combiner."""
        self.grpc_handler.send_model_to_combiner(model, model_id)

    def send_status(
        self,
        msg: str,
        log_level: fedn.LogLevel = fedn.LogLevel.INFO,
        type: Optional[str] = None,
        request: Optional[Union[fedn.ModelUpdate, fedn.ModelValidation, fedn.TaskRequest]] = None,
        session_id: Optional[str] = None,
        sender_name: Optional[str] = None,
    ) -> None:
        """Send the status."""
        self.grpc_handler.send_status(msg, log_level, type, request, session_id, sender_name)<|MERGE_RESOLUTION|>--- conflicted
+++ resolved
@@ -15,7 +15,6 @@
 import fedn.network.grpc.fedn_pb2 as fedn
 from fedn.common.config import FEDN_AUTH_SCHEME, FEDN_CONNECT_API_SECURE
 from fedn.common.log_config import logger
-<<<<<<< HEAD
 from fedn.network.clients.grpc_handler import GrpcConnectionOptions, GrpcHandler, RetryException
 from fedn.network.clients.http_status_codes import (
     HTTP_STATUS_BAD_REQUEST,
@@ -25,20 +24,7 @@
     HTTP_STATUS_UNAUTHORIZED,
 )
 from fedn.network.clients.logging_context import LoggingContext
-=======
-from fedn.network.clients.grpc_handler import GrpcHandler, RetryException
-from fedn.network.clients.package_runtime import PackageRuntime
 from fedn.network.clients.task_receiver import TaskReceiver
-from fedn.utils.dispatcher import Dispatcher
-
-# Constants for HTTP status codes
-HTTP_STATUS_OK = 200
-HTTP_STATUS_NO_CONTENT = 204
-HTTP_STATUS_BAD_REQUEST = 400
-HTTP_STATUS_UNAUTHORIZED = 401
-HTTP_STATUS_NOT_FOUND = 404
-HTTP_STATUS_PACKAGE_MISSING = 203
->>>>>>> a32e1515
 
 # Default timeout for requests
 REQUEST_TIMEOUT = 10  # seconds
@@ -55,8 +41,6 @@
     UnknownError = 5
 
 
-<<<<<<< HEAD
-=======
 def get_compute_package_dir_path() -> str:
     """Get the directory path for the compute package."""
     if FEDN_PACKAGE_EXTRACT_DIR:
@@ -81,7 +65,9 @@
             if model_id is None:
                 model_id = request.model_id
             if round_id is None:
-                round_id = request.round_id
+                if request.type == fedn.StatusType.MODEL_UPDATE:
+                    config = json.loads(request.data)
+                    round_id = config["round_id"]
             if session_id is None:
                 session_id = request.session_id
 
@@ -92,7 +78,6 @@
         self.step = step
 
 
->>>>>>> a32e1515
 class FednClient:
     """Client for interacting with the FEDn network."""
 
@@ -108,7 +93,7 @@
 
         self.grpc_handler: Optional[GrpcHandler] = None
 
-        self._current_logging_context: Optional[LoggingContext] = None
+        self._current_context: Optional[LoggingContext] = None
 
         self.task_receiver = TaskReceiver(self, self._run_task_callback)
 
@@ -492,20 +477,9 @@
 
         meta["config"] = request.data
 
-        update = self.grpc_handler.create_update_message(
-            sender_name=self.name,
-            model_id=model_id,
-            model_update_id=embedding_update_id,
-            receiver_name=request.sender.name,
-            receiver_role=request.sender.role,
-            meta=meta,
-        )
-
-<<<<<<< HEAD
+        update = self.create_update_message(model_id=model_id, model_update_id=embedding_update_id, meta=meta, request=request)
+
         self.grpc_handler.send_model_update(update)
-=======
-        self.send_model_update(update)  # embeddings
->>>>>>> a32e1515
 
         self.send_status(
             "Forward pass completed.",
@@ -568,9 +542,6 @@
         except Exception as e:
             logger.error(f"Error in backward pass: {str(e)}")
 
-<<<<<<< HEAD
-    def log_attributes(self, attributes: dict) -> bool:
-=======
     def create_backward_completion_message(self, gradient_id: str, meta: dict, request: fedn.TaskRequest):
         """Create a backward completion message."""
         return self.grpc_handler.create_backward_completion_message(
@@ -583,7 +554,6 @@
         )
 
     def log_attributes(self, attributes: dict, check_task_abort: bool = True) -> bool:
->>>>>>> a32e1515
         """Log the attributes to the server.
 
         Args:
@@ -650,8 +620,6 @@
         """
         self.task_receiver.check_abort()
 
-<<<<<<< HEAD
-=======
     def create_update_message(self, model_id: str, model_update_id: str, meta: dict, request: fedn.TaskRequest) -> fedn.ModelUpdate:
         """Create an update message."""
         return self.grpc_handler.create_update_message(
@@ -691,7 +659,6 @@
             session_id=request.session_id,
         )
 
->>>>>>> a32e1515
     def set_name(self, name: str) -> None:
         """Set the client name."""
         logger.info(f"Setting client name to: {name}")
@@ -710,19 +677,10 @@
             threading.Thread(target=self.default_telemetry_loop, daemon=True).start()
 
         try:
-<<<<<<< HEAD
-            self._listen_to_task_stream(client_name=self.name, client_id=self.client_id)
-        except KeyboardInterrupt:
-            logger.info("Client stopped by user.")
-
-    def get_model_from_combiner(self, model_id: str, client_id: str, timeout: int = 20) -> BytesIO:
-        """Get the model from the combiner."""
-        return self.grpc_handler.get_model_from_combiner(model_id=model_id, client_id=client_id, timeout=timeout)
-=======
             if with_polling:
                 self._run_polling_client()
             else:
-                self.listen_to_task_stream(client_name=self.name, client_id=self.client_id)
+                self._listen_to_task_stream(client_name=self.name, client_id=self.client_id)
         except KeyboardInterrupt:
             logger.info("Client stopped by user.")
 
@@ -745,8 +703,7 @@
 
     def get_model_from_combiner(self, id: str, client_id: str) -> BytesIO:
         """Get the model from the combiner."""
-        return self.grpc_handler.get_model_from_combiner(model_id=id, client_id=client_id)
->>>>>>> a32e1515
+        return self.grpc_handler.get_model_from_combiner(id=id, client_id=client_id)
 
     def send_model_to_combiner(self, model: BytesIO, model_id: str) -> None:
         """Send the model to the combiner."""
