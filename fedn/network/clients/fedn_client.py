--- conflicted
+++ resolved
@@ -10,6 +10,7 @@
 from io import BytesIO
 from typing import Any, Optional, Tuple, Union
 
+import psutil
 import psutil
 import requests
 
@@ -138,6 +139,12 @@
     def set_predict_callback(self, callback: callable) -> None:
         """Set the predict callback."""
         self.predict_callback = callback
+
+    def set_forward_callback(self, callback: callable):
+        self.forward_callback = callback
+
+    def set_backward_callback(self, callback: callable):
+        self.backward_callback = callback
 
     def set_forward_callback(self, callback: callable):
         self.forward_callback = callback
@@ -282,6 +289,21 @@
                 send_telemetry = False
             time.sleep(update_frequency)
 
+    def default_telemetry_loop(self, update_frequency: float = 5.0) -> None:
+        """Send default telemetry data."""
+        send_telemetry = True
+        while send_telemetry:
+            memory_usage = psutil.virtual_memory().percent
+            cpu_usage = psutil.cpu_percent()
+            try:
+                success = self.log_telemetry(telemetry={"memory_usage": memory_usage, "cpu_usage": cpu_usage})
+            except RetryException as e:
+                logger.error(f"Sending telemetry failed: {e}")
+            if not success:
+                logger.error("Telemetry failed.")
+                send_telemetry = False
+            time.sleep(update_frequency)
+
     @contextmanager
     def logging_context(self, context: LoggingContext):
         """Set the logging context."""
@@ -304,7 +326,6 @@
             self.forward_embeddings(request)
         elif request.type == fedn.StatusType.BACKWARD:
             self.backward_gradients(request)
-<<<<<<< HEAD
 
     def _run_task_callback(self, request: fedn.TaskRequest) -> None:
         if request.type in (
@@ -319,8 +340,6 @@
         else:
             logger.error(f"Unknown task type: {request.type}")
             raise ValueError(f"Unknown task type: {request.type}")
-=======
->>>>>>> 28e402df
 
     def update_local_model(self, request: fedn.TaskRequest) -> None:
         """Update the local model."""
@@ -344,6 +363,7 @@
 
             self.send_status(
                 f"\t Starting processing of training request for model_id {model_id}",
+                session_id=request.session_id,
                 session_id=request.session_id,
                 sender_name=self.name,
                 log_level=fedn.LogLevel.INFO,
@@ -400,6 +420,7 @@
                 logger.error("No validate callback set")
                 return
 
+            logger.debug(f"Running validate callback with model ID: {model_id}")
             logger.debug(f"Running validate callback with model ID: {model_id}")
             metrics = self.validate_callback(in_model)
 
@@ -514,11 +535,7 @@
 
         update = self.create_update_message(model_id=model_id, model_update_id=embedding_update_id, meta=meta, request=request)
 
-<<<<<<< HEAD
         self.send_model_update(update)  # embeddings
-=======
-        self.send_model_update(update)
->>>>>>> 28e402df
 
         self.send_status(
             "Forward pass completed.",
@@ -603,6 +620,27 @@
             message.attributes.add(key=key, value=value)
 
         return self.grpc_handler.send_attributes(message)
+
+    def log_telemetry(self, telemetry: dict) -> bool:
+        """Log the telemetry data to the server.
+
+        Args:
+            telemetry (dict): The telemetry data to log.
+
+        Returns:
+            bool: True if the telemetry data was logged successfully, False otherwise.
+
+        """
+        message = fedn.TelemetryMessage()
+        message.sender.name = self.name
+        message.sender.client_id = self.client_id
+        message.sender.role = fedn.Role.CLIENT
+        message.timestamp.GetCurrentTime()
+
+        for key, value in telemetry.items():
+            message.telemetries.add(key=key, value=value)
+
+        return self.grpc_handler.send_telemetry(message)
 
     def log_telemetry(self, telemetry: dict) -> bool:
         """Log the telemetry data to the server.
@@ -674,20 +712,13 @@
         logger.info(f"Setting client ID to: {client_id}")
         self.client_id = client_id
 
-<<<<<<< HEAD
     def run(self, with_telemetry=True, with_heartbeat=False, with_polling=True) -> None:
-=======
-    def run(self, with_telemetry=True, with_heartbeat=True) -> None:
->>>>>>> 28e402df
         """Run the client."""
         if with_heartbeat:
             threading.Thread(target=self.send_heartbeats, args=(self.name, self.client_id), daemon=True).start()
         if with_telemetry:
             threading.Thread(target=self.default_telemetry_loop, daemon=True).start()
-<<<<<<< HEAD
-
-=======
->>>>>>> 28e402df
+
         try:
             if with_polling:
                 self.task_receiver.start()
