"""FednClient class for interacting with the FEDn network."""

import enum
import json
import os
import threading
import time
import uuid
from contextlib import contextmanager
from io import BytesIO
from typing import Any, Optional, Tuple, Union

import requests

import fedn.network.grpc.fedn_pb2 as fedn
from fedn.common.config import FEDN_AUTH_SCHEME, FEDN_CONNECT_API_SECURE, FEDN_PACKAGE_EXTRACT_DIR
from fedn.common.log_config import logger
from fedn.network.clients.grpc_handler import GrpcHandler
from fedn.network.clients.package_runtime import PackageRuntime
from fedn.utils.dispatcher import Dispatcher

# Constants for HTTP status codes
HTTP_STATUS_OK = 200
HTTP_STATUS_NO_CONTENT = 204
HTTP_STATUS_BAD_REQUEST = 400
HTTP_STATUS_UNAUTHORIZED = 401
HTTP_STATUS_NOT_FOUND = 404
HTTP_STATUS_PACKAGE_MISSING = 203

# Default timeout for requests
REQUEST_TIMEOUT = 10  # seconds


class GrpcConnectionOptions:
    """Options for configuring the GRPC connection."""

    def __init__(self, host: str, port: int, status: str = "", fqdn: str = "", package: str = "", ip: str = "", helper_type: str = "") -> None:
        """Initialize GrpcConnectionOptions."""
        self.status = status
        self.host = host
        self.fqdn = fqdn
        self.package = package
        self.ip = ip
        self.port = port
        self.helper_type = helper_type

    @classmethod
    def from_dict(cls, config: dict) -> "GrpcConnectionOptions":
        """Create a GrpcConnectionOptions instance from a JSON string."""
        return cls(
            status=config.get("status", ""),
            host=config.get("host", ""),
            fqdn=config.get("fqdn", ""),
            package=config.get("package", ""),
            ip=config.get("ip", ""),
            port=config.get("port", 0),
            helper_type=config.get("helper_type", ""),
        )


class ConnectToApiResult(enum.Enum):
    """Enum for representing the result of connecting to the FEDn API."""

    Assigned = 0
    ComputePackageMissing = 1
    UnAuthorized = 2
    UnMatchedConfig = 3
    IncorrectUrl = 4
    UnknownError = 5


def get_compute_package_dir_path() -> str:
    """Get the directory path for the compute package."""
    if FEDN_PACKAGE_EXTRACT_DIR:
        result = os.path.join(os.getcwd(), FEDN_PACKAGE_EXTRACT_DIR)
    else:
        dirname = "compute-package-" + time.strftime("%Y%m%d-%H%M%S")
        result = os.path.join(os.getcwd(), dirname)

    if not os.path.exists(result):
        os.mkdir(result)

    return result


class LoggingContext:
    """Context for keeping track of the session, model and round IDs during a dispatched call from a request."""

    def __init__(
        self, *, step: int = 0, model_id: str = None, round_id: str = None, session_id: str = None, request: Optional[fedn.TaskRequest] = None
    ) -> None:
        if request is not None:
            if model_id is None:
                model_id = request.model_id
            if round_id is None:
                if request.type == fedn.StatusType.MODEL_UPDATE:
                    config = json.loads(request.data)
                    round_id = config["round_id"]
            if session_id is None:
                session_id = request.session_id

        self.model_id = model_id
        self.round_id = round_id
        self.session_id = session_id
        self.request = request
        self.step = step


class FednClient:
    """Client for interacting with the FEDn network."""

    def __init__(
        self, train_callback: Optional[callable] = None, validate_callback: Optional[callable] = None, predict_callback: Optional[callable] = None
    ) -> None:
        """Initialize the FednClient."""
        self.train_callback = train_callback
        self.validate_callback = validate_callback
        self.predict_callback = predict_callback

        path = get_compute_package_dir_path()
        self._package_runtime = PackageRuntime(path)

        self.dispatcher: Optional[Dispatcher] = None
        self.grpc_handler: Optional[GrpcHandler] = None

        self._current_context: Optional[LoggingContext] = None

    def set_train_callback(self, callback: callable) -> None:
        """Set the train callback."""
        self.train_callback = callback

    def set_validate_callback(self, callback: callable) -> None:
        """Set the validate callback."""
        self.validate_callback = callback

    def set_predict_callback(self, callback: callable) -> None:
        """Set the predict callback."""
        self.predict_callback = callback

    def set_forward_callback(self, callback: callable):
        self.forward_callback = callback

    def set_backward_callback(self, callback: callable):
        self.backward_callback = callback

    def connect_to_api(self, url: str, token: str, json: dict) -> Tuple[ConnectToApiResult, Any]:
        """Connect to the FEDn API."""
        url_endpoint = f"{url}api/v1/clients/add"
        logger.info(f"Connecting to API endpoint: {url_endpoint}")

        try:
            response = requests.post(
                url=url_endpoint,
                json=json,
                allow_redirects=True,
                headers={"Authorization": f"{FEDN_AUTH_SCHEME} {token}"},
                timeout=REQUEST_TIMEOUT,
                verify=FEDN_CONNECT_API_SECURE,
            )

            if response.status_code == HTTP_STATUS_OK:
                logger.info("Connect to FEDn Api - Client assigned to controller")
                json_response = response.json()
                combiner_config = GrpcConnectionOptions.from_dict(json_response)
                return ConnectToApiResult.Assigned, combiner_config

            if response.status_code == HTTP_STATUS_PACKAGE_MISSING:
                json_response = response.json()
                logger.info("Connect to FEDn Api - Remote compute package missing.")
                return ConnectToApiResult.ComputePackageMissing, json_response

            if response.status_code == HTTP_STATUS_UNAUTHORIZED:
                logger.warning("Connect to FEDn Api - Unauthorized")
                return ConnectToApiResult.UnAuthorized, "Unauthorized"

            if response.status_code == HTTP_STATUS_BAD_REQUEST:
                json_response = response.json()
                msg = json_response["message"]
                logger.warning(f"Connect to FEDn Api - {msg}")
                return ConnectToApiResult.UnMatchedConfig, msg

            if response.status_code == HTTP_STATUS_NOT_FOUND:
                logger.warning("Connect to FEDn Api - Incorrect URL")
                return ConnectToApiResult.IncorrectUrl, "Incorrect URL"

        except Exception as e:
            logger.warning(f"Connect to FEDn Api - Error occurred: {str(e)}")
            return ConnectToApiResult.UnknownError, str(e)

    def download_compute_package(self, url: str, token: str, name: Optional[str] = None) -> bool:
        """Download compute package from controller."""
        return self._package_runtime.download_compute_package(url, token, name)

    def set_compute_package_checksum(self, url: str, token: str, name: Optional[str] = None) -> bool:
        """Get checksum of compute package from controller."""
        return self._package_runtime.set_checksum(url, token, name)

    def unpack_compute_package(self) -> Tuple[bool, str]:
        """Unpack the compute package."""
        result, path = self._package_runtime.unpack_compute_package()
        if result:
            logger.info(f"Compute package unpacked to: {path}")
        else:
            logger.error("Error: Could not unpack compute package")

        return result, path

    def validate_compute_package(self, checksum: str) -> bool:
        """Validate the compute package."""
        return self._package_runtime.validate(checksum)

    def set_dispatcher(self, path: str) -> bool:
        """Set the dispatcher."""
        result = self._package_runtime.get_dispatcher(path)
        if result:
            self.dispatcher = result
            return True

        logger.error("Error: Could not set dispatcher")
        return False

    def get_or_set_environment(self) -> bool:
        """Get or set the environment."""
        try:
            logger.info("Initiating Dispatcher with entrypoint set to: startup")
            activate_cmd = self.dispatcher._get_or_create_python_env()
            self.dispatcher.run_cmd("startup")
        except KeyError:
            logger.info("No startup command found in package. Continuing.")
        except Exception as e:
            logger.error(f"Caught exception: {type(e).__name__}")
            return False

        if activate_cmd:
            logger.info(f"To activate the virtual environment, run: {activate_cmd}")

        return True

    def init_grpchandler(self, config: GrpcConnectionOptions, client_name: str, token: str) -> bool:
        """Initialize the GRPC handler."""
        try:
            if config.fqdn and len(config.fqdn) > 0:
                host = config.fqdn
                port = 443
            else:
                host = config.host
                port = config.port
            combiner_name = config.host

            self.grpc_handler = GrpcHandler(host=host, port=port, name=client_name, token=token, combiner_name=combiner_name)

            logger.info("Successfully initialized GRPC connection")
            return True
        except Exception as e:
            logger.error(f"Could not initialize GRPC connection: {e}")
            return False

    def send_heartbeats(self, client_name: str, client_id: str, update_frequency: float = 2.0) -> None:
        """Send heartbeats to the server."""
        self.grpc_handler.send_heartbeats(client_name=client_name, client_id=client_id, update_frequency=update_frequency)

    def listen_to_task_stream(self, client_name: str, client_id: str) -> None:
        """Listen to the task stream."""
        self.grpc_handler.listen_to_task_stream(client_name=client_name, client_id=client_id, callback=self._task_stream_callback)

    @contextmanager
    def logging_context(self, context: LoggingContext):
        """Set the logging context."""
        prev_context = self._current_context
        self._current_context = context
        try:
            yield
        finally:
            self._current_context = prev_context

    def _task_stream_callback(self, request: fedn.TaskRequest) -> None:
        """Handle task stream callbacks."""
        if request.type == fedn.StatusType.MODEL_UPDATE:
            self.update_local_model(request)
        elif request.type == fedn.StatusType.MODEL_VALIDATION:
            self.validate_global_model(request)
        elif request.type == fedn.StatusType.MODEL_PREDICTION:
            self.predict_global_model(request)
        elif request.type == fedn.StatusType.FORWARD:
            self.forward_embeddings(request)
        elif request.type == fedn.StatusType.BACKWARD:
            self.backward_gradients(request)

    def update_local_model(self, request: fedn.TaskRequest) -> None:
        """Update the local model."""
<<<<<<< HEAD
        model_id = request.model_id
        model_update_id = str(uuid.uuid4())

        tic = time.time()
        in_model = self.get_model_from_combiner(id=model_id, client_id=self.client_id)

        if in_model is None:
            logger.error("Could not retrieve model from combiner. Aborting training request.")
            return

        fetch_model_time = time.time() - tic
        logger.info(f"FETCH_MODEL: {fetch_model_time}")

        if not self.train_callback:
            logger.error("No train callback set")
            return

        self.send_status(
            f"\t Starting processing of training request for model_id {model_id}",
            session_id=request.session_id,
            sender_name=self.name,
            log_level=fedn.LogLevel.INFO,
            type=fedn.StatusType.MODEL_UPDATE,
        )
=======
        with self.logging_context(LoggingContext(request=request)):
            model_id = request.model_id
            model_update_id = str(uuid.uuid4())

            tic = time.time()
            in_model = self.get_model_from_combiner(id=model_id, client_id=self.client_id)

            if in_model is None:
                logger.error("Could not retrieve model from combiner. Aborting training request.")
                return

            fetch_model_time = time.time() - tic
            logger.info(f"FETCH_MODEL: {fetch_model_time}")

            if not self.train_callback:
                logger.error("No train callback set")
                return

            self.send_status(
                f"\t Starting processing of training request for model_id {model_id}",
                sesssion_id=request.session_id,
                sender_name=self.name,
                log_level=fedn.LogLevel.INFO,
                type=fedn.StatusType.MODEL_UPDATE,
            )
>>>>>>> 3f3a2966

            logger.info(f"Running train callback with model ID: {model_id}")
            client_settings = json.loads(request.data).get("client_settings", {})
            tic = time.time()
            out_model, meta = self.train_callback(in_model, client_settings)
            meta["processing_time"] = time.time() - tic

            tic = time.time()
            self.send_model_to_combiner(model=out_model, id=model_update_id)
            meta["upload_model"] = time.time() - tic
            logger.info("UPLOAD_MODEL: {0}".format(meta["upload_model"]))

            meta["fetch_model"] = fetch_model_time
            meta["config"] = request.data

            update = self.create_update_message(model_id=model_id, model_update_id=model_update_id, meta=meta, request=request)

            self.send_model_update(update)

<<<<<<< HEAD
        self.send_status(
            "Model update completed.",
            log_level=fedn.LogLevel.AUDIT,
            type=fedn.StatusType.MODEL_UPDATE,
            request=update,
            session_id=request.session_id,
            sender_name=self.name,
        )
=======
            self.send_status(
                "Model update completed.",
                log_level=fedn.LogLevel.AUDIT,
                type=fedn.StatusType.MODEL_UPDATE,
                request=update,
                sesssion_id=request.session_id,
                sender_name=self.name,
            )
>>>>>>> 3f3a2966

    def validate_global_model(self, request: fedn.TaskRequest) -> None:
        """Validate the global model."""
        with self.logging_context(LoggingContext(request=request)):
            model_id = request.model_id

            self.send_status(
                f"Processing validate request for model_id {model_id}",
                sesssion_id=request.session_id,
                sender_name=self.name,
                log_level=fedn.LogLevel.INFO,
                type=fedn.StatusType.MODEL_VALIDATION,
            )

<<<<<<< HEAD
        self.send_status(
            f"Processing validate request for model_id {model_id}",
            session_id=request.session_id,
            sender_name=self.name,
            log_level=fedn.LogLevel.INFO,
            type=fedn.StatusType.MODEL_VALIDATION,
        )
=======
            in_model = self.get_model_from_combiner(id=model_id, client_id=self.client_id)

            if in_model is None:
                logger.error("Could not retrieve model from combiner. Aborting validation request.")
                return

            if not self.validate_callback:
                logger.error("No validate callback set")
                return

            logger.info(f"Running validate callback with model ID: {model_id}")
            metrics = self.validate_callback(in_model)

            if metrics is not None:
                # Send validation
                validation = self.create_validation_message(metrics=metrics, request=request)

                result: bool = self.send_model_validation(validation)

                if result:
                    self.send_status(
                        "Model validation completed.",
                        log_level=fedn.LogLevel.AUDIT,
                        type=fedn.StatusType.MODEL_VALIDATION,
                        request=validation,
                        sesssion_id=request.session_id,
                        sender_name=self.name,
                    )
                else:
                    self.send_status(
                        f"Client {self.name} failed to complete model validation.",
                        log_level=fedn.LogLevel.WARNING,
                        request=request,
                        sesssion_id=request.session_id,
                        sender_name=self.name,
                    )
>>>>>>> 3f3a2966

    def predict_global_model(self, request: fedn.TaskRequest) -> None:
        """Predict using the global model."""
        with self.logging_context(LoggingContext(request=request)):
            model_id = request.model_id
            model = self.get_model_from_combiner(id=model_id, client_id=self.client_id)

            if model is None:
                logger.error("Could not retrieve model from combiner. Aborting prediction request.")
                return

            if not self.predict_callback:
                logger.error("No predict callback set")
                return

            logger.info(f"Running predict callback with model ID: {model_id}")
            prediction = self.predict_callback(model)

            prediction_message = self.create_prediction_message(prediction=prediction, request=request)

            self.send_model_prediction(prediction_message)

<<<<<<< HEAD
            if result:
                self.send_status(
                    "Model validation completed.",
                    log_level=fedn.LogLevel.AUDIT,
                    type=fedn.StatusType.MODEL_VALIDATION,
                    request=validation,
                    session_id=request.session_id,
                    sender_name=self.name,
                )
            else:
                self.send_status(
                    f"Client {self.name} failed to complete model validation.",
                    log_level=fedn.LogLevel.WARNING,
                    request=request,
                    session_id=request.session_id,
                    sender_name=self.name,
                )
=======
    def log_metric(self, metrics: dict, step: int = None, commit: bool = True) -> bool:
        """Log the metrics to the server.
>>>>>>> 3f3a2966

        Args:
            metrics (dict): The metrics to log.
            step (int, optional): The step number.
            If provided the context step will be set to this value.
            If not provided, the step from the context will be used.
            commit (bool, optional): Whether or not to increment the step.  Defaults to True.

        Returns:
            bool: True if the metrics were logged successfully, False otherwise.

        """
        context = self._current_context

        if context is None:
            logger.error("Missing context for logging metric.")
            return False

        if step is None:
            step = context.step
        else:
            context.step = step

        if commit:
            context.step += 1

        message = self.grpc_handler.create_metric_message(
            sender_name=self.name,
            sender_client_id=self.client_id,
            metrics=metrics,
            model_id=context.model_id,
            step=step,
            round_id=context.round_id,
            session_id=context.session_id,
        )

        return self.grpc_handler.send_model_metric(message)

    def forward_embeddings(self, request):
        """Forward pass for split learning gradient calculation or validation."""
        model_id = request.model_id
        is_validate = json.loads(request.data).get("is_validate", False)

        embedding_update_id = str(uuid.uuid4())

        if not self.forward_callback:
            logger.error("No forward callback set")
            return

        self.send_status(f"\t Starting processing of forward request for model_id {model_id}", session_id=request.session_id, sender_name=self.name)

        logger.info(f"Running forward callback with model ID: {model_id}")
        tic = time.time()
        out_embeddings, meta = self.forward_callback(self.client_id, is_validate)
        meta["processing_time"] = time.time() - tic

        tic = time.time()
        self.send_model_to_combiner(model=out_embeddings, id=embedding_update_id)
        meta["upload_model"] = time.time() - tic

        meta["config"] = request.data

        update = self.create_update_message(model_id=model_id, model_update_id=embedding_update_id, meta=meta, request=request)

        self.send_model_update(update)

        self.send_status(
            "Forward pass completed.",
            log_level=fedn.LogLevel.AUDIT,
            type=fedn.StatusType.MODEL_UPDATE,
            request=update,
            session_id=request.session_id,
            sender_name=self.name,
        )

    def backward_gradients(self, request):
        """Split learning backward pass to update the local client models."""
        model_id = request.model_id

        try:
            tic = time.time()
            in_gradients = self.get_model_from_combiner(id=model_id, client_id=self.client_id)  # gets gradients

            if in_gradients is None:
                logger.error("Could not retrieve gradients from combiner. Aborting backward request.")
                return

            fetch_model_time = time.time() - tic

            if not self.backward_callback:
                logger.error("No backward callback set")
                return

            self.send_status(f"\t Starting processing of backward request for gradient_id {model_id}", session_id=request.session_id, sender_name=self.name)

            logger.info(f"Running backward callback with gradient ID: {model_id}")
            tic = time.time()
            meta = self.backward_callback(in_gradients, self.client_id)
            meta["processing_time"] = time.time() - tic

            meta["fetch_model"] = fetch_model_time
            meta["config"] = request.data
            meta["status"] = "success"

            logger.info("Creating and sending backward completion to combiner.")
            completion = self.create_backward_completion_message(gradient_id=model_id, meta=meta, request=request)
            self.grpc_handler.send_backward_completion(completion)

            self.send_status(
                "Backward pass completed. Status: finished_backward",
                log_level=fedn.LogLevel.AUDIT,
                type=fedn.StatusType.BACKWARD,
                session_id=request.session_id,
                sender_name=self.name,
            )
        except Exception as e:
            logger.error(f"Error in backward pass: {str(e)}")

    def create_backward_completion_message(self, gradient_id: str, meta: dict, request: fedn.TaskRequest):
        """Create a backward completion message."""
        return self.grpc_handler.create_backward_completion_message(
            sender_name=self.name,
            receiver_name=request.sender.name,
            receiver_role=request.sender.role,
            gradient_id=gradient_id,
            session_id=request.session_id,
            meta=meta,
        )

    def create_update_message(self, model_id: str, model_update_id: str, meta: dict, request: fedn.TaskRequest) -> fedn.ModelUpdate:
        """Create an update message."""
        return self.grpc_handler.create_update_message(
            sender_name=self.name,
            model_id=model_id,
            model_update_id=model_update_id,
            receiver_name=request.sender.name,
            receiver_role=request.sender.role,
            meta=meta,
        )

    def create_validation_message(self, metrics: dict, request: fedn.TaskRequest) -> fedn.ModelValidation:
        """Create a validation message."""
        return self.grpc_handler.create_validation_message(
            sender_name=self.name,
            receiver_name=request.sender.name,
            receiver_role=request.sender.role,
            model_id=request.model_id,
            metrics=json.dumps(metrics),
            correlation_id=request.correlation_id,
            session_id=request.session_id,
        )

    def create_prediction_message(self, prediction: dict, request: fedn.TaskRequest) -> fedn.ModelPrediction:
        """Create a prediction message."""
        return self.grpc_handler.create_prediction_message(
            sender_name=self.name,
            receiver_name=request.sender.name,
            receiver_role=request.sender.role,
            model_id=request.model_id,
            prediction_output=json.dumps(prediction),
            correlation_id=request.correlation_id,
            session_id=request.session_id,
        )

    def set_name(self, name: str) -> None:
        """Set the client name."""
        logger.info(f"Setting client name to: {name}")
        self.name = name

    def set_client_id(self, client_id: str) -> None:
        """Set the client ID."""
        logger.info(f"Setting client ID to: {client_id}")
        self.client_id = client_id

    def run(self) -> None:
        """Run the client."""
        threading.Thread(target=self.send_heartbeats, kwargs={"client_name": self.name, "client_id": self.client_id}, daemon=True).start()
        try:
            self.listen_to_task_stream(client_name=self.name, client_id=self.client_id)
        except KeyboardInterrupt:
            logger.info("Client stopped by user.")

    def get_model_from_combiner(self, id: str, client_id: str, timeout: int = 20) -> BytesIO:
        """Get the model from the combiner."""
        return self.grpc_handler.get_model_from_combiner(id=id, client_id=client_id, timeout=timeout)

    def send_model_to_combiner(self, model: BytesIO, id: str) -> None:
        """Send the model to the combiner."""
        self.grpc_handler.send_model_to_combiner(model, id)

    def send_status(
        self,
        msg: str,
        log_level: fedn.LogLevel = fedn.LogLevel.INFO,
        type: Optional[str] = None,
        request: Optional[Union[fedn.ModelUpdate, fedn.ModelValidation, fedn.TaskRequest]] = None,
        session_id: Optional[str] = None,
        sender_name: Optional[str] = None,
    ) -> None:
        """Send the status."""
        self.grpc_handler.send_status(msg, log_level, type, request, session_id, sender_name)

    def send_model_update(self, update: fedn.ModelUpdate) -> bool:
        """Send the model update."""
        return self.grpc_handler.send_model_update(update)

    def send_model_validation(self, validation: fedn.ModelValidation) -> bool:
        """Send the model validation."""
        return self.grpc_handler.send_model_validation(validation)

    def send_model_prediction(self, prediction: fedn.ModelPrediction) -> bool:
        """Send the model prediction."""
        return self.grpc_handler.send_model_prediction(prediction)

    def init_remote_compute_package(self, url: str, token: str, package_checksum: Optional[str] = None) -> bool:
        """Initialize the remote compute package."""
        result = self.download_compute_package(url, token)
        if not result:
            logger.error("Could not download compute package")
            return False
        result = self.set_compute_package_checksum(url, token)
        if not result:
            logger.error("Could not set checksum")
            return False

        if package_checksum:
            result = self.validate_compute_package(package_checksum)
            if not result:
                logger.error("Could not validate compute package")
                return False

        result, path = self.unpack_compute_package()

        if not result:
            logger.error("Could not unpack compute package")
            return False

        logger.info(f"Compute package unpacked to: {path}")

        result = self.set_dispatcher(path)

        if not result:
            logger.error("Could not set dispatcher")
            return False

        logger.info("Dispatcher set")

        result = self.get_or_set_environment()

        return True

    def init_local_compute_package(self) -> bool:
        """Initialize the local compute package."""
        path = os.path.join(os.getcwd(), "client")
        result = self.set_dispatcher(path)

        if not result:
            logger.error("Could not set dispatcher")
            return False

        result = self.get_or_set_environment()

        logger.info("Dispatcher set")

        return True<|MERGE_RESOLUTION|>--- conflicted
+++ resolved
@@ -288,32 +288,6 @@
 
     def update_local_model(self, request: fedn.TaskRequest) -> None:
         """Update the local model."""
-<<<<<<< HEAD
-        model_id = request.model_id
-        model_update_id = str(uuid.uuid4())
-
-        tic = time.time()
-        in_model = self.get_model_from_combiner(id=model_id, client_id=self.client_id)
-
-        if in_model is None:
-            logger.error("Could not retrieve model from combiner. Aborting training request.")
-            return
-
-        fetch_model_time = time.time() - tic
-        logger.info(f"FETCH_MODEL: {fetch_model_time}")
-
-        if not self.train_callback:
-            logger.error("No train callback set")
-            return
-
-        self.send_status(
-            f"\t Starting processing of training request for model_id {model_id}",
-            session_id=request.session_id,
-            sender_name=self.name,
-            log_level=fedn.LogLevel.INFO,
-            type=fedn.StatusType.MODEL_UPDATE,
-        )
-=======
         with self.logging_context(LoggingContext(request=request)):
             model_id = request.model_id
             model_update_id = str(uuid.uuid4())
@@ -339,7 +313,6 @@
                 log_level=fedn.LogLevel.INFO,
                 type=fedn.StatusType.MODEL_UPDATE,
             )
->>>>>>> 3f3a2966
 
             logger.info(f"Running train callback with model ID: {model_id}")
             client_settings = json.loads(request.data).get("client_settings", {})
@@ -359,16 +332,6 @@
 
             self.send_model_update(update)
 
-<<<<<<< HEAD
-        self.send_status(
-            "Model update completed.",
-            log_level=fedn.LogLevel.AUDIT,
-            type=fedn.StatusType.MODEL_UPDATE,
-            request=update,
-            session_id=request.session_id,
-            sender_name=self.name,
-        )
-=======
             self.send_status(
                 "Model update completed.",
                 log_level=fedn.LogLevel.AUDIT,
@@ -377,7 +340,6 @@
                 sesssion_id=request.session_id,
                 sender_name=self.name,
             )
->>>>>>> 3f3a2966
 
     def validate_global_model(self, request: fedn.TaskRequest) -> None:
         """Validate the global model."""
@@ -392,15 +354,6 @@
                 type=fedn.StatusType.MODEL_VALIDATION,
             )
 
-<<<<<<< HEAD
-        self.send_status(
-            f"Processing validate request for model_id {model_id}",
-            session_id=request.session_id,
-            sender_name=self.name,
-            log_level=fedn.LogLevel.INFO,
-            type=fedn.StatusType.MODEL_VALIDATION,
-        )
-=======
             in_model = self.get_model_from_combiner(id=model_id, client_id=self.client_id)
 
             if in_model is None:
@@ -437,7 +390,6 @@
                         sesssion_id=request.session_id,
                         sender_name=self.name,
                     )
->>>>>>> 3f3a2966
 
     def predict_global_model(self, request: fedn.TaskRequest) -> None:
         """Predict using the global model."""
@@ -460,28 +412,8 @@
 
             self.send_model_prediction(prediction_message)
 
-<<<<<<< HEAD
-            if result:
-                self.send_status(
-                    "Model validation completed.",
-                    log_level=fedn.LogLevel.AUDIT,
-                    type=fedn.StatusType.MODEL_VALIDATION,
-                    request=validation,
-                    session_id=request.session_id,
-                    sender_name=self.name,
-                )
-            else:
-                self.send_status(
-                    f"Client {self.name} failed to complete model validation.",
-                    log_level=fedn.LogLevel.WARNING,
-                    request=request,
-                    session_id=request.session_id,
-                    sender_name=self.name,
-                )
-=======
     def log_metric(self, metrics: dict, step: int = None, commit: bool = True) -> bool:
         """Log the metrics to the server.
->>>>>>> 3f3a2966
 
         Args:
             metrics (dict): The metrics to log.
