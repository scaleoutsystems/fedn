--- conflicted
+++ resolved
@@ -315,11 +315,7 @@
         return True
 
     @grpc_retry(max_retries=-1, retry_interval=5)
-<<<<<<< HEAD
-    def get_model_from_combiner(self, model_id: str, client_id: str, timeout: int = 20) -> Optional[BytesIO]:
-=======
     def get_model_from_combiner(self, model_id: str, client_id: str) -> Optional[BytesIO]:
->>>>>>> a32e1515
         """Fetch a model from the assigned combiner.
 
         Downloads the model update object via a gRPC streaming channel.
@@ -334,34 +330,11 @@
         :rtype: Optional[BytesIO]
         """
         data = BytesIO()
-<<<<<<< HEAD
-        time_start = time.time()
-        request = fedn.ModelRequest(id=model_id)
-=======
         request = fedn.ModelRequest(model_id=model_id)
->>>>>>> a32e1515
         request.sender.client_id = client_id
         request.sender.role = fedn.CLIENT
 
         logger.info("Downloading model from combiner.")
-<<<<<<< HEAD
-        for part in self.modelStub.Download(request, metadata=self.metadata):
-            if part.status == fedn.ModelStatus.IN_PROGRESS:
-                data.write(part.data)
-
-            if part.status == fedn.ModelStatus.OK:
-                data.seek(0)
-                return data
-
-            if part.status == fedn.ModelStatus.FAILED:
-                return None
-
-            if part.status == fedn.ModelStatus.UNKNOWN:
-                if time.time() - time_start >= timeout:
-                    return None
-                continue
-        data.seek(0)
-=======
         part_iterator = self.modelStub.Download(request, metadata=self.metadata)
         for part in part_iterator:
             data.write(part.data)
@@ -379,7 +352,6 @@
                 logger.info("Checksum match! File is valid!")
 
         data.seek(0, 0)
->>>>>>> a32e1515
         return data
 
     @grpc_retry(max_retries=-1, retry_interval=5)
@@ -408,13 +380,9 @@
         byte_stream.seek(0, 0)
 
         logger.info("Uploading model to combiner.")
-<<<<<<< HEAD
-        result = self.modelStub.Upload(upload_request_generator(bt, model_id), metadata=self.metadata)
-=======
         metadata = [*self.metadata, ("model-id", model_id), ("checksum", file_checksum)]
         result = self.modelStub.Upload(upload_request_generator(byte_stream), metadata=metadata)
 
->>>>>>> a32e1515
         return result
 
     def create_update_message(
