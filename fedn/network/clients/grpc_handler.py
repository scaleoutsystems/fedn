"""GrpcHandler class for handling GRPC connections and operations."""

import json
import os
import time
from datetime import datetime, timezone
from io import BytesIO
from typing import Any, Callable, Optional, Union

import grpc
from google.protobuf.json_format import MessageToJson

import fedn.network.grpc.fedn_pb2 as fedn
import fedn.network.grpc.fedn_pb2_grpc as rpc
from fedn.common.config import FEDN_AUTH_SCHEME
from fedn.common.log_config import logger
from fedn.network.combiner.modelservice import upload_request_generator

# Keepalive settings: these help keep the connection open for long-lived clients
KEEPALIVE_TIME_MS = 5 * 1000  # send keepalive ping every 5 second
# wait 30 seconds for keepalive ping ack before considering connection dead
KEEPALIVE_TIMEOUT_MS = 30 * 1000
# allow keepalive pings even when there are no RPCs
KEEPALIVE_PERMIT_WITHOUT_CALLS = True


GRPC_OPTIONS = [
    ("grpc.keepalive_time_ms", KEEPALIVE_TIME_MS),
    ("grpc.keepalive_timeout_ms", KEEPALIVE_TIMEOUT_MS),
    ("grpc.keepalive_permit_without_calls", KEEPALIVE_PERMIT_WITHOUT_CALLS),
]

GRPC_SECURE_PORT = 443


class GrpcAuth(grpc.AuthMetadataPlugin):
    """GRPC authentication plugin."""

    def __init__(self, key: str) -> None:
        """Initialize GrpcAuth with a key."""
        self._key = key

    def __call__(self, context: grpc.AuthMetadataContext, callback: grpc.AuthMetadataPluginCallback) -> None:
        """Add authorization metadata to the GRPC call."""
        callback((("authorization", f"{FEDN_AUTH_SCHEME} {self._key}"),), None)


class GrpcHandler:
    """Handler for GRPC connections and operations."""

    def __init__(self, host: str, port: int, name: str, token: str, combiner_name: str) -> None:
        """Initialize the GrpcHandler."""
        self.metadata = [
            ("client", name),
            ("grpc-server", combiner_name),
        ]
        self.host = host
        self.port = port
        self.token = token

        self._init_channel(host, port, token)
        self._init_stubs()

    def _init_stubs(self) -> None:
        """Initialize GRPC stubs."""
        self.connectorStub = rpc.ConnectorStub(self.channel)
        self.combinerStub = rpc.CombinerStub(self.channel)
        self.modelStub = rpc.ModelServiceStub(self.channel)

    def _init_channel(self, host: str, port: int, token: str) -> None:
        """Initialize the GRPC channel."""
        if port == GRPC_SECURE_PORT:
            self._init_secure_channel(host, port, token)
        else:
            self._init_insecure_channel(host, port)

    def _init_secure_channel(self, host: str, port: int, token: str) -> None:
        """Initialize a secure GRPC channel."""
        url = f"{host}:{port}"
        logger.info(f"Connecting (GRPC) to {url}")

        if os.getenv("FEDN_GRPC_ROOT_CERT_PATH"):
            logger.info("Using root certificate from environment variable for GRPC channel.")
            with open(os.environ["FEDN_GRPC_ROOT_CERT_PATH"], "rb") as f:
                credentials = grpc.ssl_channel_credentials(f.read())
            self.channel = grpc.secure_channel(
                f"{host}:{port}",
                credentials,
                options=GRPC_OPTIONS,
            )
            return

        credentials = grpc.ssl_channel_credentials()
        auth_creds = grpc.metadata_call_credentials(GrpcAuth(token))
        self.channel = grpc.secure_channel(
            f"{host}:{port}",
            grpc.composite_channel_credentials(credentials, auth_creds),
            options=GRPC_OPTIONS,
        )

    def _init_insecure_channel(self, host: str, port: int) -> None:
        """Initialize an insecure GRPC channel."""
        url = f"{host}:{port}"
        logger.info(f"Connecting (GRPC) to {url}")
        self.channel = grpc.insecure_channel(
            url,
            options=GRPC_OPTIONS,
        )

    def heartbeat(self, client_name: str, client_id: str, memory_utilisation: float = None, cpu_utilisation: float = None) -> fedn.Response:
        """Send a heartbeat to the combiner.

        :return: Response from the combiner.
        :rtype: fedn.Response
        """
        heartbeat = fedn.Heartbeat(sender=fedn.Client(name=client_name, role=fedn.CLIENT, client_id=client_id))

        try:
            response = self.connectorStub.SendHeartbeat(heartbeat, metadata=self.metadata)
        except grpc.RpcError as e:
            logger.error(f"GRPC (SendHeartbeat): An error occurred: {e}")
            raise e
        except Exception as e:
            logger.error(f"GRPC (SendHeartbeat): An error occurred: {e}")
            raise e
        return response

    def send_heartbeats(self, client_name: str, client_id: str, update_frequency: float = 2.0) -> None:
        """Send heartbeats to the combiner at regular intervals."""
        send_heartbeat = True
        while send_heartbeat:
            try:
                response = self.heartbeat(client_name, client_id)
            except grpc.RpcError as e:
                self._handle_grpc_error(e, "SendHeartbeat", lambda: self.send_heartbeats(client_name, client_id, update_frequency))
                return
            except Exception as e:
                self._handle_unknown_error(e, "SendHeartbeat", lambda: self.send_heartbeats(client_name, client_id, update_frequency))
                return
            if isinstance(response, fedn.Response):
<<<<<<< HEAD
                logger.debug("Heartbeat successful.")
=======
                pass
>>>>>>> 29e8091f
            else:
                logger.error("Heartbeat failed.")
                send_heartbeat = False

    def listen_to_task_stream(self, client_name: str, client_id: str, callback: Callable[[Any], None]) -> None:
        """Subscribe to the model update request stream."""
        r = fedn.ClientAvailableMessage()
        r.sender.name = client_name
        r.sender.role = fedn.CLIENT
        r.sender.client_id = client_id

        try:
            logger.info("Listening to task stream.")
            for request in self.combinerStub.TaskStream(r, metadata=self.metadata):
                if request.sender.role == fedn.COMBINER:
                    self.send_status(
                        "Received request from combiner.",
                        log_level=fedn.LogLevel.AUDIT,
                        type=request.type,
                        request=request,
                        sesssion_id=request.session_id,
                        sender_name=client_name,
                    )

                    logger.info(f"Received task request of type {request.type} for model_id {request.model_id}")

                    callback(request)

        except grpc.RpcError as e:
            logger.error(f"GRPC (TaskStream): An error occurred: {e}")
            self._handle_grpc_error(e, "TaskStream", lambda: self.listen_to_task_stream(client_name, client_id, callback))
        except Exception as e:
            logger.error(f"GRPC (TaskStream): An error occurred: {e}")
            self._handle_unknown_error(e, "TaskStream", lambda: self.listen_to_task_stream(client_name, client_id, callback))

    def send_status(
        self,
        msg: str,
        log_level: fedn.LogLevel = fedn.LogLevel.INFO,
        type: Optional[str] = None,
        request: Optional[Union[fedn.ModelUpdate, fedn.ModelValidation, fedn.TaskRequest]] = None,
        sesssion_id: Optional[str] = None,
        sender_name: Optional[str] = None,
    ) -> None:
        """Send status message.

        :param msg: The message to send.
        :type msg: str
        :param log_level: The log level of the message.
        :type log_level: fedn.LogLevel.INFO, fedn.LogLevel.WARNING, fedn.LogLevel.ERROR
        :param type: The type of the message.
        :type type: str
        :param request: The request message.
        :type request: fedn.Request
        """
        status = fedn.Status()
        status.timestamp.GetCurrentTime()
        status.sender.name = sender_name
        status.sender.role = fedn.CLIENT
        status.log_level = log_level
        status.status = str(msg)
        status.session_id = sesssion_id

        if type is not None:
            status.type = type

        if request is not None:
            status.data = MessageToJson(request)

        try:
            logger.info("Sending status message to combiner.")
            _ = self.connectorStub.SendStatus(status, metadata=self.metadata)
        except grpc.RpcError as e:
            self._handle_grpc_error(e, "SendStatus", lambda: self.send_status(msg, log_level, type, request, sesssion_id, sender_name))
        except Exception as e:
            logger.error(f"GRPC (SendStatus): An error occurred: {e}")
            self._handle_unknown_error(e, "SendStatus", lambda: self.send_status(msg, log_level, type, request, sesssion_id, sender_name))

    def send_model_metric(self, metric: fedn.ModelMetric) -> bool:
        """Send a model metric to the combiner."""
        try:
            logger.info("Sending model metric to combiner.")
            _ = self.combinerStub.SendModelMetric(metric, metadata=self.metadata)
        except grpc.RpcError as e:
            self._handle_grpc_error(e, "SendModelMetric", lambda: self.send_model_metric(metric))
            return False
        except Exception as e:
            logger.error(f"GRPC (SendModelMetric): An error occurred: {e}")
            self._handle_unknown_error(e, "SendModelMetric", lambda: self.send_model_metric(metric))
            return False
        return True

    def send_attributes(self, attribute: fedn.AttributeMessage) -> bool:
        """Send a attribute message to the combiner."""
        try:
            logger.info("Sending attributes to combiner.")
            _ = self.combinerStub.SendAttributeMessage(attribute, metadata=self.metadata)
        except grpc.RpcError as e:
            self._handle_grpc_error(e, "SendAttributeMessage", lambda: self.send_attributes(attribute))
            return False
        except Exception as e:
            logger.error(f"GRPC (SendAttributeMessage): An error occurred: {e}")
            self._handle_unknown_error(e, "SendAttributeMessage", lambda: self.send_attributes(attribute))
            return False
        return True

    def send_telemetry(self, telemetry: fedn.TelemetryMessage) -> bool:
        """Send a telemetry message to the combiner."""
        try:
            logger.info("Sending telemetry to combiner.")
            _ = self.combinerStub.SendTelemetryMessage(telemetry, metadata=self.metadata)
        except grpc.RpcError as e:
            self._handle_grpc_error(e, "SendTelemetry", lambda: self.send_telemetry(telemetry))
            return False
        except Exception as e:
            logger.error(f"GRPC (SendTelemetry): An error occurred: {e}")
            self._handle_unknown_error(e, "SendTelemetry", lambda: self.send_telemetry(telemetry))
            return False
        return True

    def get_model_from_combiner(self, id: str, client_id: str, timeout: int = 20) -> Optional[BytesIO]:
        """Fetch a model from the assigned combiner.

        Downloads the model update object via a gRPC streaming channel.

        :param id: The id of the model update object.
        :type id: str
        :param client_id: The id of the client.
        :type client_id: str
        :param timeout: The timeout for the request.
        :type timeout: int
        :return: The model update object.
        :rtype: Optional[BytesIO]
        """
        data = BytesIO()
        time_start = time.time()
        request = fedn.ModelRequest(id=id)
        request.sender.client_id = client_id
        request.sender.role = fedn.CLIENT

        try:
            logger.info("Downloading model from combiner.")
            for part in self.modelStub.Download(request, metadata=self.metadata):
                if part.status == fedn.ModelStatus.IN_PROGRESS:
                    data.write(part.data)

                if part.status == fedn.ModelStatus.OK:
                    return data

                if part.status == fedn.ModelStatus.FAILED:
                    return None

                if part.status == fedn.ModelStatus.UNKNOWN:
                    if time.time() - time_start >= timeout:
                        return None
                    continue
        except grpc.RpcError as e:
            return self._handle_grpc_error(e, "Download", lambda: self.get_model_from_combiner(id, client_id, timeout))
        except Exception as e:
            logger.error(f"GRPC (Download): An error occurred: {e}")
            self._handle_unknown_error(e, "Download", lambda: self.get_model_from_combiner(id, client_id, timeout))
        return data

    def send_model_to_combiner(self, model: BytesIO, id: str) -> Optional[BytesIO]:
        """Send a model update to the assigned combiner.

        Uploads the model updated object via a gRPC streaming channel, Upload.

        :param model: The model update object.
        :type model: BytesIO
        :param id: The id of the model update object.
        :type id: str
        :return: The model update object.
        :rtype: Optional[BytesIO]
        """
        if not isinstance(model, BytesIO):
            bt = BytesIO()

            for d in model.stream(32 * 1024):
                bt.write(d)
        else:
            bt = model

        bt.seek(0, 0)

        try:
            logger.info("Uploading model to combiner.")
            result = self.modelStub.Upload(upload_request_generator(bt, id), metadata=self.metadata)
        except grpc.RpcError as e:
            return self._handle_grpc_error(e, "Upload", lambda: self.send_model_to_combiner(model, id))
        except Exception as e:
            logger.error(f"GRPC (Upload): An error occurred: {e}")
            self._handle_unknown_error(e, "Upload", lambda: self.send_model_to_combiner(model, id))
        return result

    def create_update_message(
        self,
        sender_name: str,
        model_id: str,
        model_update_id: str,
        receiver_name: str,
        receiver_role: fedn.Role,
        meta: dict,
    ) -> fedn.ModelUpdate:
        """Create an update message."""
        update = fedn.ModelUpdate()
        update.sender.name = sender_name
        update.sender.role = fedn.CLIENT
        update.sender.client_id = self.metadata[0][1]
        update.receiver.name = receiver_name
        update.receiver.role = receiver_role
        update.model_id = model_id
        update.model_update_id = model_update_id
        update.timestamp = str(datetime.now(timezone.utc))
        update.meta = json.dumps(meta)

        return update

    def create_validation_message(
        self,
        sender_name: str,
        sender_client_id: str,
        receiver_name: str,
        receiver_role: fedn.Role,
        model_id: str,
        metrics: str,
        correlation_id: str,
        session_id: str,
    ) -> fedn.ModelValidation:
        """Create a validation message."""
        validation = fedn.ModelValidation()
        validation.sender.name = sender_name
        validation.sender.client_id = sender_client_id
        validation.sender.role = fedn.CLIENT
        validation.receiver.name = receiver_name
        validation.receiver.role = receiver_role
        validation.model_id = model_id
        validation.data = metrics
        validation.timestamp.GetCurrentTime()
        validation.correlation_id = correlation_id
        validation.session_id = session_id

        return validation

    def create_prediction_message(
        self,
        sender_name: str,
        receiver_name: str,
        receiver_role: fedn.Role,
        model_id: str,
        prediction_output: str,
        correlation_id: str,
        session_id: str,
    ) -> fedn.ModelPrediction:
        """Create a prediction message."""
        prediction = fedn.ModelPrediction()
        prediction.sender.name = sender_name
        prediction.sender.role = fedn.CLIENT
        prediction.receiver.name = receiver_name
        prediction.receiver.role = receiver_role
        prediction.model_id = model_id
        prediction.data = prediction_output
        prediction.timestamp.GetCurrentTime()
        prediction.correlation_id = correlation_id
        prediction.prediction_id = session_id

        return prediction

    def create_metric_message(
        self, sender_name: str, sender_client_id: str, metrics: dict, step: int, model_id: str, session_id: str, round_id: str
    ) -> fedn.ModelMetric:
        """Create a metric message."""
        metric = fedn.ModelMetric()
        metric.sender.name = sender_name
        metric.sender.client_id = sender_client_id
        metric.sender.role = fedn.CLIENT
        metric.model_id = model_id
        if step is not None:
            metric.step.value = step
        metric.session_id = session_id
        metric.round_id = round_id
        metric.timestamp.GetCurrentTime()
        for key, value in metrics.items():
            metric.metrics.add(key=key, value=value)
        return metric

    def send_model_update(self, update: fedn.ModelUpdate) -> bool:
        """Send a model update to the combiner."""
        try:
            logger.info("Sending model update to combiner.")
            _ = self.combinerStub.SendModelUpdate(update, metadata=self.metadata)
        except grpc.RpcError as e:
            return self._handle_grpc_error(e, "SendModelUpdate", lambda: self.send_model_update(update))
        except Exception as e:
            logger.error(f"GRPC (SendModelUpdate): An error occurred: {e}")
            self._handle_unknown_error(e, "SendModelUpdate", lambda: self.send_model_update(update))
        return True

    def send_model_validation(self, validation: fedn.ModelValidation) -> bool:
        """Send a model validation to the combiner."""
        try:
            logger.info("Sending model validation to combiner.")
            _ = self.combinerStub.SendModelValidation(validation, metadata=self.metadata)
        except grpc.RpcError as e:
            return self._handle_grpc_error(
                e,
                "SendModelValidation",
                lambda: self.send_model_validation(validation),
            )
        except Exception as e:
            logger.error(f"GRPC (SendModelValidation): An error occurred: {e}")
            self._handle_unknown_error(e, "SendModelValidation", lambda: self.send_model_validation(validation))
        return True

    def send_model_prediction(self, prediction: fedn.ModelPrediction) -> bool:
        """Send a model prediction to the combiner."""
        try:
            logger.info("Sending model prediction to combiner.")
            _ = self.combinerStub.SendModelPrediction(prediction, metadata=self.metadata)
        except grpc.RpcError as e:
            return self._handle_grpc_error(
                e,
                "SendModelPrediction",
                lambda: self.send_model_prediction(prediction),
            )
        except Exception as e:
            logger.error(f"GRPC (SendModelPrediction): An error occurred: {e}")
            self._handle_unknown_error(e, "SendModelPrediction", lambda: self.send_model_prediction(prediction))
        return True

    def _handle_grpc_error(self, e: grpc.RpcError, method_name: str, sender_function: Callable) -> Optional[Callable]:
        """Handle GRPC errors."""
        status_code = e.code()
        if status_code == grpc.StatusCode.UNAVAILABLE:
            logger.warning(f"GRPC ({method_name}): server unavailable. Retrying in 5 seconds.")
            time.sleep(5)
            return sender_function()
        if status_code == grpc.StatusCode.CANCELLED:
            logger.warning(f"GRPC ({method_name}): connection cancelled. Retrying in 5 seconds.")
            time.sleep(5)
            return sender_function()
        if status_code == grpc.StatusCode.UNAUTHENTICATED:
            details = e.details()
            if details == "Token expired":
                logger.warning(f"GRPC ({method_name}): Token expired.")
                raise e
        if status_code == grpc.StatusCode.UNKNOWN:
            logger.warning(f"GRPC ({method_name}): An unknown error occurred: {e}.")
            details = e.details()
            if details == "Stream removed":
                logger.warning(f"GRPC ({method_name}): Stream removed. Reconnecting")
                self._disconnect()
                self._init_channel(self.host, self.port, self.token)
                self._init_stubs()
                return sender_function()
            raise e
        self._disconnect()
        logger.error(f"GRPC ({method_name}): An error occurred: {e}")
        raise e

    def _handle_unknown_error(self, e: Exception, method_name: str, sender_function: Callable) -> Optional[Callable]:
        """Handle unknown errors."""
        logger.warning(f"GRPC ({method_name}): An unknown error occurred: {e}.")
        if isinstance(e, ValueError):
            # ValueError is raised when the channel is closed
            self._disconnect()
            logger.warning(f"GRPC ({method_name}): Reconnecting to channel.")
            # recreate the channel
            self._init_channel(self.host, self.port, self.token)
            self._init_stubs()
            return sender_function()
        raise e

    def _disconnect(self) -> None:
        """Disconnect from the combiner."""
        self.channel.close()
        logger.info("GRPC channel closed.")<|MERGE_RESOLUTION|>--- conflicted
+++ resolved
@@ -138,11 +138,7 @@
                 self._handle_unknown_error(e, "SendHeartbeat", lambda: self.send_heartbeats(client_name, client_id, update_frequency))
                 return
             if isinstance(response, fedn.Response):
-<<<<<<< HEAD
-                logger.debug("Heartbeat successful.")
-=======
                 pass
->>>>>>> 29e8091f
             else:
                 logger.error("Heartbeat failed.")
                 send_heartbeat = False
