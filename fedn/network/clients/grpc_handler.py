--- conflicted
+++ resolved
@@ -482,9 +482,5 @@
         """Reconnect to the combiner."""
         self._disconnect()
         self._init_channel(self.host, self.port, self.token)
-<<<<<<< HEAD
         self._init_stubs()
-=======
-        self._init_stubs()
-        logger.info("GRPC channel reconnected.")
->>>>>>> 03b6bad3
+        logger.debug("GRPC channel reconnected.")