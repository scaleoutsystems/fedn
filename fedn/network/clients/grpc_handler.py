"""GrpcHandler class for handling GRPC connections and operations."""

import json
import os
import random
import time
from datetime import datetime, timezone
from functools import wraps
from io import BytesIO
from typing import Any, Callable, Optional, Union

import grpc
from google.protobuf.json_format import MessageToJson

import fedn.network.grpc.fedn_pb2 as fedn
import fedn.network.grpc.fedn_pb2_grpc as rpc
from fedn.common.config import FEDN_AUTH_SCHEME
from fedn.common.log_config import logger
from fedn.network.combiner.modelservice import upload_request_generator

# Keepalive settings: these help keep the connection open for long-lived clients

KEEPALIVE_TIME_MS = 5 * 1000  # send keepalive ping every 5 second
# wait 30 seconds for keepalive ping ack before considering connection dead
KEEPALIVE_TIMEOUT_MS = 30 * 1000
# allow keepalive pings even when there are no RPCs
KEEPALIVE_PERMIT_WITHOUT_CALLS = True

GRPC_OPTIONS = [
    ("grpc.keepalive_time_ms", KEEPALIVE_TIME_MS),
    ("grpc.keepalive_timeout_ms", KEEPALIVE_TIMEOUT_MS),
    ("grpc.keepalive_permit_without_calls", KEEPALIVE_PERMIT_WITHOUT_CALLS),
]

GRPC_SECURE_PORT = 443


class GrpcAuth(grpc.AuthMetadataPlugin):
    """GRPC authentication plugin."""

    def __init__(self, key: str) -> None:
        """Initialize GrpcAuth with a key."""
        self._key = key

    def __call__(self, context: grpc.AuthMetadataContext, callback: grpc.AuthMetadataPluginCallback) -> None:
        """Add authorization metadata to the GRPC call."""
        callback((("authorization", f"{FEDN_AUTH_SCHEME} {self._key}"),), None)


class RetryException(Exception):
    pass


def grpc_retry(
    max_retries: int = 3,
    retry_interval: float = 5,
    backoff: float = 2,
) -> Callable:
    """GRPC retry decorator.


    :param max_retries: The maximum number of retries. -1 means infinite retries.
    :type max_retries: int
    :param retry_interval: The interval between retries in seconds.
    :type retry_interval: float
    :return: The decorated function.
    :rtype: Callable
    """

    def decorator(func: Callable) -> Callable:
        @wraps(func)
        def wrapper(self: "GrpcHandler", *args, **kwargs):
            """Wrapper function for retrying GRPC calls."""
            retries = 0
            last_try = time.time()
            backoff_factor = 1.0
            while max_retries > retries or max_retries == -1:
                retries += 1
                backoff_factor *= backoff

                # Reset backoff factor if the last try was more than 16 times the retry interval ago
                # This is to prevent the backoff factor from growing too large
                # if the server is down for a long time and then comes back up
                this_try = time.time()
                if this_try - last_try > 16 * retry_interval:
                    backoff_factor = 1.0
                last_try = this_try

                try:
                    return func(self, *args, **kwargs)
                except grpc.RpcError as e:
                    status_code = e.code()
                    if status_code == grpc.StatusCode.UNAVAILABLE:
                        logger.warning(f"GRPC ({func.__name__}): Server unavailable. Retrying in approx {retry_interval * backoff_factor} seconds.")
                        logger.debug(f"GRPC ({func.__name__}): Error details: {e.details()}")
                        self._reconnect()
                        time.sleep(retry_interval * backoff_factor + random.uniform(-0.5, 0.5))
                        continue
                    if status_code == grpc.StatusCode.CANCELLED:
                        logger.warning(f"GRPC ({func.__name__}): Connection cancelled. Retrying in approx {retry_interval * backoff_factor} seconds.")
                        logger.debug(f"GRPC ({func.__name__}): Error details: {e.details()}")
                        time.sleep(retry_interval * backoff_factor + random.uniform(-0.5, 0.5))
                        continue
                    if status_code == grpc.StatusCode.UNKNOWN:
                        details = e.details()
                        if details == "Stream removed":
                            logger.warning(f"GRPC ({func.__name__}): Stream removed. Retrying in approx {retry_interval * backoff_factor} seconds.")
                            self._reconnect()
                            time.sleep(retry_interval * backoff_factor + random.uniform(-0.5, 0.5))
                            continue
                        raise e
                    raise e
                except Exception as e:
                    logger.warning(f"GRPC ({func.__name__}): An unknown error occurred: {e}.")
                    if isinstance(e, ValueError):
                        logger.warning(f"GRPC ({func.__name__}): Retrying in approx {retry_interval * backoff_factor} seconds.")
                        self._reconnect()
                        time.sleep(retry_interval * backoff_factor + random.uniform(-0.5, 0.5))
                        continue
                    raise e

            logger.error(f"GRPC ({func.__name__}): Max retries exceeded.")
            raise RetryException("Max retries exceeded")

        return wrapper

    return decorator


def compute_checksum(model: BytesIO) -> str:
    """Compute the checksum of a model.

    :param model: The model to compute the checksum for.
    :type model: BytesIO
    :return: The checksum of the model.
    :rtype: str
    """
    # Placeholder for actual checksum computation
    return None


class GrpcHandler:
    """Handler for GRPC connections and operations."""

    def __init__(self, host: str, port: int, name: str, token: str, combiner_name: str) -> None:
        """Initialize the GrpcHandler."""
        self.metadata = [
            ("client", name),
            ("grpc-server", combiner_name),
        ]
        self.host = host
        self.port = port
        self.token = token

        self._init_channel(host, port, token)
        self._init_stubs()

    def _init_stubs(self) -> None:
        """Initialize GRPC stubs."""
        self.connectorStub = rpc.ConnectorStub(self.channel)
        self.combinerStub = rpc.CombinerStub(self.channel)
        self.modelStub = rpc.ModelServiceStub(self.channel)

    def _init_channel(self, host: str, port: int, token: str) -> None:
        """Initialize the GRPC channel."""
        if port == GRPC_SECURE_PORT:
            self._init_secure_channel(host, port, token)
        else:
            self._init_insecure_channel(host, port)

    def _init_secure_channel(self, host: str, port: int, token: str) -> None:
        """Initialize a secure GRPC channel."""
        url = f"{host}:{port}"
        logger.info(f"Connecting (GRPC) to {url}")

        if os.getenv("FEDN_GRPC_ROOT_CERT_PATH"):
            logger.info("Using root certificate from environment variable for GRPC channel.")
            with open(os.environ["FEDN_GRPC_ROOT_CERT_PATH"], "rb") as f:
                credentials = grpc.ssl_channel_credentials(f.read())
            self.channel = grpc.secure_channel(
                f"{host}:{port}",
                credentials,
                options=GRPC_OPTIONS,
            )
            return

        credentials = grpc.ssl_channel_credentials()
        auth_creds = grpc.metadata_call_credentials(GrpcAuth(token))
        self.channel = grpc.secure_channel(
            f"{host}:{port}",
            grpc.composite_channel_credentials(credentials, auth_creds),
            options=GRPC_OPTIONS,
        )

    def _init_insecure_channel(self, host: str, port: int) -> None:
        """Initialize an insecure GRPC channel."""
        url = f"{host}:{port}"
        logger.info(f"Connecting (GRPC) to {url}")
        self.channel = grpc.insecure_channel(
            url,
            options=GRPC_OPTIONS,
        )

    def heartbeat(self, client_name: str, client_id: str, memory_utilisation: float = None, cpu_utilisation: float = None) -> fedn.Response:
        """Send a heartbeat to the combiner.

        :return: Response from the combiner.
        :rtype: fedn.Response
        """
        heartbeat = fedn.Heartbeat(sender=fedn.Client(name=client_name, role=fedn.CLIENT, client_id=client_id))

        response = self.connectorStub.SendHeartbeat(heartbeat, metadata=self.metadata)

        return response

    @grpc_retry(max_retries=-1, retry_interval=5)
    def send_heartbeats(self, client_name: str, client_id: str, update_frequency: float = 2.0) -> None:
        """Send heartbeats to the combiner at regular intervals."""
        send_heartbeat = True
        while send_heartbeat:
            response = self.heartbeat(client_name, client_id)
            time.sleep(update_frequency)
            if isinstance(response, fedn.Response):
                pass
            else:
                logger.error("Heartbeat failed.")
                send_heartbeat = False

    @grpc_retry(max_retries=-1, retry_interval=5)
    def listen_to_task_stream(self, client_name: str, client_id: str, callback: Callable[[Any], None]) -> None:
        """Subscribe to the model update request stream."""
        r = fedn.ClientAvailableMessage()
        r.sender.name = client_name
        r.sender.role = fedn.CLIENT
        r.sender.client_id = client_id

        logger.info("Listening to task stream.")
        for request in self.combinerStub.TaskStream(r, metadata=self.metadata):
            if request.sender.role == fedn.COMBINER:
                self.send_status(
                    "Received request from combiner.",
                    log_level=fedn.LogLevel.AUDIT,
                    type=request.type,
                    request=request,
                    session_id=request.session_id,
                    sender_name=client_name,
                )

                logger.info(f"Received task request of type {request.type} for model_id {request.model_id}")
                callback(request)

    @grpc_retry(max_retries=-1, retry_interval=5)
    def PollAndReport(self, report: fedn.ActivityReport) -> fedn.TaskRequest:
        return self.combinerStub.PollAndReport(report, metadata=self.metadata)

    @grpc_retry(max_retries=5, retry_interval=5)
    def send_status(
        self,
        msg: str,
        log_level: fedn.LogLevel = fedn.LogLevel.INFO,
        type: Optional[str] = None,
        request: Optional[Union[fedn.ModelUpdate, fedn.ModelValidation, fedn.TaskRequest]] = None,
        session_id: Optional[str] = None,
        sender_name: Optional[str] = None,
    ) -> None:
        """Send status message.

        :param msg: The message to send.
        :type msg: str
        :param log_level: The log level of the message.
        :type log_level: fedn.LogLevel.INFO, fedn.LogLevel.WARNING, fedn.LogLevel.ERROR
        :param type: The type of the message.
        :type type: str
        :param request: The request message.
        :type request: fedn.Request
        """
        status = fedn.Status()
        status.timestamp.GetCurrentTime()
        status.sender.name = sender_name
        status.sender.role = fedn.CLIENT
        status.log_level = log_level
        status.status = str(msg)
        status.session_id = session_id

        if type is not None:
            status.type = type

        if request is not None:
            status.data = MessageToJson(request)

        logger.info("Sending status message to combiner.")
        _ = self.connectorStub.SendStatus(status, metadata=self.metadata)

    @grpc_retry(max_retries=5, retry_interval=5)
    def send_model_metric(self, metric: fedn.ModelMetric) -> bool:
        """Send a model metric to the combiner."""
        logger.info("Sending model metric to combiner.")
        _ = self.combinerStub.SendModelMetric(metric, metadata=self.metadata)
        return True

    @grpc_retry(max_retries=5, retry_interval=5)
    def send_attributes(self, attribute: fedn.AttributeMessage) -> bool:
        """Send a attribute message to the combiner."""
        logger.debug("Sending attributes to combiner.")
        _ = self.combinerStub.SendAttributeMessage(attribute, metadata=self.metadata)
        return True

    @grpc_retry(max_retries=5, retry_interval=5)
    def send_telemetry(self, telemetry: fedn.TelemetryMessage) -> bool:
        """Send a telemetry message to the combiner."""
        logger.debug("Sending telemetry to combiner.")
        _ = self.combinerStub.SendTelemetryMessage(telemetry, metadata=self.metadata)
        return True

    @grpc_retry(max_retries=-1, retry_interval=5)
    def get_model_from_combiner(self, model_id: str, client_id: str) -> Optional[BytesIO]:
        """Fetch a model from the assigned combiner.

        Downloads the model update object via a gRPC streaming channel.

        :param id: The id of the model update object.
        :type id: str
        :param client_id: The id of the client.
        :type client_id: str
        :param timeout: The timeout for the request.
        :type timeout: int
        :return: The model update object.
        :rtype: Optional[BytesIO]
        """
        data = BytesIO()
        request = fedn.ModelRequest(model_id=model_id)
        request.sender.client_id = client_id
        request.sender.role = fedn.CLIENT

        logger.info("Downloading model from combiner.")
        part_iterator = self.modelStub.Download(request, metadata=self.metadata)
        for part in part_iterator:
            data.write(part.data)
        metadata = dict(part_iterator.trailing_metadata())
        server_checksum = metadata.get("checksum")
        if server_checksum:
            data.seek(0, 0)
            file_checksum = compute_checksum(data)
            if file_checksum != server_checksum:
                logger.error("Checksum mismatch! File is corrupted!")
                # Uncomment the following lines if you want to compute the checksum
                # and compare it with the metadata checksum
                raise ValueError("Checksum mismatch! File is corrupted!")
            else:
                logger.info("Checksum match! File is valid!")

        data.seek(0, 0)
        return data

    @grpc_retry(max_retries=-1, retry_interval=5)
    def send_model_to_combiner(self, model: BytesIO, model_id: str) -> Optional[BytesIO]:
        """Send a model update to the assigned combiner.

        Uploads the model updated object via a gRPC streaming channel, Upload.

        :param model: The model update object.
        :type model: BytesIO
        :param id: The id of the model update object.
        :type id: str
        :return: The model update object.
        :rtype: Optional[BytesIO]
        """
        if not isinstance(model, BytesIO):
            byte_stream = BytesIO()

            for d in model.stream(32 * 1024):
                byte_stream.write(d)
        else:
            byte_stream = model

        byte_stream.seek(0, 0)
        file_checksum = compute_checksum(byte_stream)
        byte_stream.seek(0, 0)

        logger.info("Uploading model to combiner.")
<<<<<<< HEAD
        metadata = [
            *self.metadata,
            ("checksum", file_checksum),
            ("model-id", model_id),
        ]
        logger.info(f"Metadata for upload: {metadata}")
        result = self.modelStub.Upload(upload_request_generator(byte_stream), metadata=metadata)
=======
        logger.debug(f"Model ID: {model_id}, Checksum: {file_checksum}")
        result = self.modelStub.Upload(upload_request_generator(byte_stream, model_id, file_checksum), metadata=self.metadata)
>>>>>>> 04fc4530

        return result

    def create_update_message(
        self,
        sender_name: str,
        model_id: str,
        model_update_id: str,
        correlation_id: str,
        round_id: str,
        session_id: str,
        receiver_name: str,
        receiver_role: fedn.Role,
        meta: dict,
    ) -> fedn.ModelUpdate:
        """Create an update message."""
        update = fedn.ModelUpdate()
        update.sender.name = sender_name
        update.sender.role = fedn.CLIENT
        update.sender.client_id = self.metadata[0][1]
        update.receiver.name = receiver_name
        update.receiver.role = receiver_role
        update.model_id = model_id
        update.model_update_id = model_update_id
        update.correlation_id = correlation_id
        update.round_id = round_id
        update.session_id = session_id
        update.timestamp = str(datetime.now(timezone.utc))
        update.meta = json.dumps(meta)

        return update

    def create_validation_message(
        self,
        sender_name: str,
        sender_client_id: str,
        receiver_name: str,
        receiver_role: fedn.Role,
        model_id: str,
        metrics: str,
        correlation_id: str,
        session_id: str,
    ) -> fedn.ModelValidation:
        """Create a validation message."""
        validation = fedn.ModelValidation()
        validation.sender.name = sender_name
        validation.sender.client_id = sender_client_id
        validation.sender.role = fedn.CLIENT
        validation.receiver.name = receiver_name
        validation.receiver.role = receiver_role
        validation.model_id = model_id
        validation.data = metrics
        validation.timestamp.GetCurrentTime()
        validation.correlation_id = correlation_id
        validation.session_id = session_id

        return validation

    def create_prediction_message(
        self,
        sender_name: str,
        receiver_name: str,
        receiver_role: fedn.Role,
        model_id: str,
        prediction_output: str,
        correlation_id: str,
        session_id: str,
    ) -> fedn.ModelPrediction:
        """Create a prediction message."""
        prediction = fedn.ModelPrediction()
        prediction.sender.name = sender_name
        prediction.sender.role = fedn.CLIENT
        prediction.receiver.name = receiver_name
        prediction.receiver.role = receiver_role
        prediction.model_id = model_id
        prediction.data = prediction_output
        prediction.timestamp.GetCurrentTime()
        prediction.correlation_id = correlation_id
        prediction.prediction_id = session_id

        return prediction

    def create_backward_completion_message(
        self,
        sender_name: str,
        receiver_name: str,
        receiver_role: fedn.Role,
        gradient_id: str,
        session_id: str,
        meta: dict,
    ):
        completion = fedn.BackwardCompletion()
        completion.sender.name = sender_name
        completion.sender.role = fedn.CLIENT
        completion.sender.client_id = self.metadata[0][1]
        completion.receiver.name = receiver_name
        completion.receiver.role = receiver_role
        completion.gradient_id = gradient_id
        completion.timestamp.GetCurrentTime()
        completion.meta = json.dumps(meta)
        completion.session_id = session_id
        return completion

    def send_backward_completion(self, update: fedn.BackwardCompletion):
        """Send a backward completion message to the combiner."""
        try:
            logger.info("Sending backward completion to combiner.")
            _ = self.combinerStub.SendBackwardCompletion(update, metadata=self.metadata)
        except grpc.RpcError as e:
            return self._handle_grpc_error(e, "SendBackwardCompletion", lambda: self.send_backward_completion(update))
        except Exception as e:
            logger.error(f"GRPC (SendBackwardCompletion): An error occurred: {e}")
            self._handle_unknown_error(e, "SendBackwardCompletion", lambda: self.send_backward_completion(update))
        return True

    def create_metric_message(
        self, sender_name: str, sender_client_id: str, metrics: dict, step: int, model_id: str, session_id: str, round_id: str
    ) -> fedn.ModelMetric:
        """Create a metric message."""
        metric = fedn.ModelMetric()
        metric.sender.name = sender_name
        metric.sender.client_id = sender_client_id
        metric.sender.role = fedn.CLIENT
        metric.model_id = model_id
        if step is not None:
            metric.step.value = step
        metric.session_id = session_id
        metric.round_id = round_id
        metric.timestamp.GetCurrentTime()
        for key, value in metrics.items():
            metric.metrics.add(key=key, value=value)
        return metric

    @grpc_retry(max_retries=-1, retry_interval=5)
    def send_model_update(self, update: fedn.ModelUpdate) -> bool:
        """Send a model update to the combiner."""
        logger.info("Sending model update to combiner.")
        _ = self.combinerStub.SendModelUpdate(update, metadata=self.metadata)
        return True

    @grpc_retry(max_retries=-1, retry_interval=5)
    def send_model_validation(self, validation: fedn.ModelValidation) -> bool:
        """Send a model validation to the combiner."""
        logger.info("Sending model validation to combiner.")
        _ = self.combinerStub.SendModelValidation(validation, metadata=self.metadata)
        return True

    @grpc_retry(max_retries=-1, retry_interval=5)
    def send_model_prediction(self, prediction: fedn.ModelPrediction) -> bool:
        """Send a model prediction to the combiner."""
        logger.info("Sending model prediction to combiner.")
        _ = self.combinerStub.SendModelPrediction(prediction, metadata=self.metadata)
        return True

    def _disconnect(self) -> None:
        """Disconnect from the combiner."""
        self.channel.close()
        logger.info("GRPC channel closed.")

    def _reconnect(self) -> None:
        """Reconnect to the combiner."""
        self._disconnect()
        self._init_channel(self.host, self.port, self.token)
        self._init_stubs()
        logger.debug("GRPC channel reconnected.")<|MERGE_RESOLUTION|>--- conflicted
+++ resolved
@@ -378,18 +378,8 @@
         byte_stream.seek(0, 0)
 
         logger.info("Uploading model to combiner.")
-<<<<<<< HEAD
-        metadata = [
-            *self.metadata,
-            ("checksum", file_checksum),
-            ("model-id", model_id),
-        ]
-        logger.info(f"Metadata for upload: {metadata}")
-        result = self.modelStub.Upload(upload_request_generator(byte_stream), metadata=metadata)
-=======
         logger.debug(f"Model ID: {model_id}, Checksum: {file_checksum}")
         result = self.modelStub.Upload(upload_request_generator(byte_stream, model_id, file_checksum), metadata=self.metadata)
->>>>>>> 04fc4530
 
         return result
 
