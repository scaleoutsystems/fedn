"""GrpcHandler class for handling GRPC connections and operations."""

import json
import os
import time
from datetime import datetime, timezone
from io import BytesIO
from typing import Any, Callable, Optional, Union

import grpc
from google.protobuf.json_format import MessageToJson

import fedn.network.grpc.fedn_pb2 as fedn
import fedn.network.grpc.fedn_pb2_grpc as rpc
from fedn.common.config import FEDN_AUTH_SCHEME
from fedn.common.log_config import logger
from fedn.network.combiner.modelservice import upload_request_generator

# Keepalive settings: these help keep the connection open for long-lived clients
<<<<<<< HEAD
KEEPALIVE_TIME_MS = 60 * 1000  # send keepalive ping every 60 seconds
KEEPALIVE_TIMEOUT_MS = 30 * 1000  # wait 20 seconds for keepalive ping ack before considering connection dead
KEEPALIVE_PERMIT_WITHOUT_CALLS = True  # allow keepalive pings even when there are no RPCs
MAX_CONNECTION_IDLE_MS = 30000
MAX_CONNECTION_AGE_GRACE_MS = "INT_MAX"  # keep connection open indefinitely
CLIENT_IDLE_TIMEOUT_MS = 30000
=======
KEEPALIVE_TIME_MS = 5 * 1000  # send keepalive ping every 5 second
# wait 30 seconds for keepalive ping ack before considering connection dead
KEEPALIVE_TIMEOUT_MS = 30 * 1000
# allow keepalive pings even when there are no RPCs
KEEPALIVE_PERMIT_WITHOUT_CALLS = True

>>>>>>> 29e8091f

GRPC_OPTIONS = [
    ("grpc.keepalive_time_ms", KEEPALIVE_TIME_MS),
    ("grpc.keepalive_timeout_ms", KEEPALIVE_TIMEOUT_MS),
    ("grpc.keepalive_permit_without_calls", KEEPALIVE_PERMIT_WITHOUT_CALLS),
]

GRPC_SECURE_PORT = 443


class GrpcAuth(grpc.AuthMetadataPlugin):
    """GRPC authentication plugin."""

    def __init__(self, key: str) -> None:
        """Initialize GrpcAuth with a key."""
        self._key = key

    def __call__(self, context: grpc.AuthMetadataContext, callback: grpc.AuthMetadataPluginCallback) -> None:
        """Add authorization metadata to the GRPC call."""
        callback((("authorization", f"{FEDN_AUTH_SCHEME} {self._key}"),), None)


class GrpcHandler:
    """Handler for GRPC connections and operations."""

    def __init__(self, host: str, port: int, name: str, token: str, combiner_name: str) -> None:
        """Initialize the GrpcHandler."""
        self.metadata = [
            ("client", name),
            ("grpc-server", combiner_name),
        ]
        self.host = host
        self.port = port
        self.token = token

        self._init_channel(host, port, token)
        self._init_stubs()

    def _init_stubs(self) -> None:
        """Initialize GRPC stubs."""
        self.connectorStub = rpc.ConnectorStub(self.channel)
        self.combinerStub = rpc.CombinerStub(self.channel)
        self.modelStub = rpc.ModelServiceStub(self.channel)

    def _init_channel(self, host: str, port: int, token: str) -> None:
        """Initialize the GRPC channel."""
        if port == GRPC_SECURE_PORT:
            self._init_secure_channel(host, port, token)
        else:
            self._init_insecure_channel(host, port)

    def _init_secure_channel(self, host: str, port: int, token: str) -> None:
        """Initialize a secure GRPC channel."""
        url = f"{host}:{port}"
        logger.info(f"Connecting (GRPC) to {url}")

        if os.getenv("FEDN_GRPC_ROOT_CERT_PATH"):
            logger.info("Using root certificate from environment variable for GRPC channel.")
            with open(os.environ["FEDN_GRPC_ROOT_CERT_PATH"], "rb") as f:
                credentials = grpc.ssl_channel_credentials(f.read())
            self.channel = grpc.secure_channel(
                f"{host}:{port}",
                credentials,
                options=GRPC_OPTIONS,
            )
            return

        credentials = grpc.ssl_channel_credentials()
        auth_creds = grpc.metadata_call_credentials(GrpcAuth(token))
        self.channel = grpc.secure_channel(
            f"{host}:{port}",
            grpc.composite_channel_credentials(credentials, auth_creds),
            options=GRPC_OPTIONS,
        )

    def _init_insecure_channel(self, host: str, port: int) -> None:
        """Initialize an insecure GRPC channel."""
        url = f"{host}:{port}"
        logger.info(f"Connecting (GRPC) to {url}")
        self.channel = grpc.insecure_channel(
            url,
            options=GRPC_OPTIONS,
        )

    def heartbeat(self, client_name: str, client_id: str, memory_utilisation: float = None, cpu_utilisation: float = None) -> fedn.Response:
        """Send a heartbeat to the combiner.

        :return: Response from the combiner.
        :rtype: fedn.Response
        """
        heartbeat = fedn.Heartbeat(sender=fedn.Client(name=client_name, role=fedn.CLIENT, client_id=client_id))

        try:
            response = self.connectorStub.SendHeartbeat(heartbeat, metadata=self.metadata)
        except grpc.RpcError as e:
            logger.error(f"GRPC (SendHeartbeat): An error occurred: {e}")
            raise e
        except Exception as e:
            logger.error(f"GRPC (SendHeartbeat): An error occurred: {e}")
            raise e
        return response

    def send_heartbeats(self, client_name: str, client_id: str, update_frequency: float = 2.0) -> None:
        """Send heartbeats to the combiner at regular intervals."""
        send_heartbeat = True
        while send_heartbeat:
            try:
                response = self.heartbeat(client_name, client_id)
            except grpc.RpcError as e:
                self._handle_grpc_error(e, "SendHeartbeat", lambda: self.send_heartbeats(client_name, client_id, update_frequency))
                return
            except Exception as e:
                self._handle_unknown_error(e, "SendHeartbeat", lambda: self.send_heartbeats(client_name, client_id, update_frequency))
                return
            if isinstance(response, fedn.Response):
                pass
            else:
                logger.error("Heartbeat failed.")
                send_heartbeat = False

    def listen_to_task_stream(self, client_name: str, client_id: str, callback: Callable[[Any], None]) -> None:
        """Subscribe to the model update request stream."""
        r = fedn.ClientAvailableMessage()
        r.sender.name = client_name
        r.sender.role = fedn.CLIENT
        r.sender.client_id = client_id

        try:
            logger.info("Listening to task stream.")
            for request in self.combinerStub.TaskStream(r, metadata=self.metadata):
                if request.sender.role == fedn.COMBINER:
                    self.send_status(
                        "Received request from combiner.",
                        log_level=fedn.LogLevel.AUDIT,
                        type=request.type,
                        request=request,
                        sesssion_id=request.session_id,
                        sender_name=client_name,
                    )

                    logger.info(f"Received task request of type {request.type} for model_id {request.model_id}")

                    callback(request)

        except grpc.RpcError as e:
            logger.error(f"GRPC (TaskStream): An error occurred: {e}")
            self._handle_grpc_error(e, "TaskStream", lambda: self.listen_to_task_stream(client_name, client_id, callback))
        except Exception as e:
            logger.error(f"GRPC (TaskStream): An error occurred: {e}")
            self._handle_unknown_error(e, "TaskStream", lambda: self.listen_to_task_stream(client_name, client_id, callback))

    def send_status(
        self,
        msg: str,
        log_level: fedn.LogLevel = fedn.LogLevel.INFO,
        type: Optional[str] = None,
        request: Optional[Union[fedn.ModelUpdate, fedn.ModelValidation, fedn.TaskRequest]] = None,
        sesssion_id: Optional[str] = None,
        sender_name: Optional[str] = None,
    ) -> None:
        """Send status message.

        :param msg: The message to send.
        :type msg: str
        :param log_level: The log level of the message.
        :type log_level: fedn.LogLevel.INFO, fedn.LogLevel.WARNING, fedn.LogLevel.ERROR
        :param type: The type of the message.
        :type type: str
        :param request: The request message.
        :type request: fedn.Request
        """
        status = fedn.Status()
        status.timestamp.GetCurrentTime()
        status.sender.name = sender_name
        status.sender.role = fedn.CLIENT
        status.log_level = log_level
        status.status = str(msg)
        status.session_id = sesssion_id

        if type is not None:
            status.type = type

        if request is not None:
            status.data = MessageToJson(request)

        try:
            logger.info("Sending status message to combiner.")
            _ = self.connectorStub.SendStatus(status, metadata=self.metadata)
        except grpc.RpcError as e:
            self._handle_grpc_error(e, "SendStatus", lambda: self.send_status(msg, log_level, type, request, sesssion_id, sender_name))
        except Exception as e:
            logger.error(f"GRPC (SendStatus): An error occurred: {e}")
            self._handle_unknown_error(e, "SendStatus", lambda: self.send_status(msg, log_level, type, request, sesssion_id, sender_name))

    def send_model_metric(self, metric: fedn.ModelMetric) -> bool:
        """Send a model metric to the combiner."""
        try:
            logger.info("Sending model metric to combiner.")
            _ = self.combinerStub.SendModelMetric(metric, metadata=self.metadata)
        except grpc.RpcError as e:
            self._handle_grpc_error(e, "SendModelMetric", lambda: self.send_model_metric(metric))
            return False
        except Exception as e:
            logger.error(f"GRPC (SendModelMetric): An error occurred: {e}")
            self._handle_unknown_error(e, "SendModelMetric", lambda: self.send_model_metric(metric))
            return False
        return True

    def send_attributes(self, attribute: fedn.AttributeMessage) -> bool:
        """Send a attribute message to the combiner."""
        try:
            logger.info("Sending attributes to combiner.")
            _ = self.combinerStub.SendAttributeMessage(attribute, metadata=self.metadata)
        except grpc.RpcError as e:
            self._handle_grpc_error(e, "SendAttributeMessage", lambda: self.send_attributes(attribute))
            return False
        except Exception as e:
            logger.error(f"GRPC (SendAttributeMessage): An error occurred: {e}")
            self._handle_unknown_error(e, "SendAttributeMessage", lambda: self.send_attributes(attribute))
            return False
        return True

    def send_telemetry(self, telemetry: fedn.TelemetryMessage) -> bool:
        """Send a telemetry message to the combiner."""
        try:
            logger.info("Sending telemetry to combiner.")
            _ = self.combinerStub.SendTelemetryMessage(telemetry, metadata=self.metadata)
        except grpc.RpcError as e:
            self._handle_grpc_error(e, "SendTelemetry", lambda: self.send_telemetry(telemetry))
            return False
        except Exception as e:
            logger.error(f"GRPC (SendTelemetry): An error occurred: {e}")
            self._handle_unknown_error(e, "SendTelemetry", lambda: self.send_telemetry(telemetry))
            return False
        return True

    def get_model_from_combiner(self, id: str, client_id: str, timeout: int = 20) -> Optional[BytesIO]:
        """Fetch a model from the assigned combiner.

        Downloads the model update object via a gRPC streaming channel.

        :param id: The id of the model update object.
        :type id: str
        :param client_id: The id of the client.
        :type client_id: str
        :param timeout: The timeout for the request.
        :type timeout: int
        :return: The model update object.
        :rtype: Optional[BytesIO]
        """
        data = BytesIO()
        time_start = time.time()
        request = fedn.ModelRequest(id=id)
        request.sender.client_id = client_id
        request.sender.role = fedn.CLIENT

        try:
            logger.info("Downloading model from combiner.")
            for part in self.modelStub.Download(request, metadata=self.metadata):
                if part.status == fedn.ModelStatus.IN_PROGRESS:
                    data.write(part.data)

                if part.status == fedn.ModelStatus.OK:
                    return data

                if part.status == fedn.ModelStatus.FAILED:
                    return None

                if part.status == fedn.ModelStatus.UNKNOWN:
                    if time.time() - time_start >= timeout:
                        return None
                    continue
        except grpc.RpcError as e:
            return self._handle_grpc_error(e, "Download", lambda: self.get_model_from_combiner(id, client_id, timeout))
        except Exception as e:
            logger.error(f"GRPC (Download): An error occurred: {e}")
            self._handle_unknown_error(e, "Download", lambda: self.get_model_from_combiner(id, client_id, timeout))
        return data

    def send_model_to_combiner(self, model: BytesIO, id: str) -> Optional[BytesIO]:
        """Send a model update to the assigned combiner.

        Uploads the model updated object via a gRPC streaming channel, Upload.

        :param model: The model update object.
        :type model: BytesIO
        :param id: The id of the model update object.
        :type id: str
        :return: The model update object.
        :rtype: Optional[BytesIO]
        """
        if not isinstance(model, BytesIO):
            bt = BytesIO()

            for d in model.stream(32 * 1024):
                bt.write(d)
        else:
            bt = model

        bt.seek(0, 0)

        try:
            logger.info("Uploading model to combiner.")
            result = self.modelStub.Upload(upload_request_generator(bt, id), metadata=self.metadata)
        except grpc.RpcError as e:
            return self._handle_grpc_error(e, "Upload", lambda: self.send_model_to_combiner(model, id))
        except Exception as e:
            logger.error(f"GRPC (Upload): An error occurred: {e}")
            self._handle_unknown_error(e, "Upload", lambda: self.send_model_to_combiner(model, id))
        return result

    def create_update_message(
        self,
        sender_name: str,
        model_id: str,
        model_update_id: str,
        receiver_name: str,
        receiver_role: fedn.Role,
        meta: dict,
    ) -> fedn.ModelUpdate:
        """Create an update message."""
        update = fedn.ModelUpdate()
        update.sender.name = sender_name
        update.sender.role = fedn.CLIENT
        update.sender.client_id = self.metadata[0][1]
        update.receiver.name = receiver_name
        update.receiver.role = receiver_role
        update.model_id = model_id
        update.model_update_id = model_update_id
        update.timestamp = str(datetime.now(timezone.utc))
        update.meta = json.dumps(meta)

        return update

    def create_validation_message(
        self,
        sender_name: str,
        sender_client_id: str,
        receiver_name: str,
        receiver_role: fedn.Role,
        model_id: str,
        metrics: str,
        correlation_id: str,
        session_id: str,
    ) -> fedn.ModelValidation:
        """Create a validation message."""
        validation = fedn.ModelValidation()
        validation.sender.name = sender_name
        validation.sender.client_id = sender_client_id
        validation.sender.role = fedn.CLIENT
        validation.receiver.name = receiver_name
        validation.receiver.role = receiver_role
        validation.model_id = model_id
        validation.data = metrics
        validation.timestamp.GetCurrentTime()
        validation.correlation_id = correlation_id
        validation.session_id = session_id

        return validation

    def create_prediction_message(
        self,
        sender_name: str,
        receiver_name: str,
        receiver_role: fedn.Role,
        model_id: str,
        prediction_output: str,
        correlation_id: str,
        session_id: str,
    ) -> fedn.ModelPrediction:
        """Create a prediction message."""
        prediction = fedn.ModelPrediction()
        prediction.sender.name = sender_name
        prediction.sender.role = fedn.CLIENT
        prediction.receiver.name = receiver_name
        prediction.receiver.role = receiver_role
        prediction.model_id = model_id
        prediction.data = prediction_output
        prediction.timestamp.GetCurrentTime()
        prediction.correlation_id = correlation_id
        prediction.prediction_id = session_id

        return prediction

    def create_metric_message(
        self, sender_name: str, sender_client_id: str, metrics: dict, step: int, model_id: str, session_id: str, round_id: str
    ) -> fedn.ModelMetric:
        """Create a metric message."""
        metric = fedn.ModelMetric()
        metric.sender.name = sender_name
        metric.sender.client_id = sender_client_id
        metric.sender.role = fedn.CLIENT
        metric.model_id = model_id
        if step is not None:
            metric.step.value = step
        metric.session_id = session_id
        metric.round_id = round_id
        metric.timestamp.GetCurrentTime()
        for key, value in metrics.items():
            metric.metrics.add(key=key, value=value)
        return metric

    def send_model_update(self, update: fedn.ModelUpdate) -> bool:
        """Send a model update to the combiner."""
        try:
            logger.info("Sending model update to combiner.")
            _ = self.combinerStub.SendModelUpdate(update, metadata=self.metadata)
        except grpc.RpcError as e:
            return self._handle_grpc_error(e, "SendModelUpdate", lambda: self.send_model_update(update))
        except Exception as e:
            logger.error(f"GRPC (SendModelUpdate): An error occurred: {e}")
            self._handle_unknown_error(e, "SendModelUpdate", lambda: self.send_model_update(update))
        return True

    def send_model_validation(self, validation: fedn.ModelValidation) -> bool:
        """Send a model validation to the combiner."""
        try:
            logger.info("Sending model validation to combiner.")
            _ = self.combinerStub.SendModelValidation(validation, metadata=self.metadata)
        except grpc.RpcError as e:
            return self._handle_grpc_error(
                e,
                "SendModelValidation",
                lambda: self.send_model_validation(validation),
            )
        except Exception as e:
            logger.error(f"GRPC (SendModelValidation): An error occurred: {e}")
            self._handle_unknown_error(e, "SendModelValidation", lambda: self.send_model_validation(validation))
        return True

    def send_model_prediction(self, prediction: fedn.ModelPrediction) -> bool:
        """Send a model prediction to the combiner."""
        try:
            logger.info("Sending model prediction to combiner.")
            _ = self.combinerStub.SendModelPrediction(prediction, metadata=self.metadata)
        except grpc.RpcError as e:
            return self._handle_grpc_error(
                e,
                "SendModelPrediction",
                lambda: self.send_model_prediction(prediction),
            )
        except Exception as e:
            logger.error(f"GRPC (SendModelPrediction): An error occurred: {e}")
            self._handle_unknown_error(e, "SendModelPrediction", lambda: self.send_model_prediction(prediction))
        return True

    def _handle_grpc_error(self, e: grpc.RpcError, method_name: str, sender_function: Callable) -> Optional[Callable]:
        """Handle GRPC errors."""
        status_code = e.code()
        if status_code == grpc.StatusCode.UNAVAILABLE:
            logger.warning(f"GRPC ({method_name}): server unavailable. Retrying in 5 seconds.")
            time.sleep(5)
            return sender_function()
        if status_code == grpc.StatusCode.CANCELLED:
            logger.warning(f"GRPC ({method_name}): connection cancelled. Retrying in 5 seconds.")
            time.sleep(5)
            return sender_function()
        if status_code == grpc.StatusCode.UNAUTHENTICATED:
            details = e.details()
            if details == "Token expired":
                logger.warning(f"GRPC ({method_name}): Token expired.")
                raise e
        if status_code == grpc.StatusCode.UNKNOWN:
            logger.warning(f"GRPC ({method_name}): An unknown error occurred: {e}.")
            details = e.details()
            if details == "Stream removed":
                logger.warning(f"GRPC ({method_name}): Stream removed. Reconnecting")
                self._disconnect()
                self._init_channel(self.host, self.port, self.token)
                self._init_stubs()
                return sender_function()
            raise e
        self._disconnect()
        logger.error(f"GRPC ({method_name}): An error occurred: {e}")
        raise e

    def _handle_unknown_error(self, e: Exception, method_name: str, sender_function: Callable) -> Optional[Callable]:
        """Handle unknown errors."""
        logger.warning(f"GRPC ({method_name}): An unknown error occurred: {e}.")
        if isinstance(e, ValueError):
            # ValueError is raised when the channel is closed
            self._disconnect()
            logger.warning(f"GRPC ({method_name}): Reconnecting to channel.")
            # recreate the channel
            self._init_channel(self.host, self.port, self.token)
            self._init_stubs()
            return sender_function()
        raise e

    def _disconnect(self) -> None:
        """Disconnect from the combiner."""
        self.channel.close()
        logger.info("GRPC channel closed.")

    def _reconnect(self) -> None:
        """Reconnect to the combiner."""
        self._disconnect()
        self._init_channel(self.host, self.port, self.token)
        self._init_stubs()<|MERGE_RESOLUTION|>--- conflicted
+++ resolved
@@ -17,21 +17,12 @@
 from fedn.network.combiner.modelservice import upload_request_generator
 
 # Keepalive settings: these help keep the connection open for long-lived clients
-<<<<<<< HEAD
-KEEPALIVE_TIME_MS = 60 * 1000  # send keepalive ping every 60 seconds
-KEEPALIVE_TIMEOUT_MS = 30 * 1000  # wait 20 seconds for keepalive ping ack before considering connection dead
-KEEPALIVE_PERMIT_WITHOUT_CALLS = True  # allow keepalive pings even when there are no RPCs
-MAX_CONNECTION_IDLE_MS = 30000
-MAX_CONNECTION_AGE_GRACE_MS = "INT_MAX"  # keep connection open indefinitely
-CLIENT_IDLE_TIMEOUT_MS = 30000
-=======
+
 KEEPALIVE_TIME_MS = 5 * 1000  # send keepalive ping every 5 second
 # wait 30 seconds for keepalive ping ack before considering connection dead
 KEEPALIVE_TIMEOUT_MS = 30 * 1000
 # allow keepalive pings even when there are no RPCs
 KEEPALIVE_PERMIT_WITHOUT_CALLS = True
-
->>>>>>> 29e8091f
 
 GRPC_OPTIONS = [
     ("grpc.keepalive_time_ms", KEEPALIVE_TIME_MS),
