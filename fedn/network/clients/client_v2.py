--- conflicted
+++ resolved
@@ -8,8 +8,7 @@
 
 from fedn.common.config import FEDN_CUSTOM_URL_PREFIX
 from fedn.common.log_config import logger
-from fedn.network.clients.fedn_client import (ConnectToApiResult, FednClient,
-                                              GrpcConnectionOptions)
+from fedn.network.clients.fedn_client import ConnectToApiResult, FednClient, GrpcConnectionOptions
 from fedn.network.combiner.modelservice import get_tmp_path
 from fedn.utils.helpers.helpers import get_helper, save_metadata
 
@@ -143,7 +142,6 @@
         metrics = self._process_validation_request(in_model)
         return metrics
 
-<<<<<<< HEAD
     def on_forward(self, client_id):
         out_embeddings, meta = self._process_forward_request(client_id)
         return out_embeddings, meta
@@ -152,10 +150,7 @@
         meta = self._process_backward_request(in_gradients, client_id)
         return meta
 
-    def _process_training_request(self, in_model: BytesIO) -> Tuple[BytesIO, dict]:
-=======
     def _process_training_request(self, in_model: BytesIO, client_settings: dict) -> Tuple[BytesIO, dict]:
->>>>>>> 8e846071
         """Process a training (model update) request.
 
         :param in_model: The model to be updated.
