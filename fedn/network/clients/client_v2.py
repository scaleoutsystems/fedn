"""Client module for handling client operations in the FEDn network."""

import io
import json
import os
import time
import uuid
from io import BytesIO
from typing import Dict, Optional, Tuple

from fedn.common.config import FEDN_CUSTOM_URL_PREFIX
from fedn.common.log_config import logger
from fedn.network.clients.fedn_client import ConnectToApiResult, FednClient, GrpcConnectionOptions
from fedn.network.combiner.modelservice import get_tmp_path
from fedn.utils.helpers.helpers import get_helper, save_metadata


def get_url(api_url: str, api_port: int) -> str:
    """Construct the URL for the API."""
    return f"{api_url}:{api_port}/{FEDN_CUSTOM_URL_PREFIX}" if api_port else f"{api_url}/{FEDN_CUSTOM_URL_PREFIX}"


class ClientOptions:
    """Options for configuring the client."""

    def __init__(self, name: str, package: str, preferred_combiner: Optional[str] = None, id: Optional[str] = None) -> None:
        """Initialize ClientOptions with validation."""
        self._validate(name, package)
        self.name = name
        self.package = package
        self.preferred_combiner = preferred_combiner
        self.client_id = id if id else str(uuid.uuid4())

    def _validate(self, name: str, package: str) -> None:
        """Validate the name and package."""
        if not isinstance(name, str) or len(name) == 0:
            raise ValueError("Name must be a string")
        if not isinstance(package, str) or len(package) == 0 or package not in ["local", "remote"]:
            raise ValueError("Package must be either 'local' or 'remote'")

    def to_json(self) -> Dict[str, Optional[str]]:
        """Convert ClientOptions to JSON."""
        return {
            "name": self.name,
            "client_id": self.client_id,
            "preferred_combiner": self.preferred_combiner,
            "package": self.package,
        }


class Client:
    """Client for interacting with the FEDn network."""

    def __init__(
        self,
        api_url: str,
        api_port: int,
        client_obj: ClientOptions,
        combiner_host: Optional[str] = None,
        combiner_port: Optional[int] = None,
        token: Optional[str] = None,
        package_checksum: Optional[str] = None,
        helper_type: Optional[str] = None,
    ) -> None:
        """Initialize the Client."""
        self.api_url = api_url
        self.api_port = api_port
        self.combiner_host = combiner_host
        self.combiner_port = combiner_port
        self.token = token
        self.client_obj = client_obj
        self.package_checksum = package_checksum
        self.helper_type = helper_type

        self.fedn_api_url = get_url(self.api_url, self.api_port)
        self.fedn_client: FednClient = FednClient()
        self.helper = None

    def _connect_to_api(self) -> Tuple[bool, Optional[dict]]:
        """Connect to the API and handle retries."""
        result = None
        response = None

        while not result or result == ConnectToApiResult.ComputePackageMissing:
            if result == ConnectToApiResult.ComputePackageMissing:
                logger.info("Retrying in 3 seconds")
                time.sleep(3)
            result, response = self.fedn_client.connect_to_api(self.fedn_api_url, self.token, self.client_obj.to_json())

        if result == ConnectToApiResult.Assigned:
            return True, response

        return False, None

    def start(self) -> None:
        """Start the client."""
        if self.combiner_host and self.combiner_port:
            combiner_config = GrpcConnectionOptions(host=self.combiner_host, port=self.combiner_port)
        else:
            result, combiner_config = self._connect_to_api()
            if not result:
                return

        if self.client_obj.package == "remote":
            result = self.fedn_client.init_remote_compute_package(url=self.fedn_api_url, token=self.token, package_checksum=self.package_checksum)
            if not result:
                return
        else:
            result = self.fedn_client.init_local_compute_package()
            if not result:
                return

        self.set_helper(combiner_config)

        result = self.fedn_client.init_grpchandler(config=combiner_config, client_name=self.client_obj.client_id, token=self.token)
        if not result:
            return

        logger.info("-----------------------------")

        self.fedn_client.set_train_callback(self.on_train)
        self.fedn_client.set_validate_callback(self.on_validation)
<<<<<<< HEAD
        self.fedn_client.set_forward_callback(self.on_forward)
        self.fedn_client.set_backward_callback(self.on_backward)
=======
        self.fedn_client.set_predict_callback(self._process_prediction_request)
>>>>>>> 2aca3cba

        self.fedn_client.set_name(self.client_obj.name)
        self.fedn_client.set_client_id(self.client_obj.client_id)

        self.fedn_client.run()

    def set_helper(self, response: Optional[GrpcConnectionOptions] = None) -> None:
        """Set the helper based on the response or default."""
        helper_type = response.helper_type if response else None
        helper_type_to_use = self.helper_type or helper_type or "numpyhelper"
        logger.info(f"Setting helper to: {helper_type_to_use}")
        self.helper = get_helper(helper_type_to_use)

    def on_train(self, in_model: BytesIO, client_settings: dict) -> Tuple[Optional[BytesIO], dict]:
        """Handle the training callback."""
        return self._process_training_request(in_model, client_settings)

    def on_validation(self, in_model: BytesIO) -> Optional[dict]:
        """Handle the validation callback."""
        return self._process_validation_request(in_model)

<<<<<<< HEAD
    def on_forward(self, client_id):
        out_embeddings, meta = self._process_forward_request(client_id)
        return out_embeddings, meta

    def on_backward(self, in_gradients, client_id):
        meta = self._process_backward_request(in_gradients, client_id)
        return meta

    def _process_training_request(self, in_model: BytesIO, client_settings: dict) -> Tuple[BytesIO, dict]:
        """Process a training (model update) request.

        :param in_model: The model to be updated.
        :type in_model: BytesIO
        :return: The updated model, or None if the update failed. And a dict with metadata.
        :rtype: tuple
        """
=======
    def _process_training_request(self, in_model: BytesIO, client_settings: dict) -> Tuple[Optional[BytesIO], dict]:
        """Process a training (model update) request."""
>>>>>>> 2aca3cba
        try:
            meta = {}
            inpath = self.helper.get_tmp_path()

            with open(inpath, "wb") as fh:
                fh.write(in_model.getbuffer())

            save_metadata(metadata=client_settings, filename=inpath)
            outpath = self.helper.get_tmp_path()
            tic = time.time()

            self.fedn_client.dispatcher.run_cmd(f"train {inpath} {outpath}")
            meta["exec_training"] = time.time() - tic

            with open(outpath, "rb") as fr:
                out_model = io.BytesIO(fr.read())

            with open(outpath + "-metadata", "r") as fh:
                training_metadata = json.loads(fh.read())

            logger.info(f"SETTING Training metadata: {training_metadata}")
            meta["training_metadata"] = training_metadata

            os.unlink(inpath)
            os.unlink(outpath)
            os.unlink(outpath + "-metadata")

        except Exception as e:
            logger.error(f"Could not process training request due to error: {e}")
            out_model = None
            meta = {"status": "failed", "error": str(e)}

        return out_model, meta

    def _process_validation_request(self, in_model: BytesIO) -> Optional[dict]:
        """Process a validation request."""
        try:
            inpath = self.helper.get_tmp_path()

            with open(inpath, "wb") as fh:
                fh.write(in_model.getbuffer())

            outpath = get_tmp_path()
            self.fedn_client.dispatcher.run_cmd(f"validate {inpath} {outpath}")

            with open(outpath, "r") as fh:
                metrics = json.loads(fh.read())

            os.unlink(inpath)
            os.unlink(outpath)

        except Exception as e:
            logger.warning(f"Validation failed with exception {e}")
            metrics = None

        return metrics

    def _process_prediction_request(self, in_model: BytesIO) -> Optional[dict]:
        """Process a prediction request."""
        try:
            inpath = self.helper.get_tmp_path()

            with open(inpath, "wb") as fh:
                fh.write(in_model.getbuffer())

            outpath = get_tmp_path()
            self.fedn_client.dispatcher.run_cmd(f"predict {inpath} {outpath}")

            with open(outpath, "r") as fh:
                metrics = json.loads(fh.read())

            os.unlink(inpath)
            os.unlink(outpath)

        except Exception as e:
            logger.warning(f"Prediction failed with exception {e}")
            metrics = None

        return metrics

    def _process_forward_request(self, client_id) -> Tuple[BytesIO, dict]:
        """Process a forward request.

        :return: The embeddings, or None if forward failed.
        :rtype: tuple
        """
        try:
            out_embedding_path = get_tmp_path()

            tic = time.time()

            self.fedn_client.dispatcher.run_cmd(f"forward {client_id} {out_embedding_path}")

            meta = {}
            embeddings = None

            with open(out_embedding_path, "rb") as fr:
                embeddings = io.BytesIO(fr.read())

            meta["exec_training"] = time.time() - tic

            # Read the metadata file
            with open(out_embedding_path + "-metadata", "r") as fh:
                training_metadata = json.loads(fh.read())

            logger.info("SETTING Forward metadata: {}".format(training_metadata))
            meta["training_metadata"] = training_metadata

            os.unlink(out_embedding_path)
            os.unlink(out_embedding_path + "-metadata")

        except Exception as e:
            logger.warning("Forward failed with exception {}".format(e))
            embeddings = None
            meta = {"status": "failed", "error": str(e)}

        return embeddings, meta

    def _process_backward_request(self, in_gradients: BytesIO, client_id: str) -> dict:
        """Process a backward request.

        :param in_gradients: The gradients to be processed.
        :type in_gradients: BytesIO
        :return: Metadata, or None if backward failed.
        :rtype: dict
        """
        try:
            meta = {}
            inpath = get_tmp_path()

            # load gradients
            with open(inpath, "wb") as fh:
                fh.write(in_gradients.getbuffer())

            tic = time.time()

            self.fedn_client.dispatcher.run_cmd(f"backward {inpath} {client_id}")
            meta["exec_training"] = time.time() - tic

            os.unlink(inpath)

        except Exception as e:
            logger.warning("Backward failed with exception {}".format(e))
            meta = {"status": "failed", "error": str(e)}

        return meta<|MERGE_RESOLUTION|>--- conflicted
+++ resolved
@@ -120,12 +120,9 @@
 
         self.fedn_client.set_train_callback(self.on_train)
         self.fedn_client.set_validate_callback(self.on_validation)
-<<<<<<< HEAD
         self.fedn_client.set_forward_callback(self.on_forward)
         self.fedn_client.set_backward_callback(self.on_backward)
-=======
         self.fedn_client.set_predict_callback(self._process_prediction_request)
->>>>>>> 2aca3cba
 
         self.fedn_client.set_name(self.client_obj.name)
         self.fedn_client.set_client_id(self.client_obj.client_id)
@@ -147,7 +144,6 @@
         """Handle the validation callback."""
         return self._process_validation_request(in_model)
 
-<<<<<<< HEAD
     def on_forward(self, client_id):
         out_embeddings, meta = self._process_forward_request(client_id)
         return out_embeddings, meta
@@ -156,18 +152,10 @@
         meta = self._process_backward_request(in_gradients, client_id)
         return meta
 
-    def _process_training_request(self, in_model: BytesIO, client_settings: dict) -> Tuple[BytesIO, dict]:
-        """Process a training (model update) request.
-
-        :param in_model: The model to be updated.
-        :type in_model: BytesIO
-        :return: The updated model, or None if the update failed. And a dict with metadata.
-        :rtype: tuple
-        """
-=======
+
+
     def _process_training_request(self, in_model: BytesIO, client_settings: dict) -> Tuple[Optional[BytesIO], dict]:
         """Process a training (model update) request."""
->>>>>>> 2aca3cba
         try:
             meta = {}
             inpath = self.helper.get_tmp_path()
