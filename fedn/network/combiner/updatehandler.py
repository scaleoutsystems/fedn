--- conflicted
+++ resolved
@@ -24,11 +24,6 @@
     """
 
     def __init__(self, modelservice: ModelService) -> None:
-<<<<<<< HEAD
-=======
-        self.model_updates = queue.Queue()
-        self.backward_completions = queue.Queue()
->>>>>>> ece69b6f
         self.modelservice = modelservice
 
         self.session_queue: Dict[str, SessionQueue] = {}
@@ -202,7 +197,6 @@
         :return: Updated model
         :rtype: class: `io.BytesIO`
         """
-<<<<<<< HEAD
         model_stream = self.modelservice.temp_model_storage.get(model_id)
 
         return model_stream
@@ -364,25 +358,6 @@
                 raise queue.Empty
 
     def waitforit(self, round_timeout, buffer_size=100, polling_interval=0.1):
-=======
-        # Try reading model update from local disk/combiner memory
-        model_str = self.modelservice.temp_model_storage.get(model_id)
-        # And if we cannot access that, try downloading from the server
-        if model_str is None:
-            model_str = self.modelservice.get_model(model_id)
-            # TODO: use retrying library
-            tries = 0
-            while tries < retry:
-                tries += 1
-                if not model_str or sys.getsizeof(model_str) == 80:
-                    logger.warning("Model download failed. retrying")
-                    time.sleep(3) # sleep longer
-                    model_str = self.modelservice.get_model(model_id)
-
-        return model_str
-
-    def waitforit(self, config, buffer_size=100, polling_interval=0.1):
->>>>>>> ece69b6f
         """Defines the policy for how long the server should wait before starting to aggregate models.
 
         The policy is as follows:
