import inspect
import queue
import random
import time
import traceback
from typing import TYPE_CHECKING, TypedDict

import fedn.network.grpc.fedn_pb2 as fedn
from fedn.common.log_config import logger
from fedn.network.combiner.aggregators.aggregatorbase import get_aggregator
from fedn.network.combiner.hooks.grpc_wrappers import call_with_fallback
from fedn.network.combiner.hooks.hook_client import CombinerHookInterface
from fedn.network.combiner.hooks.serverfunctionsbase import ServerFunctions
from fedn.network.combiner.modelservice import ModelService
from fedn.network.combiner.updatehandler import BackwardHandler, UpdateHandler
from fedn.network.common.flow_controller import FlowController
from fedn.network.storage.s3.repository import Repository
from fedn.utils.helpers.helpers import get_helper
from fedn.utils.model import FednModel
from fedn.utils.parameters import Parameters

# This if is needed to avoid circular imports but is crucial for type hints.
if TYPE_CHECKING:
    from fedn.network.combiner.combiner import Combiner  # not-floating-import


class RoundConfig(TypedDict):
    """Round configuration.

    :param _job_id: A universally unique identifier for the round. Set by Combiner.
    :type _job_id: str
    :param committed_at: The time the round was committed. Set by Controller.
    :type committed_at: str
    :param task: The task to perform in the round. Set by Controller. Supported tasks are "training", "validation", and "prediction".
    :type task: str
    :param round_id: The round identifier as str(int)
    :type round_id: str
    :param round_timeout: The round timeout in seconds. Set by user interfaces or Controller.
    :type round_timeout: str
    :param rounds: The number of rounds. Set by user interfaces.
    :param model_id: The model identifier. Set by user interfaces or Controller.
    :type model_id: str
    :param model_version: The model version. Currently not used.
    :type model_version: str
    :param model_type: The model type. Currently not used.
    :type model_type: str
    :param model_size: The size of the model. Currently not used.
    :type model_size: int
    :param model_parameters: The model parameters. Currently not used.
    :type model_parameters: dict
    :param model_metadata: The model metadata. Currently not used.
    :type model_metadata: dict
    :param session_id: The session identifier. Set by (Controller?).
    :type session_id: str
    :param prediction_id: The prediction identifier. Only used for prediction tasks.
    :type prediction_id: str
    :param helper_type: The helper type.
    :type helper_type: str
    :param aggregator: The aggregator type.
    :type aggregator: str
    :param client_settings: Settings that are distributed to clients.
    :type client_settings: dict
    :param selected_clients: List of client ids to participate in the round
    :type selected_clients: list[str]
    """

    _job_id: str
    committed_at: str
    task: str
    round_id: str
    round_timeout: str
    rounds: int
    model_id: str
    model_version: str
    model_type: str
    model_size: int
    model_parameters: dict
    model_metadata: dict
    session_id: str
    helper_type: str
    aggregator: str
    client_settings: dict
    selected_clients: list[str]


class RoundHandler:
    """Round handler.

    The round handler processes requests from the global controller
    to produce model updates and perform model validations.

    :param aggregator_name: The name of the aggregator plugin module.
    :type aggregator_name: str
    :param storage: Model repository for :class: `fedn.network.combiner.Combiner`
    :type storage: class: `fedn.common.storage.s3.s3repo.S3ModelRepository`
    :param server: A handle to the Combiner class :class: `fedn.network.combiner.Combiner`
    :type server: class: `fedn.network.combiner.Combiner`
    :param modelservice: A handle to the model service :class: `fedn.network.combiner.modelservice.ModelService`
    :type modelservice: class: `fedn.network.combiner.modelservice.ModelService`
    """

    def __init__(self, server: "Combiner", repository: Repository, modelservice: ModelService):
        """Initialize the RoundHandler."""
        self.round_configs = queue.Queue()
        self.storage = repository
        self.server = server
        self.modelservice = modelservice
        self.server_functions = inspect.getsource(ServerFunctions)
        self.update_handler = UpdateHandler(modelservice=modelservice)
        self.backward_handler = BackwardHandler()
        self.hook_interface = CombinerHookInterface()

        self.flow_controller = FlowController()

    def set_aggregator(self, aggregator):
        self.aggregator = get_aggregator(aggregator, self.update_handler)

    def set_server_functions(self, server_functions: str):
        self.server_functions = server_functions

    def push_round_config(self, round_config: RoundConfig):
        """Add a round_config (job description) to the inbox.

        :param round_config: A dict containing the round configuration (from global controller).
        :type round_config: dict
        :return: A job id (universally unique identifier) for the round.
        :rtype: str
        """
        try:
            self.round_configs.put(round_config)
        except Exception:
            logger.error("Failed to push round config.")
            raise

    def _training_round(self, config: dict, clients: list, provided_functions: dict):
        """Send model update requests to clients and aggregate results.

        :param config: The round config object (passed to the client).
        :type config: dict
        :param clients: clients to participate in the training round
        :type clients: list
        :return: an aggregated model and associated metadata
        :rtype: model, dict
        """
        logger.info("ROUNDHANDLER: Initiating training round, participating clients: {}".format(clients))

        meta = {}
        meta["nr_expected_updates"] = len(clients)
        meta["nr_required_updates"] = int(config["clients_required"])
        meta["timeout"] = float(config["round_timeout"])

        session_id = config["session_id"]
        model_id = config["model_id"]
        round_id = config["round_id"]

        if provided_functions.get("client_settings", False):
<<<<<<< HEAD
            fedn_model = self.modelservice.get_model(model_id)
            client_settings = self.hook_interface.client_settings(fedn_model)
            config["client_settings"] = client_settings
=======
            global_model_bytes = self.modelservice.temp_model_storage.get(model_id)

            def _rpc():
                return self.hook_interface.client_settings(global_model_bytes)

            def _fallback():
                return {}

            client_settings = call_with_fallback("client_settings", _rpc, fallback_fn=_fallback) or {}
            config["client_settings"] = {**config.get("client_settings", {}), **client_settings}
>>>>>>> ec9191cb

        # Request model updates from all active clients.
        requests = self.server.create_requests(fedn.StatusType.MODEL_UPDATE, session_id, model_id, config, clients)
        session_queue = self.update_handler.get_session_queue(session_id)
        session_queue.start_round_queue(round_id, [r.correlation_id for r in requests], config["accept_stragglers"])
        clients_with_requests = self.server.send_requests(requests)

        if len(clients_with_requests) < 20:
            logger.info("Sent model update request for model {} to clients {}".format(model_id, clients_with_requests))
        else:
            logger.info("Sent model update request for model {} to {} clients".format(model_id, len(clients_with_requests)))

        # If buffer_size is -1 (default), the round terminates when/if all clients have completed
        if int(config["buffer_size"]) == -1:
            buffer_size = len(clients)
        else:
            buffer_size = int(config["buffer_size"])

        # Wait / block until the round termination policy has been met.
        reason = self.flow_controller.wait_until_true(lambda: session_queue.aggregation_condition(buffer_size), timeout=float(config["round_timeout"]))

        tic = time.time()
        model = None
        data = None
        if reason != FlowController.Reason.STOP:
            try:
                helper = get_helper(config["helper_type"])
                logger.info("Config delete_models_storage: {}".format(config["delete_models_storage"]))
                if config["delete_models_storage"] == "True":
                    delete_models = True
                else:
                    delete_models = False

                if "aggregator_kwargs" in config.keys():
                    logger.info("Using aggregator kwargs from config: {}".format(config["aggregator_kwargs"]))
                    dict_parameters = config["aggregator_kwargs"]
                    parameters = Parameters(dict_parameters)
                else:
                    parameters = None
                if provided_functions.get("aggregate", False) or provided_functions.get("incremental_aggregate", False):
<<<<<<< HEAD
                    previous_model = self.modelservice.get_model(model_id)
                    model, data = self.hook_interface.aggregate(session_id, previous_model, self.update_handler, helper, delete_models=delete_models)
=======
                    previous_model_bytes = self.modelservice.temp_model_storage.get(model_id)

                    def _rpc():
                        return self.hook_interface.aggregate(session_id, previous_model_bytes, self.update_handler, helper, delete_models=delete_models)

                    def _fallback():
                        return self.aggregator.combine_models(session_id=session_id, helper=helper, delete_models=delete_models, parameters=parameters)

                    model, data = call_with_fallback("aggregate", _rpc, fallback_fn=_fallback)
>>>>>>> ec9191cb
                else:
                    model, data = self.aggregator.combine_models(session_id=session_id, helper=helper, delete_models=delete_models, parameters=parameters)
            except Exception as e:
                logger.warning("AGGREGATION FAILED AT COMBINER! {}".format(e))
                model = None
                data = None
        else:
            logger.warning("ROUNDHANDLER: Training round terminated early, no model aggregation performed.")
        meta["time_combination"] = time.time() - tic
        meta["aggregation_time"] = data
        return model, meta

    def _validation_round(self, session_id, model_id, clients):
        """Send model validation requests to clients.

        :param config: The round config object (passed to the client).
        :type config: dict
        :param clients: clients to send validation requests to
        :type clients: list
        :param model_id: The ID of the model to validate
        :type model_id: str
        """
        self.server.request_model_validation(session_id, model_id, clients=clients)

    def _prediction_round(self, prediction_id: str, model_id: str, clients: list):
        """Send model prediction requests to clients.

        :param config: The round config object (passed to the client).
        :type config: dict
        :param clients: clients to send prediction requests to
        :type clients: list
        :param model_id: The ID of the model to use for prediction
        :type model_id: str
        """
        self.server.request_model_prediction(prediction_id, model_id, clients=clients)

    def _forward_pass(self, config: dict, clients: list):
        """Send model forward pass requests to clients.

        :param config: The round config object (passed to the client).
        :type config: dict
        :param clients: clients to participate in the training round
        :type clients: list
        :return: aggregated embeddings and associated metadata
        :rtype: model, dict
        """
        logger.info("ROUNDHANDLER: Initiating forward pass, participating clients: {}".format(clients))

        meta = {}
        meta["nr_expected_updates"] = len(clients)
        meta["nr_required_updates"] = int(config["clients_required"])
        meta["timeout"] = float(config["round_timeout"])

        session_id = config["session_id"]
        model_id = config["model_id"]
        round_id = config["round_id"]
        is_sl_inference = config[
            "is_sl_inference"
        ]  # determines whether forward pass calculates gradients ("training"), or is used for inference (e.g., for validation)
        # Request forward pass from all active clients.
        requests = self.server.create_requests(fedn.StatusType.FORWARD, session_id, model_id, config, clients)
        session_queue = self.update_handler.get_session_queue(session_id)
        session_queue.start_round_queue(round_id, [r.correlation_id for r in requests], config["accept_stragglers"])
        clients_with_requests = self.server.send_requests(requests)
        if len(clients_with_requests) < 20:
            logger.info("Sent forward pass request for model {} to clients {}".format(model_id, clients_with_requests))
        else:
            logger.info("Sent forward pass request for model {} to {} clients".format(model_id, len(clients_with_requests)))

        # the round should terminate when all clients have completed
        buffer_size = len(clients)

        # Wait / block until the round termination policy has been met.
        reason = self.flow_controller.wait_until_true(lambda: session_queue.aggregation_condition(buffer_size), timeout=float(config["round_timeout"]))

        tic = time.time()
        output = None
        if reason != FlowController.Reason.STOP:
            try:
                helper = get_helper(config["helper_type"])
                logger.info("Config delete_models_storage: {}".format(config["delete_models_storage"]))
                if config["delete_models_storage"] == "True":
                    delete_models = True
                else:
                    delete_models = False

                output = self.aggregator.combine_models(session_id=session_id, helper=helper, delete_models=delete_models, is_sl_inference=is_sl_inference)

            except Exception as e:
                logger.warning("EMBEDDING CONCATENATION in FORWARD PASS FAILED AT COMBINER! {}".format(e))

        meta["time_combination"] = time.time() - tic
        meta["aggregation_time"] = output["data"]
        return output, meta

    def _backward_pass(self, config: dict, clients: list):
        """Send backward pass requests to clients.

        :param config: The round config object (passed to the client).
        :type config: dict
        :param clients: clients to participate in the training round
        :type clients: list
        :return: associated metadata
        :rtype: dict
        """
        logger.info("ROUNDHANDLER: Initiating backward pass, participating clients: {}".format(clients))

        meta = {}
        meta["nr_expected_updates"] = len(clients)
        meta["nr_required_updates"] = int(config["clients_required"])
        meta["timeout"] = float(config["round_timeout"])

        # Clear previous backward completions queue
        self.backward_handler.clear_backward_completions()

        # Request backward pass from all active clients.
        logger.info("ROUNDHANDLER: Requesting backward pass, gradient_id: {}".format(config["model_id"]))

        self.server.request_backward_pass(session_id=config["session_id"], gradient_id=config["model_id"], config=config, clients=clients)

        # the round should terminate when all clients have completed
        buffer_size = len(clients)

        self.backward_handler.waitforbackwardcompletion(config, required_backward_completions=buffer_size)

        return meta

    def stage_model(self, model_id, timeout_retry=3, retry=2):
        """Download a model from persistent storage and set in modelservice.

        :param model_id: ID of the model update object to stage.
        :type model_id: str
        :param timeout_retry: Sleep before retrying download again(sec), defaults to 3
        :type timeout_retry: int, optional
        :param retry: Number of retries, defaults to 2
        :type retry: int, optional
        """
        # If the model is already in memory at the server we do not need to do anything.
        logger.info("Model Staging, fetching model from storage...")

        if self.modelservice.temp_model_storage.exist(model_id):
            logger.info("Model already exists in memory, skipping model staging.")
            return

        # If not, download it and stage it in memory at the combiner.
        tries = 0
        while True:
            try:
                success = self.modelservice.fetch_model_from_repository(model_id, blocking=True)
                if success:
                    break
            except Exception:
                logger.warning("Could not fetch model from storage backend, retrying.")
                time.sleep(timeout_retry)
                tries += 1
                if tries > retry:
                    logger.error("Failed to stage model {} from storage backend!".format(model_id))
                    raise

    def _assign_round_clients(self, n: int, type: str = "trainers", selected_clients: list = None):
        """Obtain a list of clients(trainers or validators) to ask for updates in this round.

        :param n: Size of a random set taken from active trainers(clients), if n > "active trainers" all is used
        :type n: int
        :param type: type of clients, either "trainers" or "validators", defaults to "trainers"
        :type type: str, optional
        :return: Set of clients
        :rtype: list
        """
        if type == "validators":
            clients = self.server.get_active_validators()
        elif type == "trainers":
            clients = self.server.get_active_trainers()
        else:
            logger.error("(ERROR): {} is not a supported type of client".format(type))

        if selected_clients is not None and len(selected_clients) > 0:
            clients = [client for client in clients if client in selected_clients]

        # If the number of requested trainers exceeds the number of available, use all available.
        n = min(n, len(clients))

        # If not, we pick a random subsample of all available clients.
        clients = random.sample(clients, n)

        return clients

    def _check_nr_round_clients(self, config):
        """Check that the minimal number of clients required to start a round are available.

        :param config: The round config object.
        :type config: dict
        :param timeout: Timeout in seconds, defaults to 0.0
        :type timeout: float, optional
        :return: True if the required number of clients are available, False otherwise.
        :rtype: bool
        """
        active = self.server.nr_active_trainers()
        if active >= int(config["clients_required"]):
            logger.info("Number of clients required ({0}) to start round met {1}.".format(config["clients_required"], active))
            return True
        else:
            logger.info("Too few clients to start round.")
            return False

    def execute_validation_round(self, session_id, model_id):
        """Coordinate validation rounds as specified in config.

        :param round_config: The round config object.
        :type round_config: dict
        """
        logger.info("COMBINER orchestrating validation of model {}".format(model_id))
        self.stage_model(model_id)
        validators = self._assign_round_clients(self.server.max_clients, type="validators")
        self._validation_round(session_id, model_id, validators)

    def execute_prediction_round(self, prediction_id: str, model_id: str) -> None:
        """Coordinate prediction rounds as specified in config.

        :param round_config: The round config object.
        :type round_config: dict
        """
        logger.info("COMBINER orchestrating prediction using model {}".format(model_id))
        self.stage_model(model_id)
        # TODO: Implement prediction client type
        clients = self._assign_round_clients(self.server.max_clients, type="validators")
        self._prediction_round(prediction_id, model_id, clients)

    def execute_training_round(self, config):
        """Coordinates clients to execute training tasks.

        :param config: The round config object.
        :type config: dict
        :return: metadata about the training round.
        :rtype: dict
        """
        logger.info("Processing training round,  job_id {}".format(config["_job_id"]))

        data = {}
        data["config"] = config
        data["round_id"] = config["round_id"]

        # Download model to update and set in temp storage.
        self.stage_model(config["model_id"])

        # dictionary to which functions are provided
        try:
            provided_functions = self.hook_interface.provided_functions(self.server_functions)
        except Exception:
            provided_functions = {"client_selection": False, "client_settings": False, "aggregate": False, "incremental_aggregate": False}

        if provided_functions.get("client_selection", False):

            def _rpc():
                return self.hook_interface.client_selection(clients=self.server.get_active_trainers())

            def _fallback():
                selected_clients = config["selected_clients"] if "selected_clients" in config and len(config["selected_clients"]) > 0 else None

                return self._assign_round_clients(n=self.server.max_clients, type="trainers", selected_clients=selected_clients)

            clients = call_with_fallback("client_selection", _rpc, fallback_fn=_fallback)
            if not clients:
                # Empty selection => fallback immediately (don't spin forever)
                clients = _fallback()
        else:
            selected_clients = config["selected_clients"] if "selected_clients" in config and len(config["selected_clients"]) > 0 else None

            clients = self._assign_round_clients(n=self.server.max_clients, type="trainers", selected_clients=selected_clients)
        model, meta = self._training_round(config, clients, provided_functions)
        data["data"] = meta

        if model is None:
            logger.warning("\t Failed to update global model in round {0}!".format(config["round_id"]))

        if model is not None:
            helper = get_helper(config["helper_type"])
            fedn_model = FednModel.from_model_params(model, helper=helper)
            model_id = self.storage.set_model(fedn_model.get_stream_unsafe(), is_file=False)
            data["model_id"] = model_id

            logger.info("TRAINING ROUND COMPLETED. Aggregated model id: {}, Job id: {}".format(model_id, config["_job_id"]))

        # Delete temp model
        self.modelservice.temp_model_storage.delete(config["model_id"])
        return data

    def execute_forward_pass(self, config):
        """Coordinates clients to execute forward pass.

        :param config: The round config object.
        :type config: dict
        :return: metadata about the training round.
        :rtype: dict
        """
        logger.info("Processing forward pass, job_id {}".format(config["_job_id"]))

        data = {}
        data["config"] = config
        data["round_id"] = config["round_id"]

        data["model_id"] = None

        clients = self._assign_round_clients(self.server.max_clients)
        output, meta = self._forward_pass(config, clients)

        data["data"] = meta

        if output["gradients"] is None and output["validation_data"] is None:
            logger.warning("\t Forward pass failed in round {0}!".format(config["round_id"]))
        elif output["validation_data"] is not None:  # in forward validation pass, no gradients are calculated. Skip in this case.
            logger.info("FORWARD VALIDATION PASS COMPLETED. Job id: {}".format(config["_job_id"]))
            return data
        elif output["gradients"] is not None:
            gradients = output["gradients"]
            helper = get_helper(config["helper_type"])
            fedn_model = FednModel.from_model_params(gradients, helper=helper)
            gradient_id = self.storage.set_model(fedn_model.get_stream_unsafe(), is_file=False)  # uploads gradients to storage
            data["model_id"] = gradient_id  # intended

            logger.info("FORWARD PASS COMPLETED. Aggregated model id: {}, Job id: {}".format(gradient_id, config["_job_id"]))

            return data

    def execute_backward_pass(self, config):
        """Coordinates clients to execute backward pass.

        :param config: The round config object.
        :type config: dict
        :return: metadata about the training round.
        :rtype: dict
        """
        logger.info("Processing backward pass, job_id {}".format(config["_job_id"]))

        data = {}
        data["config"] = config
        data["round_id"] = config["round_id"]

        logger.info("roundhandler execute_backward_pass: downloading gradients with id: {}".format(config["model_id"]))

        # Download gradients and set in temp storage.
        self.stage_model(config["model_id"])  # Download a model from persistent storage and set in modelservice

        clients = self._assign_round_clients(self.server.max_clients)
        meta = self._backward_pass(config, clients)
        data["data"] = meta

        if meta is None:
            logger.warning("\t Failed to run backward pass in round {0}!".format(config["round_id"]))

        # Delete temp model
        self.modelservice.temp_model_storage.delete(config["model_id"])
        return data

    def run(self, polling_interval=1.0):
        """Main control loop. Execute rounds based on round config on the queue.

        :param polling_interval: The polling interval in seconds for checking if a new job/config is available.
        :type polling_interval: float
        """
        try:
            while True:
                try:
                    round_config = self.round_configs.get(block=False)
                except queue.Empty:
                    time.sleep(polling_interval)
                    continue
                try:
                    self.flow_controller.stop_event.clear()
                    # Check that the minimum allowed number of clients are connected
                    ready = self._check_nr_round_clients(round_config)
                    round_meta = {}

                    if ready:
                        if round_config["task"] == "training":
                            session_id = round_config["session_id"]
                            model_id = round_config["model_id"]
                            tic = time.time()
                            round_meta = self.execute_training_round(round_config)
                            round_meta["time_exec_training"] = time.time() - tic
                            round_meta["status"] = "Success"
                            round_meta["name"] = self.server.id
                            active_round = self.server.db.round_store.get(round_meta["round_id"])

                            active_round.combiners.append(round_meta)
                            try:
                                self.server.db.round_store.update(active_round)
                            except Exception as e:
                                logger.error("Failed to update round data in round store. {}".format(e))
                                raise Exception("Failed to update round data in round store.")
                        elif round_config["task"] == "validation":
                            session_id = round_config["session_id"]
                            model_id = round_config["model_id"]
                            self.execute_validation_round(session_id, model_id)
                        elif round_config["task"] == "prediction":
                            prediction_id = round_config["prediction_id"]
                            model_id = round_config["model_id"]
                            self.execute_prediction_round(prediction_id, model_id)

                        elif round_config["task"] == "forward":
                            session_id = round_config["session_id"]
                            model_id = round_config["model_id"]
                            tic = time.time()
                            round_meta = self.execute_forward_pass(round_config)
                            round_meta["time_exec_training"] = time.time() - tic
                            round_meta["status"] = "Success"
                            round_meta["name"] = self.server.id
                            active_round = self.server.db.round_store.get(round_meta["round_id"])  # if "combiners" not in active_round:
                            #     active_round["combiners"] = []
                            # active_round["combiners"].append(round_meta)

                            # updated = self.server.round_store.update(active_round["id"], active_round)

                            active_round.combiners.append(round_meta)
                            try:
                                self.server.db.round_store.update(active_round)
                            except Exception as e:
                                logger.error("Forward pass: Failed to update round data in round store. {}".format(e))
                                raise Exception("Forward passFailed to update round data in round store.")

                        elif round_config["task"] == "backward":
                            tic = time.time()
                            round_meta = self.execute_backward_pass(round_config)
                            round_meta["time_exec_training"] = time.time() - tic
                            round_meta["status"] = "Success"
                            round_meta["name"] = self.server.id
                            active_round = self.server.db.round_store.get(round_meta["round_id"])
                            # updated = self.server.round_store.update(active_round["id"], active_round)
                            active_round.combiners.append(round_meta)
                            try:
                                self.server.db.round_store.update(active_round)
                            except Exception as e:
                                logger.error("Backward pass: Failed to update round data in round store. {}".format(e))
                                raise Exception("Backward pass: Failed to update round data in round store.")
                        else:
                            logger.warning("config contains unkown task type.")
                    else:
                        round_meta = {}
                        round_meta["status"] = "Failed"
                        round_meta["reason"] = "Failed to meet client allocation requirements for this round config."
                        logger.warning("{0}".format(round_meta["reason"]))

                    self.round_configs.task_done()
                except Exception as e:
                    tb = traceback.format_exc()
                    logger.error("Uncought exception: {}".format(e))
                    logger.error("Traceback: {}".format(tb))
                    round_meta = {}
                    round_meta["status"] = "Failed"
                    round_meta["reason"] = str(e)
                    self.round_configs.task_done()

        except (KeyboardInterrupt, SystemExit):
            pass<|MERGE_RESOLUTION|>--- conflicted
+++ resolved
@@ -154,22 +154,16 @@
         round_id = config["round_id"]
 
         if provided_functions.get("client_settings", False):
-<<<<<<< HEAD
             fedn_model = self.modelservice.get_model(model_id)
-            client_settings = self.hook_interface.client_settings(fedn_model)
-            config["client_settings"] = client_settings
-=======
-            global_model_bytes = self.modelservice.temp_model_storage.get(model_id)
 
             def _rpc():
-                return self.hook_interface.client_settings(global_model_bytes)
+                return self.hook_interface.client_settings(fedn_model)
 
             def _fallback():
                 return {}
 
             client_settings = call_with_fallback("client_settings", _rpc, fallback_fn=_fallback) or {}
             config["client_settings"] = {**config.get("client_settings", {}), **client_settings}
->>>>>>> ec9191cb
 
         # Request model updates from all active clients.
         requests = self.server.create_requests(fedn.StatusType.MODEL_UPDATE, session_id, model_id, config, clients)
@@ -210,20 +204,8 @@
                 else:
                     parameters = None
                 if provided_functions.get("aggregate", False) or provided_functions.get("incremental_aggregate", False):
-<<<<<<< HEAD
-                    previous_model = self.modelservice.get_model(model_id)
-                    model, data = self.hook_interface.aggregate(session_id, previous_model, self.update_handler, helper, delete_models=delete_models)
-=======
                     previous_model_bytes = self.modelservice.temp_model_storage.get(model_id)
-
-                    def _rpc():
-                        return self.hook_interface.aggregate(session_id, previous_model_bytes, self.update_handler, helper, delete_models=delete_models)
-
-                    def _fallback():
-                        return self.aggregator.combine_models(session_id=session_id, helper=helper, delete_models=delete_models, parameters=parameters)
-
-                    model, data = call_with_fallback("aggregate", _rpc, fallback_fn=_fallback)
->>>>>>> ec9191cb
+                    model, data = self.hook_interface.aggregate(session_id, previous_model_bytes, self.update_handler, helper, delete_models=delete_models)
                 else:
                     model, data = self.aggregator.combine_models(session_id=session_id, helper=helper, delete_models=delete_models, parameters=parameters)
             except Exception as e:
