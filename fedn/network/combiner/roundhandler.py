import inspect
import queue
import random
import time
import traceback
from typing import TYPE_CHECKING, TypedDict
from pymongo import ReturnDocument 

import fedn.network.grpc.fedn_pb2 as fedn
from fedn.common.log_config import logger
from fedn.network.combiner.aggregators.aggregatorbase import get_aggregator
from fedn.network.combiner.hooks.hook_client import CombinerHookInterface
from fedn.network.combiner.hooks.serverfunctionsbase import ServerFunctions
from fedn.network.combiner.modelservice import ModelService, serialize_model_to_BytesIO
from fedn.network.combiner.updatehandler import BackwardHandler, UpdateHandler
from fedn.network.common.flow_controller import FlowController
from fedn.network.storage.s3.repository import Repository
from fedn.utils.helpers.helpers import get_helper
from fedn.utils.parameters import Parameters

# This if is needed to avoid circular imports but is crucial for type hints.
if TYPE_CHECKING:
    from fedn.network.combiner.combiner import Combiner  # not-floating-import


class RoundConfig(TypedDict):
    """Round configuration.

    :param _job_id: A universally unique identifier for the round. Set by Combiner.
    :type _job_id: str
    :param committed_at: The time the round was committed. Set by Controller.
    :type committed_at: str
    :param task: The task to perform in the round. Set by Controller. Supported tasks are "training", "validation", and "prediction".
    :type task: str
    :param round_id: The round identifier as str(int)
    :type round_id: str
    :param round_timeout: The round timeout in seconds. Set by user interfaces or Controller.
    :type round_timeout: str
    :param rounds: The number of rounds. Set by user interfaces.
    :param model_id: The model identifier. Set by user interfaces or Controller.
    :type model_id: str
    :param model_version: The model version. Currently not used.
    :type model_version: str
    :param model_type: The model type. Currently not used.
    :type model_type: str
    :param model_size: The size of the model. Currently not used.
    :type model_size: int
    :param model_parameters: The model parameters. Currently not used.
    :type model_parameters: dict
    :param model_metadata: The model metadata. Currently not used.
    :type model_metadata: dict
    :param session_id: The session identifier. Set by (Controller?).
    :type session_id: str
    :param prediction_id: The prediction identifier. Only used for prediction tasks.
    :type prediction_id: str
    :param helper_type: The helper type.
    :type helper_type: str
    :param aggregator: The aggregator type.
    :type aggregator: str
    :param client_settings: Settings that are distributed to clients.
    :type client_settings: dict
    :param selected_clients: List of client ids to participate in the round
    :type selected_clients: list[str]
    """

    _job_id: str
    committed_at: str
    task: str
    round_id: str
    round_timeout: str
    rounds: int
    model_id: str
    model_version: str
    model_type: str
    model_size: int
    model_parameters: dict
    model_metadata: dict
    session_id: str
    helper_type: str
    aggregator: str
    client_settings: dict
    selected_clients: list[str]


class RoundHandler:
    """Round handler.

    The round handler processes requests from the global controller
    to produce model updates and perform model validations.

    :param aggregator_name: The name of the aggregator plugin module.
    :type aggregator_name: str
    :param storage: Model repository for :class: `fedn.network.combiner.Combiner`
    :type storage: class: `fedn.common.storage.s3.s3repo.S3ModelRepository`
    :param server: A handle to the Combiner class :class: `fedn.network.combiner.Combiner`
    :type server: class: `fedn.network.combiner.Combiner`
    :param modelservice: A handle to the model service :class: `fedn.network.combiner.modelservice.ModelService`
    :type modelservice: class: `fedn.network.combiner.modelservice.ModelService`
    """

    def __init__(self, server: "Combiner", repository: Repository, modelservice: ModelService):
        """Initialize the RoundHandler."""
        self.round_configs = queue.Queue()
        self.storage = repository
        self.server = server
        self.modelservice = modelservice
        self.server_functions = inspect.getsource(ServerFunctions)
        self.update_handler = UpdateHandler(modelservice=modelservice)
        self.backward_handler = BackwardHandler()
        self.hook_interface = CombinerHookInterface()

        self.flow_controller = FlowController()

    def set_aggregator(self, aggregator):
        self.aggregator = get_aggregator(aggregator, self.update_handler)

    def set_server_functions(self, server_functions: str):
        self.server_functions = server_functions

    def push_round_config(self, round_config: RoundConfig):
        """Add a round_config (job description) to the inbox.

        :param round_config: A dict containing the round configuration (from global controller).
        :type round_config: dict
        :return: A job id (universally unique identifier) for the round.
        :rtype: str
        """
        try:
            self.round_configs.put(round_config)
        except Exception:
            logger.error("Failed to push round config.")
            raise

    def _training_round(self, config: dict, clients: list, provided_functions: dict):
        """Send model update requests to clients and aggregate results.

        :param config: The round config object (passed to the client).
        :type config: dict
        :param clients: clients to participate in the training round
        :type clients: list
        :return: an aggregated model and associated metadata
        :rtype: model, dict

        """
        # Ensure an aggregator is configured
        if not hasattr(self, "aggregator"):
            default_aggr = config.get("aggregator", "fedavg")
            logger.warning("Aggregator not set; defaulting to %s", default_aggr)
            self.set_aggregator(default_aggr)
        
        logger.info("ROUNDHANDLER: Initiating training round, participating clients: {}".format(clients))

        meta = {}
        meta["nr_expected_updates"] = len(clients)
        meta["nr_required_updates"] = int(config["clients_required"])
        meta["timeout"] = float(config["round_timeout"])

        session_id = config["session_id"]
        model_id = config["model_id"]
        round_id = config["round_id"]


        if provided_functions.get("client_settings", False):
            global_model_bytes = self.modelservice.temp_model_storage.get(model_id)
            client_settings = self.hook_interface.client_settings(global_model_bytes)
            config["client_settings"] = client_settings

        # Request model updates from all active clients.
        requests = self.server.create_requests(fedn.StatusType.MODEL_UPDATE, session_id, model_id, config, clients)
        session_queue = self.update_handler.get_session_queue(session_id)
        session_queue.start_round_queue(round_id, [r.correlation_id for r in requests], config["accept_stragglers"])
        clients_with_requests = self.server.send_requests(requests)

        if len(clients_with_requests) < 20:
            logger.info("Sent model update request for model {} to clients {}".format(model_id, clients_with_requests))
        else:
            logger.info("Sent model update request for model {} to {} clients".format(model_id, len(clients_with_requests)))

        # If buffer_size is -1 (default), the round terminates when/if all clients have completed
        if int(config["buffer_size"]) == -1:
            buffer_size = len(clients)
        else:
            buffer_size = int(config["buffer_size"])

        # Wait / block until the round termination policy has been met.
<<<<<<< HEAD
        reason = self.flow_controller.wait_until_true(lambda: session_queue.aggregation_condition(buffer_size), timeout=float(config["round_timeout"]))

        tic = time.time()
        model = None
        data = None
        if reason != FlowController.Reason.STOP:
            try:
                helper = get_helper(config["helper_type"])
                logger.info("Config delete_models_storage: {}".format(config["delete_models_storage"]))
                if config["delete_models_storage"] == "True":
                    delete_models = True
                else:
                    delete_models = False

                if "aggregator_kwargs" in config.keys():
                    logger.info("Using aggregator kwargs from config: {}".format(config["aggregator_kwargs"]))
                    dict_parameters = config["aggregator_kwargs"]
                    parameters = Parameters(dict_parameters)
                else:
                    parameters = None
                if provided_functions.get("aggregate", False) or provided_functions.get("incremental_aggregate", False):
                    previous_model_bytes = self.modelservice.temp_model_storage.get(model_id)
                    model, data = self.hook_interface.aggregate(session_id, previous_model_bytes, self.update_handler, helper, delete_models=delete_models)
                else:
                    model, data = self.aggregator.combine_models(session_id=session_id, helper=helper, delete_models=delete_models, parameters=parameters)
            except Exception as e:
                logger.warning("AGGREGATION FAILED AT COMBINER! {}".format(e))
                model = None
                data = None
        else:
            logger.warning("ROUNDHANDLER: Training round terminated early, no model aggregation performed.")
=======
        t0 = time.perf_counter()
        self.update_handler.waitforit(config, buffer_size=buffer_size)
        logger.info("self.update_handler.waitforit took:  {:.3f} s".format(time.perf_counter() - t0))
        tic = time.time()
        model = None
        data = None
        t0 = time.perf_counter()
        try:
            helper = get_helper(config["helper_type"])
            logger.info("Config delete_models_storage: {}".format(config["delete_models_storage"]))
            if config["delete_models_storage"] == "True":
                delete_models = True
            else:
                delete_models = False

            if "aggregator_kwargs" in config.keys():
                dict_parameters = ast.literal_eval(config["aggregator_kwargs"])
                parameters = Parameters(dict_parameters)
            else:
                parameters = None
                logger.info("aggregator_kwargs was not in config.keys")
            if provided_functions.get("aggregate", False) or provided_functions.get("incremental_aggregate", False):
                previous_model_bytes = self.modelservice.temp_model_storage.get(model_id)
                model, data = self.hook_interface.aggregate(previous_model_bytes, self.update_handler, helper, delete_models=delete_models)
            else:
                model, data = self.aggregator.combine_models(helper=helper, delete_models=delete_models, parameters=parameters)
        except Exception as e:
            logger.warning("AGGREGATION FAILED AT COMBINER! {}".format(e))
            raise
        logger.info("Combine models, delete models took:  {:.3f} s".format(time.perf_counter() - t0))


>>>>>>> 28e402df
        meta["time_combination"] = time.time() - tic
        meta["aggregation_time"] = data
        return model, meta

    def _validation_round(self, session_id, model_id, clients):
        """Send model validation requests to clients.

        :param config: The round config object (passed to the client).
        :type config: dict
        :param clients: clients to send validation requests to
        :type clients: list
        :param model_id: The ID of the model to validate
        :type model_id: str
        """
        self.server.request_model_validation(session_id, model_id, clients=clients)

    def _prediction_round(self, prediction_id: str, model_id: str, clients: list):
        """Send model prediction requests to clients.

        :param config: The round config object (passed to the client).
        :type config: dict
        :param clients: clients to send prediction requests to
        :type clients: list
        :param model_id: The ID of the model to use for prediction
        :type model_id: str
        """
        self.server.request_model_prediction(prediction_id, model_id, clients=clients)

    def _forward_pass(self, config: dict, clients: list):
        """Send model forward pass requests to clients.

        :param config: The round config object (passed to the client).
        :type config: dict
        :param clients: clients to participate in the training round
        :type clients: list
        :return: aggregated embeddings and associated metadata
        :rtype: model, dict
        """
<<<<<<< HEAD
=======
        # Ensure an aggregator is configured
        if not hasattr(self, "aggregator"):
            default_aggr = config.get("aggregator", "fedavg")
            logger.warning("Aggregator not set; defaulting to %s", default_aggr)
            self.set_aggregator(default_aggr)
        
>>>>>>> 28e402df
        logger.info("ROUNDHANDLER: Initiating forward pass, participating clients: {}".format(clients))

        meta = {}
        meta["nr_expected_updates"] = len(clients)
        meta["nr_required_updates"] = int(config["clients_required"])
        meta["timeout"] = float(config["round_timeout"])

        session_id = config["session_id"]
        model_id = config["model_id"]
<<<<<<< HEAD
        round_id = config["round_id"]
=======
>>>>>>> 28e402df
        is_sl_inference = config[
            "is_sl_inference"
        ]  # determines whether forward pass calculates gradients ("training"), or is used for inference (e.g., for validation)
        # Request forward pass from all active clients.
<<<<<<< HEAD
        requests = self.server.create_requests(fedn.StatusType.FORWARD, session_id, model_id, config, clients)
        session_queue = self.update_handler.get_session_queue(session_id)
        session_queue.start_round_queue(round_id, [r.correlation_id for r in requests], config["accept_stragglers"])
        clients_with_requests = self.server.send_requests(requests)
        if len(clients_with_requests) < 20:
            logger.info("Sent forward pass request for model {} to clients {}".format(model_id, clients_with_requests))
        else:
            logger.info("Sent forward pass request for model {} to {} clients".format(model_id, len(clients_with_requests)))
=======
        self.server.request_forward_pass(session_id=session_id, model_id=model_id, config=config, clients=clients)
>>>>>>> 28e402df

        # the round should terminate when all clients have completed
        buffer_size = len(clients)

        # Wait / block until the round termination policy has been met.
<<<<<<< HEAD
        reason = self.flow_controller.wait_until_true(lambda: session_queue.aggregation_condition(buffer_size), timeout=float(config["round_timeout"]))

        tic = time.time()
        output = None
        if reason != FlowController.Reason.STOP:
            try:
                helper = get_helper(config["helper_type"])
                logger.info("Config delete_models_storage: {}".format(config["delete_models_storage"]))
                if config["delete_models_storage"] == "True":
                    delete_models = True
                else:
                    delete_models = False

                output = self.aggregator.combine_models(session_id=session_id, helper=helper, delete_models=delete_models, is_sl_inference=is_sl_inference)

            except Exception as e:
                logger.warning("EMBEDDING CONCATENATION in FORWARD PASS FAILED AT COMBINER! {}".format(e))
=======
        self.update_handler.waitforit(config, buffer_size=buffer_size)

        tic = time.time()
        output = None
        try:
            helper = get_helper(config["helper_type"])
            logger.info("Config delete_models_storage: {}".format(config["delete_models_storage"]))
            if config["delete_models_storage"] == "True":
                delete_models = True
            else:
                delete_models = False

            output = self.aggregator.combine_models(helper=helper, delete_models=delete_models, is_sl_inference=is_sl_inference)

        except Exception as e:
            logger.warning("EMBEDDING CONCATENATION in FORWARD PASS FAILED AT COMBINER! {}".format(e))
>>>>>>> 28e402df

        meta["time_combination"] = time.time() - tic
        meta["aggregation_time"] = output["data"]
        return output, meta

    def _backward_pass(self, config: dict, clients: list):
        """Send backward pass requests to clients.

        :param config: The round config object (passed to the client).
        :type config: dict
        :param clients: clients to participate in the training round
        :type clients: list
        :return: associated metadata
        :rtype: dict
        """
        logger.info("ROUNDHANDLER: Initiating backward pass, participating clients: {}".format(clients))

        meta = {}
        meta["nr_expected_updates"] = len(clients)
        meta["nr_required_updates"] = int(config["clients_required"])
        meta["timeout"] = float(config["round_timeout"])

        # Clear previous backward completions queue
<<<<<<< HEAD
        self.backward_handler.clear_backward_completions()
=======
        self.update_handler.clear_backward_completions()
>>>>>>> 28e402df

        # Request backward pass from all active clients.
        logger.info("ROUNDHANDLER: Requesting backward pass, gradient_id: {}".format(config["model_id"]))

        self.server.request_backward_pass(session_id=config["session_id"], gradient_id=config["model_id"], config=config, clients=clients)

        # the round should terminate when all clients have completed
        buffer_size = len(clients)

<<<<<<< HEAD
        self.backward_handler.waitforbackwardcompletion(config, required_backward_completions=buffer_size)
=======
        self.update_handler.waitforbackwardcompletion(config, required_backward_completions=buffer_size)
>>>>>>> 28e402df

        return meta

    def stage_model(self, model_id, timeout_retry=3, retry=2):
        """Download a model from persistent storage and set in modelservice.

        :param model_id: ID of the model update object to stage.
        :type model_id: str
        :param timeout_retry: Sleep before retrying download again(sec), defaults to 3
        :type timeout_retry: int, optional
        :param retry: Number of retries, defaults to 2
        :type retry: int, optional
        """
        # If the model is already in memory at the server we do not need to do anything.
        if self.modelservice.temp_model_storage.exist(model_id):
            logger.info("Model already exists in memory, skipping model staging.")
            return
        logger.info("Model Staging, fetching model from storage...")
        # If not, download it and stage it in memory at the combiner.
        tries = 0
        while True:
            try:
                model = self.storage.get_model_stream(model_id)
                if model:
                    break
            except Exception:
                logger.warning("Could not fetch model from storage backend, retrying.")
                time.sleep(timeout_retry)
                tries += 1
                if tries > retry:
                    logger.error("Failed to stage model {} from storage backend!".format(model_id))
                    raise

        self.modelservice.set_model(model, model_id)

    def _assign_round_clients(self, n: int, type: str = "trainers", selected_clients: list = None):
        """Obtain a list of clients(trainers or validators) to ask for updates in this round.

        :param n: Size of a random set taken from active trainers(clients), if n > "active trainers" all is used
        :type n: int
        :param type: type of clients, either "trainers" or "validators", defaults to "trainers"
        :type type: str, optional
        :return: Set of clients
        :rtype: list
        """
        if type == "validators":
            clients = self.server.get_active_validators()
        elif type == "trainers":
            clients = self.server.get_active_trainers()
        else:
            logger.error("(ERROR): {} is not a supported type of client".format(type))

        if selected_clients is not None and len(selected_clients) > 0:
            clients = [client for client in clients if client in selected_clients]

        # If the number of requested trainers exceeds the number of available, use all available.
        n = min(n, len(clients))

        # If not, we pick a random subsample of all available clients.
        clients = random.sample(clients, n)

        return clients

    def _check_nr_round_clients(self, config):
        """Check that the minimal number of clients required to start a round are available.

        :param config: The round config object.
        :type config: dict
        :param timeout: Timeout in seconds, defaults to 0.0
        :type timeout: float, optional
        :return: True if the required number of clients are available, False otherwise.
        :rtype: bool
        """
        active = self.server.nr_active_trainers()
        if active >= int(config["clients_required"]):
            logger.info("Number of clients required ({0}) to start round met {1}.".format(config["clients_required"], active))
            return True
        else:
            logger.info("Too few clients to start round.")
            return False

    def execute_validation_round(self, session_id, model_id):
        """Coordinate validation rounds as specified in config.

        :param round_config: The round config object.
        :type round_config: dict
        """
        logger.info("COMBINER orchestrating validation of model {}".format(model_id))
        self.stage_model(model_id)
        validators = self._assign_round_clients(self.server.max_clients, type="validators")
        self._validation_round(session_id, model_id, validators)

    def execute_prediction_round(self, prediction_id: str, model_id: str) -> None:
        """Coordinate prediction rounds as specified in config.

        :param round_config: The round config object.
        :type round_config: dict
        """
        logger.info("COMBINER orchestrating prediction using model {}".format(model_id))
        self.stage_model(model_id)
        # TODO: Implement prediction client type
        clients = self._assign_round_clients(self.server.max_clients, type="validators")
        self._prediction_round(prediction_id, model_id, clients)

    def execute_training_round(self, config):
        """Coordinates clients to execute training tasks.

        :param config: The round config object.
        :type config: dict
        :return: metadata about the training round.
        :rtype: dict
        """
        logger.info("Processing training round,  job_id {}".format(config["_job_id"]))

        data = {}
        data["config"] = config
        data["round_id"] = config["round_id"]

        # Download model to update and set in temp storage.
        self.stage_model(config["model_id"])

        # dictionary to which functions are provided
        provided_functions = self.hook_interface.provided_functions(self.server_functions)

        if provided_functions.get("client_selection", False):
            selected = 0
            while not selected:
                clients = self.hook_interface.client_selection(clients=self.server.get_active_trainers())
                selected = len(clients)
                if not selected:
                    logger.info("No clients selected based on custom client selection implementation. Trying again in 15 seconds.")
                    time.sleep(15)

        else:
<<<<<<< HEAD
            selected_clients = config["selected_clients"] if "selected_clients" in config and len(config["selected_clients"]) > 0 else None

            clients = self._assign_round_clients(n=self.server.max_clients, type="trainers", selected_clients=selected_clients)
=======
            clients = self._assign_round_clients(self.server.max_clients)
        t0 = time.perf_counter()
>>>>>>> 28e402df
        model, meta = self._training_round(config, clients, provided_functions)
        logger.info("self._training_round took:   {:.3f} s".format(time.perf_counter() - t0))
        

        data["data"] = meta

        if model is None:
            logger.warning("\t Failed to update global model in round {0}!".format(config["round_id"]))

        if model is not None:
            helper = get_helper(config["helper_type"])
            a = serialize_model_to_BytesIO(model, helper)
            model_id = self.storage.set_model(a.read(), is_file=False)
            a.close()
            data["model_id"] = model_id

            logger.info("TRAINING ROUND COMPLETED. Aggregated model id: {}, Job id: {}".format(model_id, config["_job_id"]))

        # Delete temp model
        self.modelservice.temp_model_storage.delete(config["model_id"])
        return data

    def execute_forward_pass(self, config):
        """Coordinates clients to execute forward pass.

        :param config: The round config object.
        :type config: dict
        :return: metadata about the training round.
        :rtype: dict
        """
        logger.info("Processing forward pass, job_id {}".format(config["_job_id"]))

        data = {}
        data["config"] = config
        data["round_id"] = config["round_id"]

        data["model_id"] = None

        clients = self._assign_round_clients(self.server.max_clients)
        output, meta = self._forward_pass(config, clients)

        data["data"] = meta

        if output["gradients"] is None and output["validation_data"] is None:
            logger.warning("\t Forward pass failed in round {0}!".format(config["round_id"]))
        elif output["validation_data"] is not None:  # in forward validation pass, no gradients are calculated. Skip in this case.
            logger.info("FORWARD VALIDATION PASS COMPLETED. Job id: {}".format(config["_job_id"]))
            return data
        elif output["gradients"] is not None:
            gradients = output["gradients"]
            helper = get_helper(config["helper_type"])
            a = serialize_model_to_BytesIO(gradients, helper)
            gradient_id = self.storage.set_model(a.read(), is_file=False)  # uploads gradients to storage
            a.close()
            data["model_id"] = gradient_id  # intended

            logger.info("FORWARD PASS COMPLETED. Aggregated model id: {}, Job id: {}".format(gradient_id, config["_job_id"]))

            return data

    def execute_backward_pass(self, config):
        """Coordinates clients to execute backward pass.

        :param config: The round config object.
        :type config: dict
        :return: metadata about the training round.
        :rtype: dict
        """
        logger.info("Processing backward pass, job_id {}".format(config["_job_id"]))

        data = {}
        data["config"] = config
        data["round_id"] = config["round_id"]

        logger.info("roundhandler execute_backward_pass: downloading gradients with id: {}".format(config["model_id"]))

        # Download gradients and set in temp storage.
        self.stage_model(config["model_id"])  # Download a model from persistent storage and set in modelservice

        clients = self._assign_round_clients(self.server.max_clients)
        meta = self._backward_pass(config, clients)
        data["data"] = meta

        if meta is None:
            logger.warning("\t Failed to run backward pass in round {0}!".format(config["round_id"]))

        # Delete temp model
        self.modelservice.temp_model_storage.delete(config["model_id"])
        return data

<<<<<<< HEAD
=======

>>>>>>> 28e402df
    def run(self, polling_interval=1.0):
        """Main control loop. Execute rounds based on round config on the queue.

        :param polling_interval: The polling interval in seconds for checking if a new job/config is available.
        :type polling_interval: float
        """
        try:
            while True:
                try:
                    round_config = self.round_configs.get(block=False)
                except queue.Empty:
                    time.sleep(polling_interval)
                    continue
                try:
                    self.flow_controller.stop_event.clear()
                    # Check that the minimum allowed number of clients are connected
                    ready = self._check_nr_round_clients(round_config)
                    round_meta = {}

                    if ready:
                        if round_config["task"] == "training":
                            session_id = round_config["session_id"]
                            model_id = round_config["model_id"]
                            tic = time.time()
                            t0 = time.perf_counter()
                            round_meta = self.execute_training_round(round_config)
                            logger.info("execute_training round took:  {:.3f} s".format(time.perf_counter() - t0))
                            round_meta["time_exec_training"] = time.time() - tic
                            round_meta["status"] = "Success"
                            round_meta["name"] = self.server.id
                            t0 = time.perf_counter()
                            active_round = self.server.db.round_store.get(round_meta["round_id"])
                            logger.info("self.server.db.round_store.get took:  {:.3f} s".format(time.perf_counter() - t0))
                            active_round.combiners.append(round_meta)
                            t0 = time.perf_counter()
                            try:
                                # self.server.db.round_store.update(active_round)
                                # for multiple combiners, we need to make sure that we don't overwrite any existing entries.
                                self.server.db.round_store.update_one(
                                        {"round_id": round_meta["round_id"]},
                                        {"$push": {"combiners": round_meta}},
                                        upsert=True 
                                )
                            except Exception as e:
                                logger.error("Failed to update round data in round store. {}".format(e))
                                raise Exception("Failed to update round data in round store.")
                            logger.info("self.server.db.round_store.update_one took:  {:.3f} s".format(time.perf_counter() - t0))

                        elif round_config["task"] == "validation":
                            session_id = round_config["session_id"]
                            model_id = round_config["model_id"]
                            self.execute_validation_round(session_id, model_id)
                        elif round_config["task"] == "prediction":
                            prediction_id = round_config["prediction_id"]
                            model_id = round_config["model_id"]
                            self.execute_prediction_round(prediction_id, model_id)

                        elif round_config["task"] == "forward":
                            session_id = round_config["session_id"]
                            model_id = round_config["model_id"]
                            tic = time.time()
                            round_meta = self.execute_forward_pass(round_config)
                            round_meta["time_exec_training"] = time.time() - tic
                            round_meta["status"] = "Success"
                            round_meta["name"] = self.server.id
                            active_round = self.server.db.round_store.get(round_meta["round_id"])  # if "combiners" not in active_round:
                            #     active_round["combiners"] = []
                            # active_round["combiners"].append(round_meta)
<<<<<<< HEAD

=======
>>>>>>> 28e402df
                            # updated = self.server.round_store.update(active_round["id"], active_round)

                            active_round.combiners.append(round_meta)
                            try:
<<<<<<< HEAD
                                self.server.db.round_store.update(active_round)
=======
                                #self.server.db.round_store.update(active_round)
                                # for multiple combiners, we need to make sure that we don't overwrite any existing entries.
                                self.server.db.round_store.update_one(
                                        {"round_id": round_meta["round_id"]},
                                        {"$push": {"combiners": round_meta}},
                                        upsert=True 
                                )
>>>>>>> 28e402df
                            except Exception as e:
                                logger.error("Forward pass: Failed to update round data in round store. {}".format(e))
                                raise Exception("Forward passFailed to update round data in round store.")

                        elif round_config["task"] == "backward":
                            tic = time.time()
                            round_meta = self.execute_backward_pass(round_config)
                            round_meta["time_exec_training"] = time.time() - tic
                            round_meta["status"] = "Success"
                            round_meta["name"] = self.server.id
                            active_round = self.server.db.round_store.get(round_meta["round_id"])
                            # updated = self.server.round_store.update(active_round["id"], active_round)
                            active_round.combiners.append(round_meta)
                            try:
                                self.server.db.round_store.update(active_round)
<<<<<<< HEAD
=======
                                # for multiple combiners, we need to make sure that we don't overwrite any existing entries.
                                self.server.db.round_store.update_one(
                                        {"round_id": round_meta["round_id"]},
                                        {"$push": {"combiners": round_meta}},
                                        upsert=True 
                                )
>>>>>>> 28e402df
                            except Exception as e:
                                logger.error("Backward pass: Failed to update round data in round store. {}".format(e))
                                raise Exception("Backward pass: Failed to update round data in round store.")
                        else:
                            logger.warning("config contains unkown task type.")
                    else:
                        round_meta = {}
                        round_meta["status"] = "Failed"
                        round_meta["reason"] = "Failed to meet client allocation requirements for this round config."
                        logger.warning("{0}".format(round_meta["reason"]))

                    self.round_configs.task_done()
                except Exception as e:
                    tb = traceback.format_exc()
                    logger.error("Uncought exception: {}".format(e))
                    logger.error("Traceback: {}".format(tb))
                    round_meta = {}
                    round_meta["status"] = "Failed"
                    round_meta["reason"] = str(e)
                    self.round_configs.task_done()

        except (KeyboardInterrupt, SystemExit):
            pass<|MERGE_RESOLUTION|>--- conflicted
+++ resolved
@@ -159,7 +159,6 @@
         model_id = config["model_id"]
         round_id = config["round_id"]
 
-
         if provided_functions.get("client_settings", False):
             global_model_bytes = self.modelservice.temp_model_storage.get(model_id)
             client_settings = self.hook_interface.client_settings(global_model_bytes)
@@ -177,20 +176,23 @@
             logger.info("Sent model update request for model {} to {} clients".format(model_id, len(clients_with_requests)))
 
         # If buffer_size is -1 (default), the round terminates when/if all clients have completed
+        # If buffer_size is -1 (default), the round terminates when/if all clients have completed
         if int(config["buffer_size"]) == -1:
             buffer_size = len(clients)
         else:
             buffer_size = int(config["buffer_size"])
 
         # Wait / block until the round termination policy has been met.
-<<<<<<< HEAD
+        t0 = time.perf_counter()
         reason = self.flow_controller.wait_until_true(lambda: session_queue.aggregation_condition(buffer_size), timeout=float(config["round_timeout"]))
 
+        logger.info("self.update_handler.waitforit took:  {:.3f} s".format(time.perf_counter() - t0))
         tic = time.time()
         model = None
         data = None
         if reason != FlowController.Reason.STOP:
-            try:
+            t0 = time.perf_counter()
+        try:
                 helper = get_helper(config["helper_type"])
                 logger.info("Config delete_models_storage: {}".format(config["delete_models_storage"]))
                 if config["delete_models_storage"] == "True":
@@ -215,40 +217,6 @@
                 data = None
         else:
             logger.warning("ROUNDHANDLER: Training round terminated early, no model aggregation performed.")
-=======
-        t0 = time.perf_counter()
-        self.update_handler.waitforit(config, buffer_size=buffer_size)
-        logger.info("self.update_handler.waitforit took:  {:.3f} s".format(time.perf_counter() - t0))
-        tic = time.time()
-        model = None
-        data = None
-        t0 = time.perf_counter()
-        try:
-            helper = get_helper(config["helper_type"])
-            logger.info("Config delete_models_storage: {}".format(config["delete_models_storage"]))
-            if config["delete_models_storage"] == "True":
-                delete_models = True
-            else:
-                delete_models = False
-
-            if "aggregator_kwargs" in config.keys():
-                dict_parameters = ast.literal_eval(config["aggregator_kwargs"])
-                parameters = Parameters(dict_parameters)
-            else:
-                parameters = None
-                logger.info("aggregator_kwargs was not in config.keys")
-            if provided_functions.get("aggregate", False) or provided_functions.get("incremental_aggregate", False):
-                previous_model_bytes = self.modelservice.temp_model_storage.get(model_id)
-                model, data = self.hook_interface.aggregate(previous_model_bytes, self.update_handler, helper, delete_models=delete_models)
-            else:
-                model, data = self.aggregator.combine_models(helper=helper, delete_models=delete_models, parameters=parameters)
-        except Exception as e:
-            logger.warning("AGGREGATION FAILED AT COMBINER! {}".format(e))
-            raise
-        logger.info("Combine models, delete models took:  {:.3f} s".format(time.perf_counter() - t0))
-
-
->>>>>>> 28e402df
         meta["time_combination"] = time.time() - tic
         meta["aggregation_time"] = data
         return model, meta
@@ -287,15 +255,6 @@
         :return: aggregated embeddings and associated metadata
         :rtype: model, dict
         """
-<<<<<<< HEAD
-=======
-        # Ensure an aggregator is configured
-        if not hasattr(self, "aggregator"):
-            default_aggr = config.get("aggregator", "fedavg")
-            logger.warning("Aggregator not set; defaulting to %s", default_aggr)
-            self.set_aggregator(default_aggr)
-        
->>>>>>> 28e402df
         logger.info("ROUNDHANDLER: Initiating forward pass, participating clients: {}".format(clients))
 
         meta = {}
@@ -305,15 +264,11 @@
 
         session_id = config["session_id"]
         model_id = config["model_id"]
-<<<<<<< HEAD
         round_id = config["round_id"]
-=======
->>>>>>> 28e402df
         is_sl_inference = config[
             "is_sl_inference"
         ]  # determines whether forward pass calculates gradients ("training"), or is used for inference (e.g., for validation)
         # Request forward pass from all active clients.
-<<<<<<< HEAD
         requests = self.server.create_requests(fedn.StatusType.FORWARD, session_id, model_id, config, clients)
         session_queue = self.update_handler.get_session_queue(session_id)
         session_queue.start_round_queue(round_id, [r.correlation_id for r in requests], config["accept_stragglers"])
@@ -322,15 +277,11 @@
             logger.info("Sent forward pass request for model {} to clients {}".format(model_id, clients_with_requests))
         else:
             logger.info("Sent forward pass request for model {} to {} clients".format(model_id, len(clients_with_requests)))
-=======
-        self.server.request_forward_pass(session_id=session_id, model_id=model_id, config=config, clients=clients)
->>>>>>> 28e402df
 
         # the round should terminate when all clients have completed
         buffer_size = len(clients)
 
         # Wait / block until the round termination policy has been met.
-<<<<<<< HEAD
         reason = self.flow_controller.wait_until_true(lambda: session_queue.aggregation_condition(buffer_size), timeout=float(config["round_timeout"]))
 
         tic = time.time()
@@ -348,24 +299,6 @@
 
             except Exception as e:
                 logger.warning("EMBEDDING CONCATENATION in FORWARD PASS FAILED AT COMBINER! {}".format(e))
-=======
-        self.update_handler.waitforit(config, buffer_size=buffer_size)
-
-        tic = time.time()
-        output = None
-        try:
-            helper = get_helper(config["helper_type"])
-            logger.info("Config delete_models_storage: {}".format(config["delete_models_storage"]))
-            if config["delete_models_storage"] == "True":
-                delete_models = True
-            else:
-                delete_models = False
-
-            output = self.aggregator.combine_models(helper=helper, delete_models=delete_models, is_sl_inference=is_sl_inference)
-
-        except Exception as e:
-            logger.warning("EMBEDDING CONCATENATION in FORWARD PASS FAILED AT COMBINER! {}".format(e))
->>>>>>> 28e402df
 
         meta["time_combination"] = time.time() - tic
         meta["aggregation_time"] = output["data"]
@@ -389,11 +322,7 @@
         meta["timeout"] = float(config["round_timeout"])
 
         # Clear previous backward completions queue
-<<<<<<< HEAD
         self.backward_handler.clear_backward_completions()
-=======
-        self.update_handler.clear_backward_completions()
->>>>>>> 28e402df
 
         # Request backward pass from all active clients.
         logger.info("ROUNDHANDLER: Requesting backward pass, gradient_id: {}".format(config["model_id"]))
@@ -403,11 +332,7 @@
         # the round should terminate when all clients have completed
         buffer_size = len(clients)
 
-<<<<<<< HEAD
         self.backward_handler.waitforbackwardcompletion(config, required_backward_completions=buffer_size)
-=======
-        self.update_handler.waitforbackwardcompletion(config, required_backward_completions=buffer_size)
->>>>>>> 28e402df
 
         return meta
 
@@ -541,15 +466,19 @@
                     logger.info("No clients selected based on custom client selection implementation. Trying again in 15 seconds.")
                     time.sleep(15)
 
+            selected = 0
+            while not selected:
+                clients = self.hook_interface.client_selection(clients=self.server.get_active_trainers())
+                selected = len(clients)
+                if not selected:
+                    logger.info("No clients selected based on custom client selection implementation. Trying again in 15 seconds.")
+                    time.sleep(15)
+
         else:
-<<<<<<< HEAD
             selected_clients = config["selected_clients"] if "selected_clients" in config and len(config["selected_clients"]) > 0 else None
 
             clients = self._assign_round_clients(n=self.server.max_clients, type="trainers", selected_clients=selected_clients)
-=======
-            clients = self._assign_round_clients(self.server.max_clients)
         t0 = time.perf_counter()
->>>>>>> 28e402df
         model, meta = self._training_round(config, clients, provided_functions)
         logger.info("self._training_round took:   {:.3f} s".format(time.perf_counter() - t0))
         
@@ -640,10 +569,6 @@
         self.modelservice.temp_model_storage.delete(config["model_id"])
         return data
 
-<<<<<<< HEAD
-=======
-
->>>>>>> 28e402df
     def run(self, polling_interval=1.0):
         """Main control loop. Execute rounds based on round config on the queue.
 
@@ -712,25 +637,12 @@
                             active_round = self.server.db.round_store.get(round_meta["round_id"])  # if "combiners" not in active_round:
                             #     active_round["combiners"] = []
                             # active_round["combiners"].append(round_meta)
-<<<<<<< HEAD
-
-=======
->>>>>>> 28e402df
+
                             # updated = self.server.round_store.update(active_round["id"], active_round)
 
                             active_round.combiners.append(round_meta)
                             try:
-<<<<<<< HEAD
                                 self.server.db.round_store.update(active_round)
-=======
-                                #self.server.db.round_store.update(active_round)
-                                # for multiple combiners, we need to make sure that we don't overwrite any existing entries.
-                                self.server.db.round_store.update_one(
-                                        {"round_id": round_meta["round_id"]},
-                                        {"$push": {"combiners": round_meta}},
-                                        upsert=True 
-                                )
->>>>>>> 28e402df
                             except Exception as e:
                                 logger.error("Forward pass: Failed to update round data in round store. {}".format(e))
                                 raise Exception("Forward passFailed to update round data in round store.")
@@ -746,15 +658,6 @@
                             active_round.combiners.append(round_meta)
                             try:
                                 self.server.db.round_store.update(active_round)
-<<<<<<< HEAD
-=======
-                                # for multiple combiners, we need to make sure that we don't overwrite any existing entries.
-                                self.server.db.round_store.update_one(
-                                        {"round_id": round_meta["round_id"]},
-                                        {"$push": {"combiners": round_meta}},
-                                        upsert=True 
-                                )
->>>>>>> 28e402df
                             except Exception as e:
                                 logger.error("Backward pass: Failed to update round data in round store. {}".format(e))
                                 raise Exception("Backward pass: Failed to update round data in round store.")
