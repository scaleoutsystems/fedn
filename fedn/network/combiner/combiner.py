import json
import queue
import re
import signal
import threading
import time
import uuid
from datetime import datetime, timedelta
from enum import Enum
from typing import TypedDict

from google.protobuf.json_format import MessageToDict

import fedn.network.grpc.fedn_pb2 as fedn
import fedn.network.grpc.fedn_pb2_grpc as rpc
from fedn.common.certificate.certificate import Certificate
from fedn.common.log_config import logger, set_log_level_from_string, set_log_stream
from fedn.network.combiner.modelservice import ModelService
from fedn.network.combiner.roundhandler import RoundConfig, RoundHandler
from fedn.network.grpc.server import Server, ServerConfig
from fedn.network.storage.dbconnection import DatabaseConnection
from fedn.network.storage.s3.repository import Repository
from fedn.network.storage.statestore.stores.dto import ClientDTO
from fedn.network.storage.statestore.stores.dto.analytic import AnalyticDTO
from fedn.network.storage.statestore.stores.dto.attribute import AttributeDTO
from fedn.network.storage.statestore.stores.dto.combiner import CombinerDTO
from fedn.network.storage.statestore.stores.dto.metric import MetricDTO
from fedn.network.storage.statestore.stores.dto.prediction import PredictionDTO
from fedn.network.storage.statestore.stores.dto.status import StatusDTO
from fedn.network.storage.statestore.stores.dto.validation import ValidationDTO
from fedn.network.storage.statestore.stores.shared import SortOrder

VALID_NAME_REGEX = "^[a-zA-Z0-9_-]*$"


class Role(Enum):
    """Enum for combiner roles."""

    WORKER = 1
    COMBINER = 2
    REDUCER = 3
    OTHER = 4


def role_to_proto_role(role):
    """Convert a Role to a proto Role.

    :param role: the role to convert
    :type role: :class:`fedn.network.combiner.server.Role`
    :return: proto role
    :rtype: :class:`fedn.network.grpc.fedn_pb2.Role`
    """
    if role == Role.COMBINER:
        return fedn.COMBINER
    if role == Role.WORKER:
        return fedn.CLIENT
    if role == Role.REDUCER:
        return fedn.REDUCER
    if role == Role.OTHER:
        return fedn.OTHER


class CombinerConfig(TypedDict):
    """Configuration for the combiner."""

    discover_host: str
    discover_port: int
    token: str
    host: str
    port: int
    ip: str
    parent: str
    fqdn: str
    name: str
    secure: bool
    verify: bool
    cert_path: str
    key_path: str
    max_clients: int
    network_id: str
    logfile: str
    verbosity: str


# TODO: dependency injection
class Combiner(rpc.CombinerServicer, rpc.ReducerServicer, rpc.ConnectorServicer, rpc.ControlServicer):
    """Combiner gRPC server.

    :param config: configuration for the combiner
    :type config: dict
    """

    _instance: "Combiner"

    def __init__(self, config, repository: Repository, db: DatabaseConnection):
        """Initialize Combiner server."""
        set_log_level_from_string(config.get("verbosity", "INFO"))
        set_log_stream(config.get("logfile", None))

        # Client queues
        # Each client in the dict is stored with its client_id as key, and the value is a dict with keys:
        #     name: str
        #     status: str
        #     last_seen: str
        #     fedn.Queue.TASK_QUEUE: queue.Queue
        # Obs that fedn.Queue.TASK_QUEUE is just str(1)
        self.clients = {}

        # Validate combiner name
        match = re.search(VALID_NAME_REGEX, config["name"])
        if not match:
            raise ValueError("Unallowed character in combiner name. Allowed characters: a-z, A-Z, 0-9, _, -.")

        self.id = config["name"]
        self.role = Role.COMBINER
        self.max_clients = config["max_clients"]

        # Set up model repository
        self.repository = repository
        self.db = db

        # Check if combiner already exists in statestore
        if self.db.combiner_store.get_by_name(config["name"]) is None:
            new_combiner = CombinerDTO()
            new_combiner.port = config["port"]
            new_combiner.fqdn = config["fqdn"]
            new_combiner.name = config["name"]
            new_combiner.address = config["host"]
            new_combiner.parent = "localhost"
            new_combiner.ip = ""
            new_combiner.updated_at = str(datetime.now())
            self.db.combiner_store.add(new_combiner)

        # Fetch all clients previously connected to the combiner
        # If a client and a combiner goes down at the same time,
        # the client will be stuck listed as "online" in the statestore.
        # Set the status to offline for previous clients.
        previous_clients = self.db.client_store.list(limit=0, skip=0, sort_key=None, sort_order=SortOrder.DESCENDING, combiner=self.id)
        logger.info(f"Found {len(previous_clients)} previous clients")
        logger.info("Updating previous clients status to offline")
        for client in previous_clients:
            client.status = "offline"
            try:
                self.db.client_store.update(client)
            except Exception as e:
                logger.error(f"Failed to update previous client status: {e}")

        # Set up gRPC server configuration
        if config["secure"]:
            cert = Certificate(key_path=config["key_path"], cert_path=config["cert_path"])
            certificate, key = cert.get_keypair_raw()
            grpc_server_config = ServerConfig(port=config["port"], secure=True, key=key, certificate=certificate)
        else:
            grpc_server_config = ServerConfig(port=config["port"], secure=False)

        # Set up model service
        modelservice = ModelService()

        # Create gRPC server
        self.server = Server(self, modelservice, grpc_server_config)

        # Set up round controller
        self.round_handler = RoundHandler(self, repository, modelservice)

        # Start thread for round controller
        threading.Thread(target=self.round_handler.run, daemon=True).start()

        # Start thread for client status updates: TODO: Should be configurable
        threading.Thread(target=self._deamon_thread_client_status, daemon=True).start()

        # Start the gRPC server
        self.server.start()

    @classmethod
    def create_instance(cls, config: CombinerConfig, repository: Repository, db: DatabaseConnection):
        """Create a new singleton instance of the combiner.

        :param config: configuration for the combiner
        :type config: dict
        :return: the instance of the combiner
        :rtype: :class:`fedn.network.combiner.server.Combiner`
        """
        cls._instance = cls(config, repository, db)
        return cls._instance

    @classmethod
    def instance(cls):
        """Get the singleton instance of the combiner."""
        if cls._instance is None:
            raise Exception("Combiner instance not created yet.")
        return cls._instance

    def __whoami(self, client, instance):
        """Set the client id and role in a proto message.

        :param client: the client to set the id and role for
        :type client: :class:`fedn.network.grpc.fedn_pb2.Client`
        :param instance: the instance to get the id and role from
        :type instance: :class:`fedn.network.combiner.server.Combiner`
        :return: the client with id and role set
        :rtype: :class:`fedn.network.grpc.fedn_pb2.Client`
        """
        client.name = instance.id
        client.role = role_to_proto_role(instance.role)
        return client

    def request_model_update(self, session_id, model_id, config, clients=[]):
        """Ask clients to update the current global model.

        :param config: the model configuration to send to clients
        :type config: dict
        :param clients: the clients to send the request to
        :type clients: list

        """
        clients = self._send_request_type(fedn.StatusType.MODEL_UPDATE, session_id, model_id, config, clients)

        if len(clients) < 20:
            logger.info("Sent model update request for model {} to clients {}".format(model_id, clients))
        else:
            logger.info("Sent model update request for model {} to {} clients".format(model_id, len(clients)))

    def request_model_validation(self, session_id, model_id, clients=[]):
        """Ask clients to validate the current global model.

        :param model_id: the model id to validate
        :type model_id: str
        :param config: the model configuration to send to clients
        :type config: dict
        :param clients: the clients to send the request to
        :type clients: list

        """
        clients = self._send_request_type(fedn.StatusType.MODEL_VALIDATION, session_id, model_id, clients)

        if len(clients) < 20:
            logger.info("Sent model validation request for model {} to clients {}".format(model_id, clients))
        else:
            logger.info("Sent model validation request for model {} to {} clients".format(model_id, len(clients)))

    def request_model_prediction(self, prediction_id: str, model_id: str, clients: list = []) -> None:
        """Ask clients to perform prediction on the model.

        :param model_id: the model id to perform prediction on
        :type model_id: str
        :param config: the model configuration to send to clients
        :type config: dict
        :param clients: the clients to send the request to
        :type clients: list

        """
        clients = self._send_request_type(fedn.StatusType.MODEL_PREDICTION, prediction_id, model_id, {}, clients)

        if len(clients) < 20:
            logger.info("Sent model prediction request for model {} to clients {}".format(model_id, clients))
        else:
            logger.info("Sent model prediction request for model {} to {} clients".format(model_id, len(clients)))

    def request_forward_pass(self, session_id: str, model_id: str, config: dict, clients=[]) -> None:
        """Ask clients to perform forward pass.

        :param config: the model configuration to send to clients
        :type config: dict
        :param clients: the clients to send the request to
        :type clients: list

        """
        clients = self._send_request_type(fedn.StatusType.FORWARD, session_id, model_id, config, clients)

        if len(clients) < 20:
            logger.info("Sent forward request to clients {}".format(clients))
        else:
            logger.info("Sent forward request to {} clients".format(len(clients)))

    def request_backward_pass(self, session_id: str, gradient_id: str, config: dict, clients=[]) -> None:
        """Ask clients to perform backward pass.

        :param config: the model configuration to send to clients
        :type config: dict
        :param clients: the clients to send the request to
        :type clients: list
        """
        clients = self._send_request_type(fedn.StatusType.BACKWARD, session_id, gradient_id, config, clients)

        if len(clients) < 20:
            logger.info("Sent backward request for gradients {} to clients {}".format(gradient_id, clients))
        else:
            logger.info("Sent backward request for gradients {} to {} clients".format(gradient_id, len(clients)))

    def _send_request_type(self, request_type, session_id, model_id=None, config=None, clients=[]):
        """Send a request of a specific type to clients.

        :param request_type: the type of request
        :type request_type: :class:`fedn.network.grpc.fedn_pb2.StatusType`
        :param session_id: the session id to send in the request. Obs that for prediction, this is the prediction id.
        :type session_id: str
        :param model_id: the model id to send in the request
        :type model_id: str
        :param config: the model configuration to send to clients
        :type config: dict
        :param clients: the clients to send the request to
        :type clients: list
        :return: the clients
        :rtype: list
        """
        if len(clients) == 0:
            if request_type in [fedn.StatusType.MODEL_UPDATE, fedn.StatusType.FORWARD, fedn.StatusType.BACKWARD]:
                clients = self.get_active_trainers()
            elif request_type == fedn.StatusType.MODEL_VALIDATION:
                clients = self.get_active_validators()
            elif request_type == fedn.StatusType.MODEL_PREDICTION:
                # TODO: add prediction clients type
                clients = self.get_active_validators()

        for client in clients:
            request = fedn.TaskRequest()
            request.model_id = model_id
            request.correlation_id = str(uuid.uuid4())
            request.timestamp = str(datetime.now())
            request.type = request_type
            request.session_id = session_id

            request.sender.name = self.id
            request.sender.role = fedn.COMBINER
            request.receiver.client_id = client
            request.receiver.role = fedn.CLIENT

            # Set the request data, not used in validation
            if request_type == fedn.StatusType.MODEL_PREDICTION:
                presigned_url = self.repository.presigned_put_url(self.repository.prediction_bucket, f"{client}/{session_id}")
                # TODO: in prediction, request.data should also contain user-defined data/parameters
                request.data = json.dumps({"presigned_url": presigned_url})
            elif request_type in [fedn.StatusType.MODEL_UPDATE, fedn.StatusType.FORWARD, fedn.StatusType.BACKWARD]:
                request.data = json.dumps(config)
            self._put_request_to_client_queue(request, fedn.Queue.TASK_QUEUE)
        return clients

    def get_active_trainers(self):
        """Get a list of active trainers.

        :return: the list of active trainers
        :rtype: list
        """
        trainers = self._list_active_clients(fedn.Queue.TASK_QUEUE)
        return trainers

    def get_active_validators(self):
        """Get a list of active validators.

        :return: the list of active validators
        :rtype: list
        """
        validators = self._list_active_clients(fedn.Queue.TASK_QUEUE)
        return validators

    def nr_active_trainers(self):
        """Get the number of active trainers.

        :return: the number of active trainers
        :rtype: int
        """
        return len(self.get_active_trainers())

    ####################################################################################################################

    def __join_client(self, client):
        """Add a client to the list of active clients.

        :param client: the client to add
        :type client: :class:`fedn.network.grpc.fedn_pb2.Client`
        """
        if client.client_id not in self.clients.keys():
            # The status is set to offline by default, and will be updated once _list_active_clients is called.
            self.clients[client.client_id] = {"last_seen": datetime.now(), "status": "offline"}

    def _subscribe_client_to_queue(self, client, queue_name):
        """Subscribe a client to the queue.

        :param client: the client to subscribe
        :type client: :class:`fedn.network.grpc.fedn_pb2.Client`
        :param queue_name: the name of the queue to subscribe to
        :type queue_name: str
        """
        self.__join_client(client)
        if queue_name not in self.clients[client.client_id].keys():
            self.clients[client.client_id][queue_name] = queue.Queue()

    def __get_queue(self, client, queue_name):
        """Get the queue for a client.

        :param client: the client to get the queue for
        :type client: :class:`fedn.network.grpc.fedn_pb2.Client`
        :param queue_name: the name of the queue to get
        :type queue_name: str
        :return: the queue
        :rtype: :class:`queue.Queue`

        :raises KeyError: if the queue does not exist
        """
        try:
            return self.clients[client.client_id][queue_name]
        except KeyError:
            raise

    def _list_subscribed_clients(self, queue_name):
        """List all clients subscribed to a queue.

        :param queue_name: the name of the queue
        :type queue_name: str
        :return: a list of client names
        :rtype: list
        """
        subscribed_clients = []
        for name, client in self.clients.items():
            if queue_name in client.keys():
                subscribed_clients.append(name)
        return subscribed_clients

    def _list_active_clients(self, channel):
        """List all clients that have sent a status message in the last 10 seconds.

        :param channel: the name of the channel
        :type channel: str
        :return: a list of client names
        :rtype: list
        """
        # Temporary dict to store client status
        clients = {
            "active_clients": [],
            "update_active_clients": [],
            "update_offline_clients": [],
        }
        for client in self._list_subscribed_clients(channel):
            status = self.clients[client]["status"]
            now = datetime.now()
            then = self.clients[client]["last_seen"]
            if (now - then) < timedelta(seconds=10):
                clients["active_clients"].append(client)
                # If client has changed status, update client queue
                if status != "online":
                    self.clients[client]["status"] = "online"
                    clients["update_active_clients"].append(client)
            elif status != "offline":
                self.clients[client]["status"] = "offline"
                clients["update_offline_clients"].append(client)
        # Update statestore with client status
        if len(clients["update_active_clients"]) > 0:
            for client in clients["update_active_clients"]:
                client_to_update = self.db.client_store.get(client)
                client_to_update.status = "online"
                self.db.client_store.update(client_to_update)
        if len(clients["update_offline_clients"]) > 0:
            for client in clients["update_offline_clients"]:
                client_to_update = self.db.client_store.get(client)
                client_to_update.status = "offline"
                self.db.client_store.update(client_to_update)

        return clients["active_clients"]

    def _deamon_thread_client_status(self, timeout=5):
        """Deamon thread that checks for inactive clients and updates statestore."""
        while True:
            time.sleep(timeout)
            # TODO: Also update validation clients
            self._list_active_clients(fedn.Queue.TASK_QUEUE)

    def _put_request_to_client_queue(self, request, queue_name):
        """Get a client specific queue and add a request to it.
        The client is identified by the request.receiver.

        :param request: the request to send
        :type request: :class:`fedn.network.grpc.fedn_pb2.Request`
        :param queue_name: the name of the queue to send the request to
        :type queue_name: str
        """
        try:
            q = self.__get_queue(request.receiver, queue_name)
            q.put(request)
        except Exception as e:
            logger.error("Failed to put request to client queue {} for client {}: {}".format(queue_name, request.receiver.name, str(e)))
            raise

    def _send_status(self, status):
        """Report a status to backend db.

        :param status: the status message to report
        :type status: :class:`fedn.network.grpc.fedn_pb2.Status`
        """
        data = MessageToDict(status, preserving_proto_field_name=True)
        status = StatusDTO().populate_with(data)
        self.db.status_store.add(status)

    def _flush_model_update_queue(self):
        """Clear the model update queue (aggregator).

        :return: True if successful, else False
        """
        q = self.round_handler.aggregator.model_updates
        try:
            with q.mutex:
                q.queue.clear()
                q.all_tasks_done.notify_all()
                q.unfinished_tasks = 0
            return True
        except Exception as e:
            logger.error("Failed to flush model update queue: %s", str(e))
            return False

    #####################################################################################################################

    # Controller Service

    def Start(self, control: fedn.ControlRequest, context):
        """Start a round of federated learning"

        :param control: the control request
        :type control: :class:`fedn.network.grpc.fedn_pb2.ControlRequest`
        :param context: the context (unused)
        :type context: :class:`grpc._server._Context`
        :return: the control response
        :rtype: :class:`fedn.network.grpc.fedn_pb2.ControlResponse`
        """
        logger.info("grpc.Combiner.Start: Starting round")

        config = RoundConfig()
        for parameter in control.parameter:
            config.update({parameter.key: parameter.value})

        logger.debug("grpc.Combiner.Start: Round config {}".format(config))

        job_id = self.round_handler.push_round_config(config)
        logger.info("grcp.Combiner.Start: Pushed round config (job_id): {}".format(job_id))

        response = fedn.ControlResponse()
        p = response.parameter.add()
        p.key = "job_id"
        p.value = job_id

        return response

    def SetAggregator(self, control: fedn.ControlRequest, context):
        """Set the active aggregator.

        :param control: the control request
        :type control: :class:`fedn.network.grpc.fedn_pb2.ControlRequest`
        :param context: the context (unused)
        :type context: :class:`grpc._server._Context`
        :return: the control response
        :rtype: :class:`fedn.network.grpc.fedn_pb2.ControlResponse`
        """
        logger.debug("grpc.Combiner.SetAggregator: Called")
        for parameter in control.parameter:
            aggregator = parameter.value
        status = self.round_handler.set_aggregator(aggregator)

        response = fedn.ControlResponse()
        if status:
            response.message = "Success"
        else:
            response.message = "Failed"
        return response

    def SetServerFunctions(self, control: fedn.ControlRequest, context):
        """Set a function provider.

        :param control: the control request
        :type control: :class:`fedn.network.grpc.fedn_pb2.ControlRequest`
        :param context: the context (unused)
        :type context: :class:`grpc._server._Context`
        :return: the control response
        :rtype: :class:`fedn.network.grpc.fedn_pb2.ControlResponse`
        """
        logger.debug("grpc.Combiner.SetServerFunctions: Called")
        for parameter in control.parameter:
            server_functions = parameter.value

        self.round_handler.set_server_functions(server_functions)

        response = fedn.ControlResponse()
        response.message = "Success"
        logger.info(f"set function provider response {response}")
        return response

    def FlushAggregationQueue(self, control: fedn.ControlRequest, context):
        """Flush the queue.

        :param control: the control request
        :type control: :class:`fedn.network.grpc.fedn_pb2.ControlRequest`
        :param context: the context (unused)
        :type context: :class:`grpc._server._Context`
        :return: the control response
        :rtype: :class:`fedn.network.grpc.fedn_pb2.ControlResponse`
        """
        logger.debug("grpc.Combiner.FlushAggregationQueue: Called")
        status = self._flush_model_update_queue()

        response = fedn.ControlResponse()
        if status:
            response.message = "Success"
        else:
            response.message = "Failed"

        return response

    ##############################################################################

    def Stop(self, control: fedn.ControlRequest, context):
        """TODO: Not yet implemented.

        :param control: the control request
        :type control: :class:`fedn.network.grpc.fedn_pb2.ControlRequest`
        :param context: the context (unused)
        :type context: :class:`grpc._server._Context`
        :return: the control response
        :rtype: :class:`fedn.network.grpc.fedn_pb2.ControlResponse`
        """
        response = fedn.ControlResponse()
        logger.info("grpc.Combiner.Stop: Called")
        return response

    #####################################################################################################################

    def SendStatus(self, status: fedn.Status, context):
        """A client RPC endpoint that accepts status messages.

        :param status: the status message
        :type status: :class:`fedn.network.grpc.fedn_pb2.Status`
        :param context: the context (unused)
        :type context: :class:`grpc._server._Context`
        :return: the response
        :rtype: :class:`fedn.network.grpc.fedn_pb2.Response`
        """
        logger.debug("grpc.Combiner.SendStatus: Called")
        self._send_status(status)

        response = fedn.Response()
        response.response = "Status received."
        return response

    def ListActiveClients(self, request: fedn.ListClientsRequest, context):
        """RPC endpoint that returns a ClientList containing the names of all active clients.
            An active client has sent a status message / responded to a heartbeat
            request in the last 10 seconds.

        :param request: the request
        :type request: :class:`fedn.network.grpc.fedn_pb2.ListClientsRequest`
        :param context: the context (unused)
        :type context: :class:`grpc._server._Context`
        :return: the client list
        :rtype: :class:`fedn.network.grpc.fedn_pb2.ClientList`
        """
        clients = fedn.ClientList()
        active_clients = self._list_active_clients(request.channel)
        nr_active_clients = len(active_clients)
        if nr_active_clients < 20:
            logger.info("grpc.Combiner.ListActiveClients:  Active clients: {}".format(active_clients))
        else:
            logger.info("grpc.Combiner.ListActiveClients: Number active clients: {}".format(nr_active_clients))

        for client in active_clients:
            clients.client.append(fedn.Client(name=client, role=fedn.CLIENT))
        return clients

    def AcceptingClients(self, request: fedn.ConnectionRequest, context):
        """RPC endpoint that returns a ConnectionResponse indicating whether the server
        is accepting clients or not.

        :param request: the request (unused)
        :type request: :class:`fedn.network.grpc.fedn_pb2.ConnectionRequest`
        :param context: the context (unused)
        :type context: :class:`grpc._server._Context`
        :return: the response
        :rtype: :class:`fedn.network.grpc.fedn_pb2.ConnectionResponse`
        """
        response = fedn.ConnectionResponse()
        active_clients = self._list_active_clients(fedn.Queue.TASK_QUEUE)

        try:
            requested = int(self.max_clients)
            if len(active_clients) >= requested:
                response.status = fedn.ConnectionStatus.NOT_ACCEPTING
                return response
            if len(active_clients) < requested:
                response.status = fedn.ConnectionStatus.ACCEPTING
                return response

        except Exception as e:
            logger.error("Combiner not properly configured! {}".format(e))
            raise

        response.status = fedn.ConnectionStatus.TRY_AGAIN_LATER
        return response

    def SendHeartbeat(self, heartbeat: fedn.Heartbeat, context):
        """RPC that lets clients send a hearbeat, notifying the server that
            the client is available.

        :param heartbeat: the heartbeat
        :type heartbeat: :class:`fedn.network.grpc.fedn_pb2.Heartbeat`
        :param context: the context (unused)
        :type context: :class:`grpc._server._Context`
        :return: the response
        :rtype: :class:`fedn.network.grpc.fedn_pb2.Response`
        """
        logger.debug("GRPC: Received heartbeat from {}".format(heartbeat.sender.name))
        # Update the clients dict with the last seen timestamp.
        client = heartbeat.sender
        self.__join_client(client)
        self.clients[client.client_id]["last_seen"] = datetime.now()

        if heartbeat.cpu_utilisation is not None or heartbeat.memory_utilisation is not None:
            analytic = AnalyticDTO().patch_with(
                {
                    "sender_id": client.client_id,
                    "sender_role": "client",
                    "cpu_utilisation": heartbeat.cpu_utilisation,
                    "memory_utilisation": heartbeat.memory_utilisation,
                }
            )
            try:
                self.db.analytic_store.add(analytic)
            except Exception as e:
                logger.error(f"GRPC: SendHeartbeat error: {e}")

        response = fedn.Response()
        response.sender.name = heartbeat.sender.name
        response.sender.role = heartbeat.sender.role
        response.response = "Heartbeat received"
        return response

    # Combiner Service

    def TaskStream(self, response, context):
        """A server stream RPC endpoint (Update model). Messages from client stream.

        :param response: the response
        :type response: :class:`fedn.network.grpc.fedn_pb2.ModelUpdateRequest`
        :param context: the context
        :type context: :class:`grpc._server._Context`
        """
        client = response.sender
        metadata = context.invocation_metadata()
        if metadata:
            metadata = dict(metadata)
            logger.info("grpc.Combiner.TaskStream: Client connected: {}\n".format(metadata["client"]))

        status = fedn.Status(status="Client {} connecting to TaskStream.".format(client.name), log_level=fedn.LogLevel.INFO, type=fedn.StatusType.NETWORK)
        logger.info("Client {} connecting to TaskStream.".format(client.name))
        status.timestamp.GetCurrentTime()

        self.__whoami(status.sender, self)

        # Subscribe client, this also adds the client to self.clients
        self._subscribe_client_to_queue(client, fedn.Queue.TASK_QUEUE)
        q = self.__get_queue(client, fedn.Queue.TASK_QUEUE)

        self._send_status(status)

        # Set client status to online
        self.clients[client.client_id]["status"] = "online"
        try:
            # If the client is already in the client store, update the status
            client_to_update = self.db.client_store.get(client.client_id)
            if client_to_update is not None:
                client_to_update.status = "online"
                client_to_update.last_seen = datetime.now()
                self.db.client_store.update(client_to_update)
            else:
                new_client = ClientDTO(client_id=client.client_id, name=client.name, status="online", last_seen=datetime.now(), combiner=self.id)
                self.db.client_store.add(new_client)

        except Exception as e:
            logger.error(f"Failed to update client status: {str(e)}")

        # Keep track of the time context has been active
        start_time = time.time()
        while context.is_active():
            # Check if the context has been active for more than 10 seconds
            if time.time() - start_time > 10:
                self.clients[client.client_id]["last_seen"] = datetime.now()
                # Reset the start time
                start_time = time.time()
            try:
                yield q.get(timeout=1.0)
            except queue.Empty:
                pass
            except Exception as e:
                logger.error("Error in ModelUpdateRequestStream: {}".format(e))
        logger.warning("Client {} disconnected from TaskStream".format(client.name))
        status = fedn.Status(status="Client {} disconnected from TaskStream.".format(client.name))
        status.log_level = fedn.LogLevel.INFO
        status.type = fedn.StatusType.NETWORK
        status.timestamp.GetCurrentTime()
        self.__whoami(status.sender, self)
        self._send_status(status)

    def SendModelUpdate(self, request, context):
        """Send a model update response.

        :param request: the request
        :type request: :class:`fedn.network.grpc.fedn_pb2.ModelUpdate`
        :param context: the context
        :type context: :class:`grpc._server._Context`
        :return: the response
        :rtype: :class:`fedn.network.grpc.fedn_pb2.Response`
        """
        self.round_handler.update_handler.on_model_update(request)

        response = fedn.Response()
        response.response = "RECEIVED ModelUpdate {} from client  {}".format(response, response.sender.name)
        return response  # TODO Fill later

    def register_model_validation(self, validation):
        """Register a model validation.

        :param validation: the model validation
        :type validation: :class:`fedn.network.grpc.fedn_pb2.ModelValidation`
        """
        data = MessageToDict(validation, preserving_proto_field_name=True)
        validationdto = ValidationDTO(**data)
        try:
            result = self.db.validation_store.add(validationdto)
            logger.info("Model validation registered: {}".format(result))
        except Exception as e:
            logger.error(f"Failed to register model validation: {e}")

    def SendModelValidation(self, request, context):
        """Send a model validation response.

        :param request: the request
        :type request: :class:`fedn.network.grpc.fedn_pb2.ModelValidation`
        :param context: the context
        :type context: :class:`grpc._server._Context`
        :return: the response
        :rtype: :class:`fedn.network.grpc.fedn_pb2.Response`
        """
        logger.info("Recieved ModelValidation from {}".format(request.sender.name))

        data = MessageToDict(request, preserving_proto_field_name=True)
        validationdto = ValidationDTO(**data)
        self.db.validation_store.add(validationdto)

        response = fedn.Response()
        response.response = "RECEIVED ModelValidation {} from client  {}".format(response, response.sender.name)
        return response

    def SendModelPrediction(self, request, context):
        """Send a model prediction response.

        :param request: the request
        :type request: :class:`fedn.network.grpc.fedn_pb2.ModelPrediction`
        :param context: the context
        :type context: :class:`grpc._server._Context`
        :return: the response
        :rtype: :class:`fedn.network.grpc.fedn_pb2.Response`
        """
        logger.info("Recieved ModelPrediction from {}".format(request.sender.name))

        data = MessageToDict(request, preserving_proto_field_name=True)

        prediction = PredictionDTO(**data)
        self.db.prediction_store.add(prediction)

        response = fedn.Response()
        response.response = "RECEIVED ModelPrediction {} from client  {}".format(response, response.sender.name)
        return response

<<<<<<< HEAD
    def SendBackwardCompletion(self, request, context):
        """Send a backward completion response.

        :param request: the request
        :type request: :class:`fedn.network.grpc.fedn_pb2.BackwardCompletion`
=======
    def SendModelMetric(self, request, context):
        """Send a model metric response.

        :param request: the request
        :type request: :class:`fedn.network.grpc.fedn_pb2.ModelMetric`
>>>>>>> 42099567
        :param context: the context
        :type context: :class:`grpc._server._Context`
        :return: the response
        :rtype: :class:`fedn.network.grpc.fedn_pb2.Response`
        """
<<<<<<< HEAD
        logger.info("Received BackwardCompletion from {}".format(request.sender.name))

        # Add completion to the queue
        self.round_handler.update_handler.backward_completions.put(request)

        # Create and send status message for backward completion
        status = fedn.Status()
        status.timestamp.GetCurrentTime()
        status.sender.name = request.sender.name
        status.sender.role = request.sender.role
        status.sender.client_id = request.sender.client_id
        status.status = "finished_backward"
        status.type = fedn.StatusType.BACKWARD
        status.session_id = request.session_id

        logger.info(f"Creating status message with session_id: {request.session_id}")
        self._send_status(status)
        logger.info("Status message sent to MongoDB")

        ###########

        response = fedn.Response()
        response.response = "RECEIVED BackwardCompletion from client {}".format(request.sender.name)
        return response
=======
        logger.info("Received ModelMetric from {}".format(request.sender.name))
        metric_msg = MessageToDict(request, preserving_proto_field_name=True)
        metrics = metric_msg.pop("metrics")

        for metric in metrics:
            new_metric = MetricDTO(**metric, **metric_msg)
            try:
                self.db.metric_store.add(new_metric)
            except Exception as e:
                logger.error(f"Failed to register model metric: {e}")

        return fedn.Response()

    def SendAttributeMessage(self, request, context):
        """Send a model attribute response.

        :param request: the request
        :type request: :class:`fedn.network.grpc.fedn_pb2.AttributeMessage`
        """
        logger.info("Received Attributes from {}".format(request.sender.name))
        attribute_msg = MessageToDict(request, preserving_proto_field_name=True)
        attributes = attribute_msg.pop("attributes")

        for attribute in attributes:
            new_attribute = AttributeDTO(**attribute, **attribute_msg)
            try:
                self.db.attribute_store.add(new_attribute)
            except Exception as e:
                logger.error(f"Failed to register model attribute: {e}")

        return fedn.Response()
>>>>>>> 42099567

    ####################################################################################################################

    def run(self):
        """Start the server."""
        logger.info("COMBINER: {} started, ready for gRPC requests.".format(self.id))
        try:
            while True:
                signal.pause()
        except (KeyboardInterrupt, SystemExit):
            pass
        self.server.stop()
        self.server.stop()<|MERGE_RESOLUTION|>--- conflicted
+++ resolved
@@ -865,25 +865,16 @@
         response.response = "RECEIVED ModelPrediction {} from client  {}".format(response, response.sender.name)
         return response
 
-<<<<<<< HEAD
     def SendBackwardCompletion(self, request, context):
         """Send a backward completion response.
 
         :param request: the request
         :type request: :class:`fedn.network.grpc.fedn_pb2.BackwardCompletion`
-=======
-    def SendModelMetric(self, request, context):
-        """Send a model metric response.
-
-        :param request: the request
-        :type request: :class:`fedn.network.grpc.fedn_pb2.ModelMetric`
->>>>>>> 42099567
         :param context: the context
         :type context: :class:`grpc._server._Context`
         :return: the response
         :rtype: :class:`fedn.network.grpc.fedn_pb2.Response`
         """
-<<<<<<< HEAD
         logger.info("Received BackwardCompletion from {}".format(request.sender.name))
 
         # Add completion to the queue
@@ -908,7 +899,17 @@
         response = fedn.Response()
         response.response = "RECEIVED BackwardCompletion from client {}".format(request.sender.name)
         return response
-=======
+
+    def SendModelMetric(self, request, context):
+        """Send a model metric response.
+
+        :param request: the request
+        :type request: :class:`fedn.network.grpc.fedn_pb2.ModelMetric`
+        :param context: the context
+        :type context: :class:`grpc._server._Context`
+        :return: the response
+        :rtype: :class:`fedn.network.grpc.fedn_pb2.Response`
+        """
         logger.info("Received ModelMetric from {}".format(request.sender.name))
         metric_msg = MessageToDict(request, preserving_proto_field_name=True)
         metrics = metric_msg.pop("metrics")
@@ -940,7 +941,6 @@
                 logger.error(f"Failed to register model attribute: {e}")
 
         return fedn.Response()
->>>>>>> 42099567
 
     ####################################################################################################################
 
