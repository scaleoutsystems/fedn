--- conflicted
+++ resolved
@@ -28,6 +28,7 @@
 from fedn.network.storage.statestore.stores.dto.prediction import PredictionDTO
 from fedn.network.storage.statestore.stores.dto.status import StatusDTO
 from fedn.network.storage.statestore.stores.dto.telemetry import TelemetryDTO
+from fedn.network.storage.statestore.stores.dto.telemetry import TelemetryDTO
 from fedn.network.storage.statestore.stores.dto.validation import ValidationDTO
 from fedn.network.storage.statestore.stores.shared import SortOrder
 
@@ -244,52 +245,24 @@
         else:
             logger.info("Sent model prediction request for model {} to {} clients".format(model_id, len(clients)))
 
-<<<<<<< HEAD
-=======
-    def request_forward_pass(self, session_id: str, model_id: str, config: dict, clients=[]) -> None:
-        """Ask clients to perform forward pass.
+    def request_backward_pass(self, session_id: str, gradient_id: str, config: dict, clients=[]) -> None:
+        """Ask clients to perform backward pass.
 
         :param config: the model configuration to send to clients
         :type config: dict
         :param clients: the clients to send the request to
         :type clients: list
-
-        """
-        clients = self._send_request_type(fedn.StatusType.FORWARD, session_id, model_id, config, clients)
-
-        if len(clients) < 20:
-            logger.info("Sent forward request to clients {}".format(clients))
-        else:
-            logger.info("Sent forward request to {} clients".format(len(clients)))
-
->>>>>>> 28e402df
-    def request_backward_pass(self, session_id: str, gradient_id: str, config: dict, clients=[]) -> None:
-        """Ask clients to perform backward pass.
-
-        :param config: the model configuration to send to clients
-        :type config: dict
-        :param clients: the clients to send the request to
-        :type clients: list
-        """
-<<<<<<< HEAD
+        """
         requests = self.create_requests(fedn.StatusType.BACKWARD, session_id, gradient_id, config, clients)
         self.send_requests(requests)
-=======
-        clients = self._send_request_type(fedn.StatusType.BACKWARD, session_id, gradient_id, config, clients)
->>>>>>> 28e402df
 
         if len(clients) < 20:
             logger.info("Sent backward request for gradients {} to clients {}".format(gradient_id, clients))
         else:
             logger.info("Sent backward request for gradients {} to {} clients".format(gradient_id, len(clients)))
 
-<<<<<<< HEAD
     def create_requests(self, request_type, session_id, model_id=None, config=None, clients=[]) -> List[fedn.TaskRequest]:
         """Create requests of a specific type to clients.
-=======
-    def _send_request_type(self, request_type, session_id, model_id=None, config=None, clients=[]):
-        """Send a request of a specific type to clients.
->>>>>>> 28e402df
 
         :param request_type: the type of request
         :type request_type: :class:`fedn.network.grpc.fedn_pb2.StatusType`
@@ -306,6 +279,7 @@
         """
         if len(clients) == 0:
             if request_type in [fedn.StatusType.MODEL_UPDATE, fedn.StatusType.FORWARD, fedn.StatusType.BACKWARD]:
+            if request_type in [fedn.StatusType.MODEL_UPDATE, fedn.StatusType.FORWARD, fedn.StatusType.BACKWARD]:
                 clients = self.get_active_trainers()
             elif request_type == fedn.StatusType.MODEL_VALIDATION:
                 clients = self.get_active_validators()
@@ -313,10 +287,7 @@
                 # TODO: add prediction clients type
                 clients = self.get_active_validators()
 
-<<<<<<< HEAD
         requests: List[Tuple[str, fedn.TaskRequest]] = []
-=======
->>>>>>> 28e402df
         for client in clients:
             request = fedn.TaskRequest()
             request.model_id = model_id
@@ -328,16 +299,14 @@
             request.sender.role = fedn.COMBINER
             request.receiver.client_id = client
             request.receiver.role = fedn.CLIENT
-<<<<<<< HEAD
             request.task_type = fedn.StatusType.Name(request_type)
-=======
->>>>>>> 28e402df
 
             # Set the request data, not used in validation
             if request_type == fedn.StatusType.MODEL_PREDICTION:
                 presigned_url = self.repository.presigned_put_url(self.repository.prediction_bucket, f"{client}/{session_id}")
                 # TODO: in prediction, request.data should also contain user-defined data/parameters
                 request.data = json.dumps({"presigned_url": presigned_url})
+            elif request_type in [fedn.StatusType.MODEL_UPDATE, fedn.StatusType.FORWARD, fedn.StatusType.BACKWARD]:
             elif request_type in [fedn.StatusType.MODEL_UPDATE, fedn.StatusType.FORWARD, fedn.StatusType.BACKWARD]:
                 request.data = json.dumps(config)
                 request.round_id = config.get("round_id", None)
@@ -902,11 +871,7 @@
         logger.info("Received BackwardCompletion from {}".format(request.sender.name))
 
         # Add completion to the queue
-<<<<<<< HEAD
         self.round_handler.backward_handler.backward_completions.put(request)
-=======
-        self.round_handler.update_handler.backward_completions.put(request)
->>>>>>> 28e402df
 
         # Create and send status message for backward completion
         status = fedn.Status()
