import json
import os
import queue

import grpc

import fedn.network.grpc.fedn_pb2 as fedn
import fedn.network.grpc.fedn_pb2_grpc as rpc
from fedn.common.log_config import logger
from fedn.network.combiner.modelservice import bytesIO_request_generator, unpack_model
from fedn.network.combiner.updatehandler import UpdateHandler
from fedn.utils.model import FednModel

CHUNK_SIZE = 1024 * 1024
# for quick functions
TIMEOUT_SHORT = 120
# for functions which might take longer such as aggregation
TIMEOUT_LONG = 600


class CombinerHookInterface:
    """Combiner to server function hooks client."""

    def __init__(self):
        """Initialize CombinerHookInterface client."""
        self.hook_service_host = os.getenv("HOOK_SERVICE_HOST", "hook:12081")
        self.channel = grpc.insecure_channel(
            self.hook_service_host,
            options=[
                ("grpc.keepalive_time_ms", 300_000),  # 5 min ping interval
                ("grpc.keepalive_timeout_ms", 5000),  # 5 seconds timeout for a response
                ("grpc.keepalive_permit_without_calls", 1),  # allow keepalives even with no active calls
                ("grpc.enable_retries", 1),  # automatic retries
                ("grpc.initial_reconnect_backoff_ms", 1000),  # initial delay before retrying
                ("grpc.max_reconnect_backoff_ms", 5000),  # maximum delay before retrying
            ],
        )
        self.stub = rpc.FunctionServiceStub(self.channel)

    def provided_functions(self, server_functions: str):
        """Communicates to hook container and asks which functions are available.

        :param server_functions: String version of an implementation of the ServerFunctionsBase interface.
        :type server_functions: :str:
        :return: dictionary specifing which functions are implemented.
        :rtype: dict
        """
        try:
            request = fedn.ProvidedFunctionsRequest(function_code=server_functions)

            response = self.stub.HandleProvidedFunctions(request, timeout=TIMEOUT_SHORT)
            return response.available_functions
        except grpc.RpcError as rpc_error:
            if rpc_error.code() == grpc.StatusCode.UNAVAILABLE:
                logger.warning(f"Server-functions container is unavailable; using default implementations: {rpc_error}")
            else:
                logger.error(f"gRPC error: {rpc_error.code().name} - {rpc_error.details()}")
            return {}
        except Exception as e:
            logger.error(f"Unexpected error communicating with hooks container: {e}")
            return {}

    def client_settings(self, global_model: FednModel) -> dict:
        """Communicates to hook container to get a client config.

        :param global_model: The global model that will be distributed to clients.
        :type global_model: :bytes:
        :return: config that will be distributed to clients.
        :rtype: dict
        """
        request_function = fedn.ClientConfigRequest
        args = {}
<<<<<<< HEAD
        response = self.stub.HandleClientConfig(bytesIO_request_generator(mdl=global_model.get_stream(), request_function=request_function, args=args))
=======
        model = model_as_bytesIO(global_model)
        response = self.stub.HandleClientConfig(bytesIO_request_generator(mdl=model, request_function=request_function, args=args), timeout=TIMEOUT_SHORT)
>>>>>>> ec9191cb
        return json.loads(response.client_settings)

    def client_selection(self, clients: list) -> list:
        request = fedn.ClientSelectionRequest(client_ids=json.dumps(clients))
        response = self.stub.HandleClientSelection(request)
        return json.loads(response.client_ids)

    def aggregate(self, session_id, previous_global: FednModel, update_handler: UpdateHandler, helper, delete_models: bool):
        """Aggregation call to the hook functions. Sends models in chunks, then asks for aggregation.

        :param global_model: The global model that will be distributed to clients.
        :type global_model: :bytes:
        :return: config that will be distributed to clients.
        :rtype: dict
        """
        data = {}
        data["time_model_load"] = 0.0
        data["time_model_aggregation"] = 0.0
        # send previous global
        request_function = fedn.StoreModelRequest
        args = {"id": "global_model"}
        response = self.stub.HandleStoreModel(
<<<<<<< HEAD
            bytesIO_request_generator(mdl=previous_global.get_stream(), request_function=request_function, args=args), metadata=[("client_id", "global_model")]
=======
            bytesIO_request_generator(mdl=previous_global, request_function=request_function, args=args), timeout=TIMEOUT_SHORT
>>>>>>> ec9191cb
        )
        logger.info(f"Store model response: {response.status}")
        # send client models and metadata
        nr_updates = 0
        while True:
            try:
                update = update_handler.next_model_update(session_id)
                logger.info("Getting next model update from queue.")
            except queue.Empty:
                break
            metadata = json.loads(update.meta)["training_metadata"]
            model = update_handler.get_model(update.model_update_id)
            # send metadata
            client_id = update.sender.client_id
            request = fedn.ClientMetaRequest(metadata=json.dumps(metadata), client_id=client_id)
            response = self.stub.HandleMetadata(request, timeout=TIMEOUT_SHORT)
            # send client model
            args = {"id": client_id}
            request_function = fedn.StoreModelRequest
<<<<<<< HEAD
            response = self.stub.HandleStoreModel(
                bytesIO_request_generator(mdl=model.get_stream(), request_function=request_function, args=args), metadata=[("client_id", client_id)]
            )
=======
            response = self.stub.HandleStoreModel(bytesIO_request_generator(mdl=model, request_function=request_function, args=args), timeout=TIMEOUT_SHORT)
>>>>>>> ec9191cb
            logger.info(f"Store model response: {response.status}")
            nr_updates += 1
            if delete_models:
                # delete model from disk
                update_handler.delete_model(model_update=update)
        # ask for aggregation
        request = fedn.AggregationRequest(aggregate="aggregate")
        response_generator = self.stub.HandleAggregation(request, timeout=TIMEOUT_LONG)
        data["nr_aggregated_models"] = nr_updates
        model = unpack_model(response_generator, helper)
        return model, data<|MERGE_RESOLUTION|>--- conflicted
+++ resolved
@@ -70,12 +70,9 @@
         """
         request_function = fedn.ClientConfigRequest
         args = {}
-<<<<<<< HEAD
-        response = self.stub.HandleClientConfig(bytesIO_request_generator(mdl=global_model.get_stream(), request_function=request_function, args=args))
-=======
-        model = model_as_bytesIO(global_model)
-        response = self.stub.HandleClientConfig(bytesIO_request_generator(mdl=model, request_function=request_function, args=args), timeout=TIMEOUT_SHORT)
->>>>>>> ec9191cb
+        response = self.stub.HandleClientConfig(
+            bytesIO_request_generator(mdl=global_model.get_stream(), request_function=request_function, args=args), timeout=TIMEOUT_SHORT
+        )
         return json.loads(response.client_settings)
 
     def client_selection(self, clients: list) -> list:
@@ -98,11 +95,9 @@
         request_function = fedn.StoreModelRequest
         args = {"id": "global_model"}
         response = self.stub.HandleStoreModel(
-<<<<<<< HEAD
-            bytesIO_request_generator(mdl=previous_global.get_stream(), request_function=request_function, args=args), metadata=[("client_id", "global_model")]
-=======
-            bytesIO_request_generator(mdl=previous_global, request_function=request_function, args=args), timeout=TIMEOUT_SHORT
->>>>>>> ec9191cb
+            bytesIO_request_generator(mdl=previous_global.get_stream(), request_function=request_function, args=args),
+            timeout=TIMEOUT_SHORT,
+            metadata=[("client_id", "global_model")],
         )
         logger.info(f"Store model response: {response.status}")
         # send client models and metadata
@@ -122,13 +117,11 @@
             # send client model
             args = {"id": client_id}
             request_function = fedn.StoreModelRequest
-<<<<<<< HEAD
             response = self.stub.HandleStoreModel(
-                bytesIO_request_generator(mdl=model.get_stream(), request_function=request_function, args=args), metadata=[("client_id", client_id)]
+                bytesIO_request_generator(mdl=model.get_stream(), request_function=request_function, args=args),
+                timeout=TIMEOUT_SHORT,
+                metadata=[("client_id", client_id)],
             )
-=======
-            response = self.stub.HandleStoreModel(bytesIO_request_generator(mdl=model, request_function=request_function, args=args), timeout=TIMEOUT_SHORT)
->>>>>>> ec9191cb
             logger.info(f"Store model response: {response.status}")
             nr_updates += 1
             if delete_models:
