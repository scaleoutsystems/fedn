--- conflicted
+++ resolved
@@ -14,12 +14,8 @@
 # imports for user defined code
 from fedn.network.combiner.hooks.allowed_import import *  # noqa: F403
 from fedn.network.combiner.hooks.allowed_import import ServerFunctionsBase
-<<<<<<< HEAD
+from fedn.network.combiner.hooks.grpc_wrappers import safe_streaming, safe_unary
 from fedn.network.combiner.modelservice import bytesIO_request_generator, model_params_as_fednmodel, unpack_model
-=======
-from fedn.network.combiner.hooks.grpc_wrappers import safe_streaming, safe_unary
-from fedn.network.combiner.modelservice import bytesIO_request_generator, model_as_bytesIO, unpack_model
->>>>>>> ec9191cb
 from fedn.utils.helpers.plugins.numpyhelper import Helper
 
 CHUNK_SIZE = 1024 * 1024
@@ -54,22 +50,11 @@
         :return: the client config response
         :rtype: :class:`fedn.network.grpc.fedn_pb2.ClientConfigResponse`
         """
-<<<<<<< HEAD
-        try:
-            logger.info("Received client config request.")
-            model = unpack_model(request_iterator, self.helper)
-            client_settings = self.server_functions.client_settings(global_model=model)
-            logger.info(f"Client config response: {client_settings}")
-            return fedn.ClientConfigResponse(client_settings=json.dumps(client_settings))
-        except Exception as e:
-            logger.error(f"Error handling client config request: {e}")
-=======
         logger.info("Received client config request.")
-        model, _ = unpack_model(request_iterator, self.helper)
+        model = unpack_model(request_iterator, self.helper)
         client_settings = self.server_functions.client_settings(global_model=model)
         logger.info(f"Client config response: {client_settings}")
         return fedn.ClientConfigResponse(client_settings=json.dumps(client_settings))
->>>>>>> ec9191cb
 
     @safe_unary("client_selection", lambda: fedn.ClientSelectionResponse(client_ids=json.dumps([])))
     def HandleClientSelection(self, request: fedn.ClientSelectionRequest, context):
@@ -109,7 +94,6 @@
 
     @safe_unary("store_model", lambda: fedn.StoreModelResponse(status="ERROR"))
     def HandleStoreModel(self, request_iterator, context):
-<<<<<<< HEAD
         try:
             metadata = dict(context.invocation_metadata())
             client_id = metadata.get("client-id")
@@ -128,19 +112,7 @@
             return fedn.StoreModelResponse(status=f"Received model originating from {client_id}")
         except Exception as e:
             logger.error(f"Error handling store model request: {e}")
-=======
-        model, final_request = unpack_model(request_iterator, self.helper)
-        client_id = final_request.id
-        if client_id == "global_model":
-            logger.info("Received previous global model")
-            self.previous_global = model
-        else:
-            logger.info(f"Received client model from client {client_id}")
-            # dictionary contains: [model, client_metadata] in that order for each key
-            self.client_updates[client_id] = [model] + self.client_updates.get(client_id, [])
-        self.check_incremental_aggregate(client_id)
-        return fedn.StoreModelResponse(status=f"Received model originating from {client_id}")
->>>>>>> ec9191cb
+            return fedn.StoreModelResponse(status="ERROR")
 
     def check_incremental_aggregate(self, client_id):
         # incremental aggregation (memory secure)
@@ -164,38 +136,19 @@
         :return: the aggregation response (aggregated model or None)
         :rtype: :class:`fedn.network.grpc.fedn_pb2.AggregationResponse`
         """
-<<<<<<< HEAD
-        try:
-            logger.info(f"Receieved aggregation request: {request.aggregate}")
-            if self.implemented_functions["incremental_aggregate"]:
-                aggregated_model = self.server_functions.get_incremental_aggregate_model()
-            else:
-                aggregated_model = self.server_functions.aggregate(self.previous_global, self.client_updates)
-
-            fedn_model = model_params_as_fednmodel(aggregated_model, self.helper)
-            request_function = fedn.AggregationResponse
-            self.client_updates = {}
-            logger.info("Returning aggregate model.")
-            response_generator = bytesIO_request_generator(mdl=fedn_model.get_stream(), request_function=request_function, args={})
-            for response in response_generator:
-                yield response
-        except Exception as e:
-            logger.error(f"Error handling aggregation request: {e}")
-=======
         logger.info(f"Receieved aggregation request: {request.aggregate}")
         if self.implemented_functions["incremental_aggregate"]:
             aggregated_model = self.server_functions.get_incremental_aggregate_model()
         else:
             aggregated_model = self.server_functions.aggregate(self.previous_global, self.client_updates)
 
-        model_bytesIO = model_as_bytesIO(aggregated_model, self.helper)
+        fedn_model = model_params_as_fednmodel(aggregated_model, self.helper)
         request_function = fedn.AggregationResponse
         self.client_updates = {}
         logger.info("Returning aggregate model.")
-        response_generator = bytesIO_request_generator(mdl=model_bytesIO, request_function=request_function, args={})
+        response_generator = bytesIO_request_generator(mdl=fedn_model.get_stream(), request_function=request_function, args={})
         for response in response_generator:
             yield response
->>>>>>> ec9191cb
 
     def HandleProvidedFunctions(self, request: fedn.ProvidedFunctionsResponse, context):
         """Handles the 'provided_functions' request. Sends back which functions are available.
