--- conflicted
+++ resolved
@@ -1,9 +1,22 @@
+"""Implementation of the Repository interface for SaaS deployment using boto3."""
 """Implementation of the Repository interface for SaaS deployment using boto3."""
 
 import io
 import os
 from typing import IO, List
 
+import boto3
+from botocore.config import Config
+from botocore.exceptions import BotoCoreError, ClientError
+
+from fedn.common.config import (
+    FEDN_OBJECT_STORAGE_ACCESS_KEY,
+    FEDN_OBJECT_STORAGE_ENDPOINT,
+    FEDN_OBJECT_STORAGE_REGION,
+    FEDN_OBJECT_STORAGE_SECRET_KEY,
+    FEDN_OBJECT_STORAGE_SECURE_MODE,
+    FEDN_OBJECT_STORAGE_VERIFY_SSL,
+)
 import boto3
 from botocore.config import Config
 from botocore.exceptions import BotoCoreError, ClientError
@@ -22,6 +35,7 @@
 
 class SAASRepository(RepositoryBase):
     """Class implementing Repository for SaaS deployment using boto3."""
+    """Class implementing Repository for SaaS deployment using boto3."""
 
     def __init__(self, config: dict) -> None:
         """Initialize object.
@@ -68,6 +82,43 @@
             )
 
             logger.info(f"Using {self.name} with default credentials for SaaS storage.")
+        self.project_slug = os.environ.get("FEDN_JWT_CUSTOM_CLAIM_VALUE", "default_project")
+
+        access_key = config.get("storage_access_key", FEDN_OBJECT_STORAGE_ACCESS_KEY)
+        secret_key = config.get("storage_secret_key", FEDN_OBJECT_STORAGE_SECRET_KEY)
+        endpoint_url = config.get("storage_endpoint", FEDN_OBJECT_STORAGE_ENDPOINT)
+        region_name = config.get("storage_region", FEDN_OBJECT_STORAGE_REGION)
+        use_ssl = config.get("storage_secure_mode", FEDN_OBJECT_STORAGE_SECURE_MODE)
+        use_ssl = use_ssl.lower() == "true" if isinstance(use_ssl, str) else use_ssl
+        verify_ssl = config.get("storage_verify_ssl", FEDN_OBJECT_STORAGE_VERIFY_SSL)
+        verify_ssl = verify_ssl.lower() == "true" if isinstance(verify_ssl, str) else verify_ssl
+
+        # Initialize the boto3 client
+        common_config = {
+            "endpoint_url": endpoint_url,
+            "region_name": region_name,
+            "use_ssl": use_ssl,
+            "verify": verify_ssl,
+        }
+        logger.debug(f"Connection parameters: {common_config}")
+
+        if access_key and secret_key:
+            # Use provided credentials
+            self.s3_client = boto3.client(
+                "s3",
+                aws_access_key_id=access_key,
+                aws_secret_access_key=secret_key,
+                config=Config(request_checksum_calculation="when_required", response_checksum_validation="when_required"),
+                **common_config,
+            )
+            logger.info(f"Using {self.name} with provided credentials for SaaS storage.")
+        else:
+            # Use default credentials (e.g., IAM roles, service accounts, or environment variables)
+            self.s3_client = boto3.client(
+                "s3", config=Config(request_checksum_calculation="when_required", response_checksum_validation="when_required"), **common_config
+            )
+
+            logger.info(f"Using {self.name} with default credentials for SaaS storage.")
 
     def set_artifact(self, instance_name: str, instance: IO, bucket: str, is_file: bool = False) -> bool:
         """Set object with name instance_name.
@@ -88,22 +139,16 @@
 
         try:
             if is_file:
-<<<<<<< HEAD
                 logger.info(f"Uploading file to bucket: {bucket} with key: {instance_name}")
                 self.s3_client.upload_file(Filename=instance, Bucket=bucket, Key=instance_name)
             else:
                 logger.info(f"Uploading object to bucket: {bucket} with key: {instance_name}")
-=======
-                logger.info(f"Uploading file: {instance} to bucket: {bucket} with key: {instance_name}")
-                self.s3_client.upload_file(Filename=instance, Bucket=bucket, Key=instance_name)
-            else:
-                logger.info("Uploading object: {instance} to bucket: {bucket} with key: {instance_name}")
->>>>>>> 28e402df
                 self.s3_client.put_object(Bucket=bucket, Key=instance_name, Body=instance)
             return True
         except (BotoCoreError, ClientError) as e:
             logger.error(f"Failed to upload artifact: {instance_name} to bucket: {bucket}. Error: {e}")
             raise Exception(f"Could not upload artifact: {e}") from e
+            raise Exception(f"Could not upload artifact: {e}") from e
 
     def get_artifact(self, instance_name: str, bucket: str) -> bytes:
         """Retrieve object with name instance_name.
@@ -122,8 +167,12 @@
             response = self.s3_client.get_object(Bucket=bucket, Key=instance_name)
             return response["Body"].read()
         except (BotoCoreError, ClientError) as e:
+            response = self.s3_client.get_object(Bucket=bucket, Key=instance_name)
+            return response["Body"].read()
+        except (BotoCoreError, ClientError) as e:
             logger.error(f"Failed to fetch artifact: {instance_name} from bucket: {bucket}. Error: {e}")
             raise Exception(f"Could not fetch artifact: {e}") from e
+            raise Exception(f"Could not fetch artifact: {e}") from e
 
     def get_artifact_stream(self, instance_name: str, bucket: str) -> io.BytesIO:
         """Return a stream handler for object with name instance_name.
@@ -142,7 +191,11 @@
             response = self.s3_client.get_object(Bucket=bucket, Key=instance_name)
             return io.BytesIO(response["Body"].read())
         except (BotoCoreError, ClientError) as e:
+            response = self.s3_client.get_object(Bucket=bucket, Key=instance_name)
+            return io.BytesIO(response["Body"].read())
+        except (BotoCoreError, ClientError) as e:
             logger.error(f"Failed to fetch artifact stream: {instance_name} from bucket: {bucket}. Error: {e}")
+            raise Exception(f"Could not fetch artifact stream: {e}") from e
             raise Exception(f"Could not fetch artifact stream: {e}") from e
 
     def list_artifacts(self, bucket: str) -> List[str]:
@@ -163,21 +216,33 @@
         except (BotoCoreError, ClientError) as e:
             logger.error(f"Failed to list artifacts in bucket: {bucket}. Error: {e}")
             raise Exception(f"Could not list artifacts: {e}") from e
+            response = self.s3_client.list_objects_v2(Bucket=bucket, Prefix=self.project_slug)
+            for obj in response.get("Contents", []):
+                objects.append(obj["Key"])
+        except (BotoCoreError, ClientError) as e:
+            logger.error(f"Failed to list artifacts in bucket: {bucket}. Error: {e}")
+            raise Exception(f"Could not list artifacts: {e}") from e
 
         return objects
 
     def delete_artifact(self, instance_name: str, bucket: str) -> None:
         """Delete object with name instance_name from bucket.
+        """Delete object with name instance_name from bucket.
 
         :param instance_name: The object name
         :type instance_name: str
         :param bucket: Bucket to delete from
+        :param bucket: Bucket to delete from
         :type bucket: str
         """
         instance_name = f"{self.project_slug}/{instance_name}"
         logger.info(f"Deleting artifact: {instance_name} from bucket: {bucket}")
 
         try:
+            self.s3_client.delete_object(Bucket=bucket, Key=instance_name)
+        except (BotoCoreError, ClientError) as e:
+            logger.error(f"Failed to delete artifact: {instance_name} from bucket: {bucket}. Error: {e}")
+            raise Exception(f"Could not delete artifact: {e}") from e
             self.s3_client.delete_object(Bucket=bucket, Key=instance_name)
         except (BotoCoreError, ClientError) as e:
             logger.error(f"Failed to delete artifact: {instance_name} from bucket: {bucket}. Error: {e}")
@@ -211,4 +276,24 @@
         except (BotoCoreError, ClientError) as e:
             logger.error(f"Failed to create bucket: {bucket_name}. Error: {e}")
             raise Exception(f"Could not create bucket: {e}") from e
+        logger.info(f"Bucket {bucket_name} created successfully.")
+            # Check if the bucket already exists
+            try:
+                self.s3_client.head_bucket(Bucket=bucket_name)
+                logger.info(f"Bucket {bucket_name} already exists. No action needed.")
+                return
+            except self.s3_client.exceptions.ClientError as e:
+                if e.response["Error"]["Code"] != "404":
+                    logger.error(f"Error checking bucket {bucket_name}: {e}")
+                    raise
+
+            # Create the bucket if it does not exist
+            self.s3_client.create_bucket(Bucket=bucket_name)
+        except self.s3_client.exceptions.BucketAlreadyExists:
+            logger.info(f"Bucket {bucket_name} already exists.")
+        except self.s3_client.exceptions.BucketAlreadyOwnedByYou:
+            logger.info(f"Bucket {bucket_name} already owned by you. No action needed.")
+        except (BotoCoreError, ClientError) as e:
+            logger.error(f"Failed to create bucket: {bucket_name}. Error: {e}")
+            raise Exception(f"Could not create bucket: {e}") from e
         logger.info(f"Bucket {bucket_name} created successfully.")