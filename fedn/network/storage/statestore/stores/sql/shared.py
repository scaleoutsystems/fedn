import uuid
from datetime import datetime
from typing import List, Optional, Type

from sqlalchemy import ForeignKey, MetaData, String
from sqlalchemy.orm import DeclarativeBase, Mapped, mapped_column, relationship

constraint_naming_conventions = {
    "ix": "ix_%(column_0_label)s",
    "uq": "uq_%(table_name)s_%(column_0_name)s",
    "ck": "ck_%(table_name)s_%(constraint_name)s",
    "fk": "fk_%(table_name)s_%(column_0_name)s_%(referred_table_name)s",
    "pk": "pk_%(table_name)s",
}


def from_orm_model(model, SQLModel: Type[DeclarativeBase]):
    result = {}
    for k in SQLModel.__table__.columns:
        result[k.name] = getattr(model, k.name)
    return result


class Base(DeclarativeBase):
    metadata = MetaData(naming_convention=constraint_naming_conventions)


class MyAbstractBase(Base):
    __abstract__ = True

    id: Mapped[str] = mapped_column(primary_key=True, default=lambda: str(uuid.uuid4()))
    committed_at: Mapped[datetime] = mapped_column(default=datetime.now)


class SessionConfigModel(MyAbstractBase):
    __tablename__ = "session_configs"

    aggregator: Mapped[str] = mapped_column(String(255))
    round_timeout: Mapped[int]
    buffer_size: Mapped[int]
    delete_models_storage: Mapped[bool]
    clients_required: Mapped[int]
    validate: Mapped[bool]
    helper_type: Mapped[str] = mapped_column(String(255))
    model_id: Mapped[str] = mapped_column(ForeignKey("models.id"))
    session: Mapped["SessionModel"] = relationship(back_populates="session_config")
    rounds: Mapped[int]
    server_functions: Mapped[Optional[str]] = mapped_column(String(255))


class SessionModel(MyAbstractBase):
    __tablename__ = "sessions"

    name: Mapped[Optional[str]] = mapped_column(String(255))
    status: Mapped[str] = mapped_column(String(255))
    session_config_id: Mapped[str] = mapped_column(ForeignKey("session_configs.id"))
    session_config: Mapped["SessionConfigModel"] = relationship(back_populates="session")
    models: Mapped[List["ModelModel"]] = relationship(back_populates="session")


class ModelModel(MyAbstractBase):
    __tablename__ = "models"

    active: Mapped[bool] = mapped_column(default=False)
    parent_model: Mapped[Optional[str]] = mapped_column(String(255))
    name: Mapped[Optional[str]] = mapped_column(String(255))
    session_configs: Mapped[List["SessionConfigModel"]] = relationship()
    session_id: Mapped[Optional[str]] = mapped_column(ForeignKey("sessions.id"))
    session: Mapped[Optional["SessionModel"]] = relationship(back_populates="models")


class RoundConfigModel(MyAbstractBase):
    __tablename__ = "round_configs"

    aggregator: Mapped[str] = mapped_column(String(255))
    round_timeout: Mapped[int]
    buffer_size: Mapped[int]
    delete_models_storage: Mapped[bool]
    clients_required: Mapped[int]
    validate: Mapped[bool]
    helper_type: Mapped[str] = mapped_column(String(255))
    model_id: Mapped[Optional[str]] = mapped_column(ForeignKey("models.id"))
    session_id: Mapped[Optional[str]] = mapped_column(ForeignKey("sessions.id"))
    round: Mapped["RoundModel"] = relationship(back_populates="round_config")
    task: Mapped[str] = mapped_column(String(255))
    round_id: Mapped[str]
    rounds: Mapped[int]


class RoundDataModel(MyAbstractBase):
    __tablename__ = "round_data"

    time_commit: Mapped[Optional[float]]
    reduce_time_aggregate_model: Mapped[Optional[float]]
    reduce_time_fetch_model: Mapped[Optional[float]]
    reduce_time_load_model: Mapped[Optional[float]]
    round: Mapped["RoundModel"] = relationship(back_populates="round_data")


class RoundCombinerModel(MyAbstractBase):
    __tablename__ = "round_combiners"

    model_id: Mapped[str]
    name: Mapped[str] = mapped_column(String(255))
    round_id: Mapped[str]
    status: Mapped[str] = mapped_column(String(255))
    time_exec_training: Mapped[float]

    config__job_id: Mapped[str] = mapped_column(String(255))
    config_aggregator: Mapped[str] = mapped_column(String(255))
    config_buffer_size: Mapped[int]
    config_clients_required: Mapped[int]
    config_delete_models_storage: Mapped[bool]
    config_helper_type: Mapped[str] = mapped_column(String(255))
    config_model_id: Mapped[str] = mapped_column(ForeignKey("models.id"))
    config_round_id: Mapped[str]
    config_round_timeout: Mapped[int]
    config_rounds: Mapped[int]
    config_session_id: Mapped[str] = mapped_column(ForeignKey("sessions.id"))
    config_task: Mapped[str] = mapped_column(String(255))
    config_validate: Mapped[bool]

    data_aggregation_time_nr_aggregated_models: Mapped[Optional[int]]
    data_aggregation_time_time_model_aggregation: Mapped[Optional[float]]
    data_aggregation_time_time_model_load: Mapped[Optional[float]]
    data_nr_expected_updates: Mapped[Optional[int]]
    data_nr_required_updates: Mapped[Optional[int]]
    data_time_combination: Mapped[Optional[float]]
    data_timeout: Mapped[Optional[float]]

    parent_round_id: Mapped[str] = mapped_column(ForeignKey("rounds.id"))
    round: Mapped["RoundModel"] = relationship(back_populates="combiners")


class RoundModel(MyAbstractBase):
    __tablename__ = "rounds"

    round_id: Mapped[str] = mapped_column(unique=True)  # TODO: Add unique constraint. Does this work?
    status: Mapped[str] = mapped_column()

    round_config_id: Mapped[Optional[str]] = mapped_column(ForeignKey("round_configs.id"))
    round_config: Mapped[Optional["RoundConfigModel"]] = relationship(back_populates="round")
    round_data_id: Mapped[Optional[str]] = mapped_column(ForeignKey("round_data.id"))
    round_data: Mapped[Optional["RoundDataModel"]] = relationship(back_populates="round")
    combiners: Mapped[List["RoundCombinerModel"]] = relationship(back_populates="round", cascade="all, delete-orphan")


class ClientModel(MyAbstractBase):
    __tablename__ = "clients"

    combiner: Mapped[str] = mapped_column(String(255))
    combiner_preferred: Mapped[str] = mapped_column(String(255))
    ip: Mapped[Optional[str]] = mapped_column(String(255))
    name: Mapped[str] = mapped_column(String(255))
    package: Mapped[Optional[str]] = mapped_column(String(255))
    status: Mapped[str] = mapped_column(String(255))
    last_seen: Mapped[datetime] = mapped_column(default=datetime.now())


<<<<<<< HEAD
class PackageModel(MyAbstractBase):
    __tablename__ = "packages"

    active: Mapped[bool] = mapped_column(default=False)
    description: Mapped[Optional[str]] = mapped_column(String(255))
    file_name: Mapped[str] = mapped_column(String(255))
    helper: Mapped[str] = mapped_column(String(255))
    name: Mapped[str] = mapped_column(String(255))
    storage_file_name: Mapped[str] = mapped_column(String(255))
=======
class CombinerModel(MyAbstractBase):
    __tablename__ = "combiners"

    address: Mapped[str] = mapped_column(String(255))
    fqdn: Mapped[Optional[str]] = mapped_column(String(255))
    ip: Mapped[Optional[str]] = mapped_column(String(255))
    name: Mapped[str] = mapped_column(String(255))
    parent: Mapped[Optional[str]] = mapped_column(String(255))
    port: Mapped[int]
    updated_at: Mapped[datetime] = mapped_column(default=datetime.now())
>>>>>>> a6a1df0e
<|MERGE_RESOLUTION|>--- conflicted
+++ resolved
@@ -157,7 +157,6 @@
     last_seen: Mapped[datetime] = mapped_column(default=datetime.now())
 
 
-<<<<<<< HEAD
 class PackageModel(MyAbstractBase):
     __tablename__ = "packages"
 
@@ -167,7 +166,8 @@
     helper: Mapped[str] = mapped_column(String(255))
     name: Mapped[str] = mapped_column(String(255))
     storage_file_name: Mapped[str] = mapped_column(String(255))
-=======
+
+
 class CombinerModel(MyAbstractBase):
     __tablename__ = "combiners"
 
@@ -177,5 +177,4 @@
     name: Mapped[str] = mapped_column(String(255))
     parent: Mapped[Optional[str]] = mapped_column(String(255))
     port: Mapped[int]
-    updated_at: Mapped[datetime] = mapped_column(default=datetime.now())
->>>>>>> a6a1df0e
+    updated_at: Mapped[datetime] = mapped_column(default=datetime.now())