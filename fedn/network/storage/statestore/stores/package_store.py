--- conflicted
+++ resolved
@@ -328,11 +328,7 @@
                 description=item["description"] if "description" in item else "",
                 file_name=item["file_name"],
                 helper=item["helper"],
-<<<<<<< HEAD
-                name=item["name"],
-=======
                 name=item["name"] if "name" in item else "",
->>>>>>> 68d946cd
                 storage_file_name=item["storage_file_name"],
             )
             session.add(item)
@@ -435,9 +431,6 @@
                 active_item.helper = helper
                 session.commit()
                 return True
-<<<<<<< HEAD
-            raise EntityNotFound("Entity not found")
-=======
             item = PackageModel(
                 committed_at=datetime.now(),
                 description="",
@@ -450,7 +443,6 @@
 
             session.add(item)
             session.commit()
->>>>>>> 68d946cd
 
     def delete_active(self) -> bool:
         with Session() as session:
