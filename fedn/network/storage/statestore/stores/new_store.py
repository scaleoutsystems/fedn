--- conflicted
+++ resolved
@@ -210,19 +210,11 @@
         for key, value in kwargs.items():
             stmt = stmt.where(getattr(self.SQLModel, key) == value)
 
-<<<<<<< HEAD
-        _sort_order: str = "DESC" if sort_order == pymongo.DESCENDING else "ASC"
-        _sort_key: str = sort_key or "id"
-
-        if _sort_key in self.SQLModel.__table__.columns:
-            sort_obj = self.SQLModel.__table__.columns.get(_sort_key) if _sort_order == "ASC" else self.SQLModel.__table__.columns.get(_sort_key).desc()
-=======
         _sort_order = sort_order or pymongo.DESCENDING
         if sort_key and sort_key != self.primary_key and sort_key in self.SQLModel.__table__.columns:
             sort_obj = self.SQLModel.__table__.columns.get(sort_key)
             if _sort_order == pymongo.DESCENDING:
                 sort_obj = sort_obj.desc()
->>>>>>> 3d863c29
 
             stmt = stmt.order_by(sort_obj, self.SQLModel.__table__.columns.get(self.primary_key).desc())
         else:
