--- conflicted
+++ resolved
@@ -7,11 +7,8 @@
 from fedn.network.api.auth import jwt_auth_required
 from fedn.network.api.shared import control
 from fedn.network.api.v1 import _routes
-<<<<<<< HEAD
-=======
 from fedn.network.api.v1.graphql.schema import schema
 from fedn.network.state import ReducerStateToString
->>>>>>> 2aca3cba
 
 custom_url_prefix = os.environ.get("FEDN_CUSTOM_URL_PREFIX", False)
 app = Flask(__name__)
@@ -245,17 +242,6 @@
     return jsonify(response), 410
 
 
-@app.route("/start_splitlearning_session", methods=["GET", "POST"])
-@jwt_auth_required(role="admin")
-def start_splitlearning_session():
-    """Start a new session.
-    return: The response from control.
-    rtype: json
-    """
-    json_data = request.get_json()
-    return api.start_splitlearning_session(**json_data)
-
-
 if custom_url_prefix:
     app.add_url_rule(f"{custom_url_prefix}/start_session", view_func=start_session, methods=["GET", "POST"])
 
