import inspect
import os

import requests

from fedn.network.combiner.hooks.serverfunctionsbase import ServerFunctionsBase

__all__ = ["APIClient"]


class APIClient:
    """An API client for interacting with the statestore and controller.

    :param host: The host of the api server.
    :type host: str
    :param port: The port of the api server.
    :type port: int
    :param secure: Whether to use https.
    :type secure: bool
    :param verify: Whether to verify the server certificate.
    :type verify: bool
    """

    def __init__(self, host, port=None, secure=False, verify=False, token=None, auth_scheme=None):
        self.host = host
        self.port = port
        self.secure = secure
        self.verify = verify
        self.headers = {}
        # Auth scheme passed as argument overrides environment variable.
        # "Token" is the default auth scheme.
        if not auth_scheme:
            auth_scheme = os.environ.get("FEDN_AUTH_SCHEME", "Bearer")
        # Override potential env variable if token is passed as argument.
        if not token:
            token = os.environ.get("FEDN_AUTH_TOKEN", False)

        if token:
            self.headers = {"Authorization": f"{auth_scheme} {token}"}

    def _get_url(self, endpoint):
        if self.secure:
            protocol = "https"
        else:
            protocol = "http"
        if self.port:
            return f"{protocol}://{self.host}:{self.port}/{endpoint}"
        return f"{protocol}://{self.host}/{endpoint}"

    def _get_url_api_v1(self, endpoint):
        return self._get_url(f"api/v1/{endpoint}")

    # --- Clients --- #

    def get_client(self, id: str):
        """Get a client from the statestore.

        :param id: The client id to get.
        :type id: str
        :return: Client.
        :rtype: dict
        """
        response = requests.get(self._get_url_api_v1(f"clients/{id}"), verify=self.verify, headers=self.headers)

        _json = response.json()

        return _json

    def get_clients(self, n_max: int = None):
        """Get clients from the statestore.

        :param n_max: The maximum number of clients to get (If none all will be fetched).
        :type n_max: int
        return: Clients.
        rtype: dict
        """
        _headers = self.headers.copy()

        if n_max:
            _headers["X-Limit"] = str(n_max)

        response = requests.get(self._get_url_api_v1("clients/"), verify=self.verify, headers=_headers)

        _json = response.json()

        return _json

    def get_clients_count(self):
        """Get the number of clients in the statestore.

        :return: The number of clients.
        :rtype: dict
        """
        response = requests.get(self._get_url_api_v1("clients/count"), verify=self.verify, headers=self.headers)

        _json = response.json()

        return _json

    def get_client_config(self, checksum=True):
        """Get client config from controller. Optionally include the checksum.
        The config is used for clients to connect to the controller and ask for combiner assignment.

        :param checksum: Whether to include the checksum of the package.
        :type checksum: bool
        :return: The client configuration.
        :rtype: dict
        """
        _params = {"checksum": "true" if checksum else "false"}

        response = requests.get(self._get_url("get_client_config"), params=_params, verify=self.verify, headers=self.headers)

        _json = response.json()

        return _json

    def get_active_clients(self, combiner_id: str = None, n_max: int = None):
        """Get active clients from the statestore.

        :param combiner_id: The combiner id to get active clients for.
        :type combiner_id: str
        :param n_max: The maximum number of clients to get (If none all will be fetched).
        :type n_max: int
        :return: Active clients.
        :rtype: dict
        """
        _params = {"status": "online"}

        if combiner_id:
            _params["combiner"] = combiner_id

        _headers = self.headers.copy()

        if n_max:
            _headers["X-Limit"] = str(n_max)

        response = requests.get(self._get_url_api_v1("clients/"), params=_params, verify=self.verify, headers=_headers)

        _json = response.json()

        return _json

    # --- Combiners --- #

    def get_combiner(self, id: str):
        """Get a combiner from the statestore.

        :param id: The combiner id to get.
        :type id: str
        :return: Combiner.
        :rtype: dict
        """
        response = requests.get(self._get_url_api_v1(f"combiners/{id}"), verify=self.verify, headers=self.headers)

        _json = response.json()

        return _json

    def get_combiners(self, n_max: int = None):
        """Get combiners in the network.

        :param n_max: The maximum number of combiners to get (If none all will be fetched).
        :type n_max: int
        :return: Combiners.
        :rtype: dict
        """
        _headers = self.headers.copy()

        if n_max:
            _headers["X-Limit"] = str(n_max)

        response = requests.get(self._get_url_api_v1("combiners/"), verify=self.verify, headers=_headers)

        _json = response.json()

        return _json

    def get_combiners_count(self):
        """Get the number of combiners in the statestore.

        :return: The number of combiners.
        :rtype: dict
        """
        response = requests.get(self._get_url_api_v1("combiners/count"), verify=self.verify, headers=self.headers)

        _json = response.json()

        return _json

    # --- Controllers --- #

    def get_controller_status(self):
        """Get the status of the controller.

        :return: The status of the controller.
        :rtype: dict
        """
        response = requests.get(self._get_url("get_controller_status"), verify=self.verify, headers=self.headers)

        _json = response.json()

        return _json

    # --- Models --- #

    def get_model(self, id: str):
        """Get a model from the statestore.

        :param id: The id (or model property) of the model to get.
        :type id: str
        :return: Model.
        :rtype: dict
        """
        response = requests.get(self._get_url_api_v1(f"models/{id}"), verify=self.verify, headers=self.headers)

        _json = response.json()

        return _json

    def get_models(self, session_id: str = None, n_max: int = None):
        """Get models from the statestore.

        :param session_id: The session id to get models for. (optional)
        :type session_id: str
        :param n_max: The maximum number of models to get (If none all will be fetched).
        :type n_max: int
        :return: Models.
        :rtype: dict
        """
        _params = {}

        if session_id:
            _params["session_id"] = session_id

        _headers = self.headers.copy()

        if n_max:
            _headers["X-Limit"] = str(n_max)

        response = requests.get(self._get_url_api_v1("models/"), params=_params, verify=self.verify, headers=_headers)

        _json = response.json()

        return _json

    def get_models_count(self):
        """Get the number of models in the statestore.

        :return: The number of models.
        :rtype: dict
        """
        response = requests.get(self._get_url_api_v1("models/count"), verify=self.verify, headers=self.headers)

        _json = response.json()

        return _json

    def get_active_model(self):
        """Get the latest model from the statestore.

        :return: The latest model.
        :rtype: dict
        """
        _headers = self.headers.copy()
        _headers["X-Limit"] = "1"

        response = requests.get(self._get_url_api_v1("models/"), verify=self.verify, headers=_headers)
        _json = response.json()

        if "result" in _json and len(_json["result"]) > 0:
            return _json["result"][0]

        return _json

    def get_model_trail(self, id: str = None, include_self: bool = True, reverse: bool = True, n_max: int = None):
        """Get the model trail.

        :param id: The id (or model property) of the model to start the trail from. (optional)
        :type id: str
        :param n_max: The maximum number of models to get (If none all will be fetched).
        :type n_max: int
        :return: Models.
        :rtype: dict
        """
        if not id:
            model = self.get_active_model()
            if "id" in model:
                id = model["id"]
            else:
                return model

        _headers = self.headers.copy()

        _count: int = n_max if n_max else self.get_models_count()
        _headers["X-Limit"] = str(_count)
        _headers["X-Reverse"] = "true" if reverse else "false"

        _include_self_str: str = "true" if include_self else "false"

        response = requests.get(self._get_url_api_v1(f"models/{id}/ancestors?include_self={_include_self_str}"), verify=self.verify, headers=_headers)
        _json = response.json()

        return _json

    def download_model(self, id: str, path: str):
        """Download the model with id id.

        :param id: The id (or model property) of the model to download.
        :type id: str
        :param path: The path to download the model to.
        :type path: str
        :return: Message with success or failure.
        :rtype: dict
        """
        response = requests.get(self._get_url_api_v1(f"models/{id}/download"), verify=self.verify, headers=self.headers)

        if response.status_code == 200:
            with open(path, "wb") as file:
                file.write(response.content)
            return {"success": True, "message": "Model downloaded successfully."}
        else:
            return {"success": False, "message": "Failed to download model."}

    def set_active_model(self, path):
        """Set the initial model in the statestore and upload to model repository.

        :param path: The file path of the initial model to set.
        :type path: str
        :return: A dict with success or failure message.
        :rtype: dict
        """
        if path.endswith(".npz"):
            helper = "numpyhelper"
        elif path.endswith(".bin"):
            helper = "binaryhelper"

        if helper:
            response = requests.put(self._get_url_api_v1("helpers/active"), json={"helper": helper}, verify=self.verify, headers=self.headers)

        with open(path, "rb") as file:
            response = requests.post(
                self._get_url("set_initial_model"), files={"file": file}, data={"helper": helper}, verify=self.verify, headers=self.headers
            )
        return response.json()

    # --- Packages --- #

    def get_package(self, id: str):
        """Get a compute package from the statestore.

        :param id: The id of the compute package to get.
        :type id: str
        :return: Package.
        :rtype: dict
        """
        response = requests.get(self._get_url_api_v1(f"packages/{id}"), verify=self.verify, headers=self.headers)

        _json = response.json()

        return _json

    def get_packages(self, n_max: int = None):
        """Get compute packages from the statestore.

        :param n_max: The maximum number of packages to get (If none all will be fetched).
        :type n_max: int
        :return: Packages.
        :rtype: dict
        """
        _headers = self.headers.copy()

        if n_max:
            _headers["X-Limit"] = str(n_max)

        response = requests.get(self._get_url_api_v1("packages/"), verify=self.verify, headers=_headers)

        _json = response.json()

        return _json

    def get_packages_count(self):
        """Get the number of compute packages in the statestore.

        :return: The number of packages.
        :rtype: dict
        """
        response = requests.get(self._get_url_api_v1("packages/count"), verify=self.verify, headers=self.headers)

        _json = response.json()

        return _json

    def get_active_package(self):
        """Get the (active) compute package from the statestore.

        :return: Package.
        :rtype: dict
        """
        response = requests.get(self._get_url_api_v1("packages/active"), verify=self.verify, headers=self.headers)

        _json = response.json()

        return _json

    def get_package_checksum(self):
        """Get the checksum of the compute package.

        :return: The checksum.
        :rtype: dict
        """
        response = requests.get(self._get_url("get_package_checksum"), verify=self.verify, headers=self.headers)

        _json = response.json()

        return _json

    def download_package(self, path: str):
        """Download the compute package.

        :param path: The path to download the compute package to.
        :type path: str
        :return: Message with success or failure.
        :rtype: dict
        """
        response = requests.get(self._get_url("download_package"), verify=self.verify, headers=self.headers)
        if response.status_code == 200:
            with open(path, "wb") as file:
                file.write(response.content)
            return {"success": True, "message": "Package downloaded successfully."}
        else:
            return {"success": False, "message": "Failed to download package."}

    def set_active_package(self, path: str, helper: str, name: str = None, description: str = None):
        """Set the compute package in the statestore.

        :param path: The file path of the compute package to set.
        :type path: str
        :param helper: The helper type to use.
        :type helper: str
        :return: A dict with success or failure message.
        :rtype: dict
        """
        with open(path, "rb") as file:
            response = requests.post(
                self._get_url("set_package"),
                files={"file": file},
                data={"helper": helper, "name": name, "description": description},
                verify=self.verify,
                headers=self.headers,
            )

        _json = response.json()

        return _json

    # --- Rounds --- #

    def get_round(self, id: str):
        """Get a round from the statestore.

        :param round_id: The round id to get.
        :type round_id: str
        :return: Round (config and metrics).
        :rtype: dict
        """
        response = requests.get(self._get_url_api_v1(f"rounds/{id}"), verify=self.verify, headers=self.headers)

        _json = response.json()

        return _json

    def get_rounds(self, n_max: int = None):
        """Get all rounds from the statestore.

        :param n_max: The maximum number of rounds to get (If none all will be fetched).
        :type n_max: int
        :return: Rounds.
        :rtype: dict
        """
        _headers = self.headers.copy()

        if n_max:
            _headers["X-Limit"] = str(n_max)

        response = requests.get(self._get_url_api_v1("rounds/"), verify=self.verify, headers=_headers)

        _json = response.json()

        return _json

    def get_rounds_count(self):
        """Get the number of rounds in the statestore.

        :return: The number of rounds.
        :rtype: dict
        """
        response = requests.get(self._get_url_api_v1("rounds/count"), verify=self.verify, headers=self.headers)

        _json = response.json()

        return _json

    # --- Sessions --- #

    def get_session(self, id: str):
        """Get a session from the statestore.

        :param id: The session id to get.
        :type id: str
        :return: Session.
        :rtype: dict
        """
        response = requests.get(self._get_url_api_v1(f"sessions/{id}"), verify=self.verify, headers=self.headers)

        _json = response.json()

        return _json

    def get_sessions(self, n_max: int = None):
        """Get sessions from the statestore.

        :param n_max: The maximum number of sessions to get (If none all will be fetched).
        :type n_max: int
        :return: Sessions.
        :rtype: dict
        """
        _headers = self.headers.copy()

        if n_max:
            _headers["X-Limit"] = str(n_max)

        response = requests.get(self._get_url_api_v1("sessions/"), verify=self.verify, headers=_headers)

        _json = response.json()

        return _json

    def get_sessions_count(self):
        """Get the number of sessions in the statestore.

        :return: The number of sessions.
        :rtype: dict
        """
        response = requests.get(self._get_url_api_v1("sessions/count"), verify=self.verify, headers=self.headers)

        _json = response.json()

        return _json

    def get_session_status(self, id: str):
        """Get the status of a session.

        :param id: The id of the session to get.
        :type id: str
        :return: The status of the session.
        :rtype: str
        """
        session = self.get_session(id)

        if session and "status" in session:
            return session["status"]

        return "Could not retrieve session status."

    def session_is_finished(self, id: str):
        """Check if a session with id has finished.

        :param id: The id of the session to get.
        :type id: str
        :return: True if session is finished, otherwise false.
        :rtype: bool
        """
        status = self.get_session_status(id)
        return status and status.lower() == "finished"

    def start_session(
        self,
        id: str = None,
        aggregator: str = "fedavg",
        aggregator_kwargs: dict = None,
        model_id: str = None,
        round_timeout: int = 180,
        rounds: int = 5,
        round_buffer_size: int = -1,
        delete_models: bool = True,
        validate: bool = True,
        helper: str = "",
        min_clients: int = 1,
        requested_clients: int = 8,
        server_functions: ServerFunctionsBase = None,
    ):
        """Start a new session.

        :param id: The session id to start.
        :type id: str
        :param aggregator: The aggregator plugin to use.
        :type aggregator: str
        :param model_id: The id of the initial model.
        :type model_id: str
        :param round_timeout: The round timeout to use in seconds.
        :type round_timeout: int
        :param rounds: The number of rounds to perform.
        :type rounds: int
        :param round_buffer_size: The round buffer size to use.
        :type round_buffer_size: int
        :param delete_models: Whether to delete models after each round at combiner (save storage).
        :type delete_models: bool
        :param validate: Whether to validate the model after each round.
        :type validate: bool
        :param helper: The helper type to use.
        :type helper: str
        :param min_clients: The minimum number of clients required.
        :type min_clients: int
        :param requested_clients: The requested number of clients.
        :type requested_clients: int
        :return: A dict with success or failure message and session config.
        :rtype: dict
        """
        if model_id is None:
            response = requests.get(self._get_url_api_v1("models/active"), verify=self.verify, headers=self.headers)
            if response.status_code == 200:
                model_id = response.json()
            else:
                return response.json()

        response = requests.post(
            self._get_url_api_v1("sessions"),
            json={
                "session_id": id,
                "session_config": {
                    "aggregator": aggregator,
                    "aggregator_kwargs": aggregator_kwargs,
                    "round_timeout": round_timeout,
                    "buffer_size": round_buffer_size,
                    "model_id": model_id,
                    "delete_models_storage": delete_models,
                    "clients_required": min_clients,
                    "requested_clients": requested_clients,
                    "validate": validate,
                    "helper_type": helper,
                    "server_functions": None if server_functions is None else inspect.getsource(server_functions),
                },
            },
            verify=self.verify,
            headers=self.headers,
        )

<<<<<<< HEAD
=======
        if id is None:
            id = response.json()["session_id"]

>>>>>>> 9d3431d8
        if response.status_code == 201:
            response = requests.post(
                self._get_url_api_v1("sessions/start"),
                json={
                    "session_id": id,
                    "rounds": rounds,
                    "round_timeout": round_timeout,
                },
                verify=self.verify,
                headers=self.headers,
            )

        _json = response.json()

        return _json

    # --- Statuses --- #

    def get_status(self, id: str):
        """Get a status object (event) from the statestore.

        :param id: The id of the status to get.
        :type id: str
        :return: Status.
        :rtype: dict
        """
        response = requests.get(self._get_url_api_v1(f"statuses/{id}"), verify=self.verify, headers=self.headers)

        _json = response.json()

        return _json

    def get_statuses(self, session_id: str = None, event_type: str = None, sender_name: str = None, sender_role: str = None, n_max: int = None):
        """Get statuses from the statestore. Filter by input parameters

        :param session_id: The session id to get statuses for.
        :type session_id: str
        :param event_type: The event type to get.
        :type event_type: str
        :param sender_name: The sender name to get.
        :type sender_name: str
        :param sender_role: The sender role to get.
        :type sender_role: str
        :param n_max: The maximum number of statuses to get (If none all will be fetched).
        :type n_max: int
        :return: Statuses
        """
        _params = {}

        if session_id:
            _params["session_id"] = session_id

        if event_type:
            _params["type"] = event_type

        if sender_name:
            _params["sender.name"] = sender_name

        if sender_role:
            _params["sender.role"] = sender_role

        _headers = self.headers.copy()

        if n_max:
            _headers["X-Limit"] = str(n_max)

        response = requests.get(self._get_url_api_v1("statuses/"), params=_params, verify=self.verify, headers=_headers)

        _json = response.json()

        return _json

    def get_statuses_count(self):
        """Get the number of statuses in the statestore.

        :return: The number of statuses.
        :rtype: dict
        """
        response = requests.get(self._get_url_api_v1("statuses/count"), verify=self.verify, headers=self.headers)

        _json = response.json()

        return _json

    # --- Validations --- #

    def get_validation(self, id: str):
        """Get a validation from the statestore.

        :param id: The id of the validation to get.
        :type id: str
        :return: Validation.
        :rtype: dict
        """
        response = requests.get(self._get_url_api_v1(f"validations/{id}"), verify=self.verify, headers=self.headers)

        _json = response.json()

        return _json

    def get_validations(
        self,
        session_id: str = None,
        model_id: str = None,
        correlation_id: str = None,
        sender_name: str = None,
        sender_role: str = None,
        receiver_name: str = None,
        receiver_role: str = None,
        n_max: int = None,
    ):
        """Get validations from the statestore. Filter by input parameters.

        :param session_id: The session id to get validations for.
        :type session_id: str
        :param model_id: The model id to get validations for.
        :type model_id: str
        :param correlation_id: The correlation id to get validations for.
        :type correlation_id: str
        :param sender_name: The sender name to get validations for.
        :type sender_name: str
        :param sender_role: The sender role to get validations for.
        :type sender_role: str
        :param receiver_name: The receiver name to get validations for.
        :type receiver_name: str
        :param receiver_role: The receiver role to get validations for.
        :type receiver_role: str
        :param n_max: The maximum number of validations to get (If none all will be fetched).
        :type n_max: int
        :return: Validations.
        :rtype: dict
        """
        _params = {}

        if session_id:
            _params["sessionId"] = session_id

        if model_id:
            _params["modelId"] = model_id

        if correlation_id:
            _params["correlationId"] = correlation_id

        if sender_name:
            _params["sender.name"] = sender_name

        if sender_role:
            _params["sender.role"] = sender_role

        if receiver_name:
            _params["receiver.name"] = receiver_name

        if receiver_role:
            _params["receiver.role"] = receiver_role

        _headers = self.headers.copy()

        if n_max:
            _headers["X-Limit"] = str(n_max)

        response = requests.get(self._get_url_api_v1("validations/"), params=_params, verify=self.verify, headers=_headers)

        _json = response.json()

        return _json

    def get_validations_count(self):
        """Get the number of validations in the statestore.

        :return: The number of validations.
        :rtype: dict
        """
        response = requests.get(self._get_url_api_v1("validations/count"), verify=self.verify, headers=self.headers)

        _json = response.json()

        return _json<|MERGE_RESOLUTION|>--- conflicted
+++ resolved
@@ -645,12 +645,9 @@
             headers=self.headers,
         )
 
-<<<<<<< HEAD
-=======
         if id is None:
             id = response.json()["session_id"]
 
->>>>>>> 9d3431d8
         if response.status_code == 201:
             response = requests.post(
                 self._get_url_api_v1("sessions/start"),
