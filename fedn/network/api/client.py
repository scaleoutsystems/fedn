import inspect
import os
import uuid

import requests

from fedn.network.combiner.hooks.serverfunctionsbase import ServerFunctionsBase

__all__ = ["APIClient"]


class APIClient:
    """An API client for interacting with the statestore and controller.

    :param host: The host of the api server.
    :type host: str
    :param port: The port of the api server.
    :type port: int
    :param secure: Whether to use https.
    :type secure: bool
    :param verify: Whether to verify the server certificate.
    :type verify: bool
    """

    def __init__(self, host: str, port: int = None, secure: bool = False, verify: bool = False, token: str = None, auth_scheme: str = None):
        if "://" in host:
            host = host.split("://")[1]
        self.host = host
        self.port = port
        self.secure = secure
        self.verify = verify
        self.headers = {}
        # Auth scheme passed as argument overrides environment variable.
        # "Token" is the default auth scheme.
        if not auth_scheme:
            auth_scheme = os.environ.get("FEDN_AUTH_SCHEME", "Bearer")
        # Override potential env variable if token is passed as argument.
        if not token:
            token = os.environ.get("FEDN_AUTH_TOKEN", False)

        if token:
            # Split the token if it contains a space (scheme + token).
            if " " in token:
                token = token.split()[1]
            self.headers = {"Authorization": f"{auth_scheme} {token}"}

    def _get_url(self, endpoint):
        if self.secure:
            protocol = "https"
        else:
            protocol = "http"
        if self.port:
            return f"{protocol}://{self.host}:{self.port}/{endpoint}"
        return f"{protocol}://{self.host}/{endpoint}"

    def _get_url_api_v1(self, endpoint):
        return self._get_url(f"api/v1/{endpoint}")

    # --- Clients --- #

    def get_client(self, id: str):
        """Get a client from the statestore.

        :param id: The client id to get.
        :type id: str
        :return: Client.
        :rtype: dict
        """
        response = requests.get(self._get_url_api_v1(f"clients/{id}"), verify=self.verify, headers=self.headers)

        _json = response.json()

        return _json

    def get_clients(self, n_max: int = None):
        """Get clients from the statestore.

        :param n_max: The maximum number of clients to get (If none all will be fetched).
        :type n_max: int
        return: Clients.
        rtype: dict
        """
        _headers = self.headers.copy()

        if n_max:
            _headers["X-Limit"] = str(n_max)

        response = requests.get(self._get_url_api_v1("clients/"), verify=self.verify, headers=_headers)

        _json = response.json()

        return _json

    def get_clients_count(self):
        """Get the number of clients in the statestore.

        :return: The number of clients.
        :rtype: dict
        """
        response = requests.get(self._get_url_api_v1("clients/count"), verify=self.verify, headers=self.headers)

        _json = response.json()

        return _json

    def get_client_config(self, checksum=True):
        """Get client config from controller. Optionally include the checksum.
        The config is used for clients to connect to the controller and ask for combiner assignment.

        :param checksum: Whether to include the checksum of the package.
        :type checksum: bool
        :return: The client configuration.
        :rtype: dict
        """
        _params = {"checksum": "true" if checksum else "false"}

        response = requests.get(self._get_url_api_v1("clients/config"), params=_params, verify=self.verify, headers=self.headers)

        _json = response.json()

        return _json

    def get_active_clients(self, combiner_id: str = None, n_max: int = None):
        """Get active clients from the statestore.

        :param combiner_id: The combiner id to get active clients for.
        :type combiner_id: str
        :param n_max: The maximum number of clients to get (If none all will be fetched).
        :type n_max: int
        :return: Active clients.
        :rtype: dict
        """
        _params = {"status": "online"}

        if combiner_id:
            _params["combiner"] = combiner_id

        _headers = self.headers.copy()

        if n_max:
            _headers["X-Limit"] = str(n_max)

        response = requests.get(self._get_url_api_v1("clients/"), params=_params, verify=self.verify, headers=_headers)

        _json = response.json()

        return _json

    # --- Combiners --- #

    def get_combiner(self, id: str):
        """Get a combiner from the statestore.

        :param id: The combiner id to get.
        :type id: str
        :return: Combiner.
        :rtype: dict
        """
        response = requests.get(self._get_url_api_v1(f"combiners/{id}"), verify=self.verify, headers=self.headers)

        _json = response.json()

        return _json

    def get_combiners(self, n_max: int = None):
        """Get combiners in the network.

        :param n_max: The maximum number of combiners to get (If none all will be fetched).
        :type n_max: int
        :return: Combiners.
        :rtype: dict
        """
        _headers = self.headers.copy()

        if n_max:
            _headers["X-Limit"] = str(n_max)

        response = requests.get(self._get_url_api_v1("combiners/"), verify=self.verify, headers=_headers)

        _json = response.json()

        return _json

    def get_combiners_count(self):
        """Get the number of combiners in the statestore.

        :return: The number of combiners.
        :rtype: dict
        """
        response = requests.get(self._get_url_api_v1("combiners/count"), verify=self.verify, headers=self.headers)

        _json = response.json()

        return _json

    # --- Controllers --- #

    def get_controller_status(self):
        """Get the status of the controller.

        :return: The status of the controller.
        :rtype: dict
        """
        response = requests.get(self._get_url("get_controller_status"), verify=self.verify, headers=self.headers)

        _json = response.json()

        return _json

    # --- Models --- #

    def get_model(self, id: str):
        """Get a model from the statestore.

        :param id: The id (or model property) of the model to get.
        :type id: str
        :return: Model.
        :rtype: dict
        """
        response = requests.get(self._get_url_api_v1(f"models/{id}"), verify=self.verify, headers=self.headers)

        _json = response.json()

        return _json

    def get_models(self, session_id: str = None, n_max: int = None):
        """Get models from the statestore.

        :param session_id: The session id to get models for. (optional)
        :type session_id: str
        :param n_max: The maximum number of models to get (If none all will be fetched).
        :type n_max: int
        :return: Models.
        :rtype: dict
        """
        _params = {}

        if session_id:
            _params["session_id"] = session_id

        _headers = self.headers.copy()

        if n_max:
            _headers["X-Limit"] = str(n_max)

        response = requests.get(self._get_url_api_v1("models/"), params=_params, verify=self.verify, headers=_headers)

        _json = response.json()

        return _json

    def get_models_count(self):
        """Get the number of models in the statestore.

        :return: The number of models.
        :rtype: dict
        """
        response = requests.get(self._get_url_api_v1("models/count"), verify=self.verify, headers=self.headers)

        _json = response.json()

        return _json

    def get_active_model(self):
        """Get the latest model from the statestore.

        :return: The latest model.
        :rtype: dict
        """
        _headers = self.headers.copy()
        _headers["X-Limit"] = "1"
        _headers["X-Sort-Key"] = "committed_at"
        _headers["X-Sort-Order"] = "desc"

        response = requests.get(self._get_url_api_v1("models/"), verify=self.verify, headers=_headers)
        _json = response.json()

        if "result" in _json and len(_json["result"]) > 0:
            return _json["result"][0]

        return _json

    def get_model_trail(self, id: str = None, include_self: bool = True, reverse: bool = True, n_max: int = None):
        """Get the model trail.

        :param id: The id (or model property) of the model to start the trail from. (optional)
        :type id: str
        :param n_max: The maximum number of models to get (If none all will be fetched).
        :type n_max: int
        :return: Models.
        :rtype: dict
        """
        if not id:
            model = self.get_active_model()
            if "model_id" in model:
                id = model["model_id"]
            else:
                return model

        _headers = self.headers.copy()

        _count: int = n_max if n_max else self.get_models_count()

        _headers["X-Limit"] = str(_count)
        _headers["X-Reverse"] = "true" if reverse else "false"

        _include_self_str: str = "true" if include_self else "false"

        response = requests.get(self._get_url_api_v1(f"models/{id}/ancestors?include_self={_include_self_str}"), verify=self.verify, headers=_headers)
        _json = response.json()

        return _json

    def download_model(self, id: str, path: str):
        """Download the model with id id.

        :param id: The id (or model property) of the model to download.
        :type id: str
        :param path: The path to download the model to.
        :type path: str
        :return: Message with success or failure.
        :rtype: dict
        """
        response = requests.get(self._get_url_api_v1(f"models/{id}/download"), verify=self.verify, headers=self.headers)

        if response.status_code == 200:
            with open(path, "wb") as file:
                file.write(response.content)
            return {"success": True, "message": "Model downloaded successfully."}
        else:
            return {"success": False, "message": "Failed to download model."}

    def set_active_model(self, path):
        """Set the initial model in the statestore and upload to model repository.

        :param path: The file path of the initial model to set.
        :type path: str
        :return: A dict with success or failure message.
        :rtype: dict
        """
        if path.endswith(".npz"):
            helper = "numpyhelper"
        elif path.endswith(".bin"):
            helper = "binaryhelper"

        if helper:
            response = requests.put(self._get_url_api_v1("helpers/active"), json={"helper": helper}, verify=self.verify, headers=self.headers)

        with open(path, "rb") as file:
            response = requests.post(self._get_url_api_v1("models/"), files={"file": file}, data={"helper": helper}, verify=self.verify, headers=self.headers)
        return response.json()

    # --- Packages --- #

    def get_package(self, id: str):
        """Get a compute package from the statestore.

        :param id: The id of the compute package to get.
        :type id: str
        :return: Package.
        :rtype: dict
        """
        response = requests.get(self._get_url_api_v1(f"packages/{id}"), verify=self.verify, headers=self.headers)

        _json = response.json()

        return _json

    def get_packages(self, n_max: int = None):
        """Get compute packages from the statestore.

        :param n_max: The maximum number of packages to get (If none all will be fetched).
        :type n_max: int
        :return: Packages.
        :rtype: dict
        """
        _headers = self.headers.copy()

        if n_max:
            _headers["X-Limit"] = str(n_max)

        response = requests.get(self._get_url_api_v1("packages/"), verify=self.verify, headers=_headers)

        _json = response.json()

        return _json

    def get_packages_count(self):
        """Get the number of compute packages in the statestore.

        :return: The number of packages.
        :rtype: dict
        """
        response = requests.get(self._get_url_api_v1("packages/count"), verify=self.verify, headers=self.headers)

        _json = response.json()

        return _json

    def get_active_package(self):
        """Get the (active) compute package from the statestore.

        :return: Package.
        :rtype: dict
        """
        response = requests.get(self._get_url_api_v1("packages/active"), verify=self.verify, headers=self.headers)

        _json = response.json()

        return _json

    def get_package_checksum(self):
        """Get the checksum of the compute package.

        :return: The checksum.
        :rtype: dict
        """
        response = requests.get(self._get_url_api_v1("packages/checksum"), verify=self.verify, headers=self.headers)

        _json = response.json()

        return _json

    def download_package(self, path: str):
        """Download the compute package.

        :param path: The path to download the compute package to.
        :type path: str
        :return: Message with success or failure.
        :rtype: dict
        """
        response = requests.get(self._get_url_api_v1("packages/download"), verify=self.verify, headers=self.headers)
        if response.status_code == 200:
            with open(path, "wb") as file:
                file.write(response.content)
            return {"success": True, "message": "Package downloaded successfully."}
        else:
            return {"success": False, "message": "Failed to download package."}

    def set_active_package(self, path: str, helper: str, name: str, description: str = ""):
        """Set the compute package in the statestore.

        :param path: The file path of the compute package to set.
        :type path: str
        :param helper: The helper type to use.
        :type helper: str
        :return: A dict with success or failure message.
        :rtype: dict
        """
        with open(path, "rb") as file:
            response = requests.post(
                self._get_url_api_v1("packages/"),
                files={"file": file},
                data={"helper": helper, "name": name, "description": description},
                verify=self.verify,
                headers=self.headers,
            )

        _json = response.json()

        return _json

    # --- Rounds --- #

    def get_round(self, id: str):
        """Get a round from the statestore.

        :param round_id: The round id to get.
        :type round_id: str
        :return: Round (config and metrics).
        :rtype: dict
        """
        response = requests.get(self._get_url_api_v1(f"rounds/{id}"), verify=self.verify, headers=self.headers)

        _json = response.json()

        return _json

    def get_rounds(self, n_max: int = None):
        """Get all rounds from the statestore.

        :param n_max: The maximum number of rounds to get (If none all will be fetched).
        :type n_max: int
        :return: Rounds.
        :rtype: dict
        """
        _headers = self.headers.copy()

        if n_max:
            _headers["X-Limit"] = str(n_max)

        response = requests.get(self._get_url_api_v1("rounds/"), verify=self.verify, headers=_headers)

        _json = response.json()

        return _json

    def get_rounds_count(self):
        """Get the number of rounds in the statestore.

        :return: The number of rounds.
        :rtype: dict
        """
        response = requests.get(self._get_url_api_v1("rounds/count"), verify=self.verify, headers=self.headers)

        _json = response.json()

        return _json

    # --- Sessions --- #

    def get_session(self, id: str = None, name: str = None):
        """Get a session from the statestore.

        :param id: The session id to get.
        :type id: str
        :param name: The session name to get.
        :type name: str
        :return: Session.
        :rtype: dict
        """
        if name:
            response = requests.get(self._get_url_api_v1(f"sessions?name={name}"), verify=self.verify, headers=self.headers)
            _json = response.json()
            if "result" in _json and len(_json["result"]) > 0:
                _json = _json["result"][0]
            else:
                _json = {"message": "Session not found."}
        elif id:
            response = requests.get(self._get_url_api_v1(f"sessions/{id}"), verify=self.verify, headers=self.headers)
            _json = response.json()
        else:
            _json = {"message": "No id or name provided."}

        return _json

    def get_sessions(self, n_max: int = None, name: str = None):
        """Get sessions from the statestore.

        :param n_max: The maximum number of sessions to get (If none all will be fetched).
        :type n_max: int
        :param name: The session name to get.
        :type name: str
        :return: Sessions.
        :rtype: dict
        """
        _headers = self.headers.copy()

        if n_max:
            _headers["X-Limit"] = str(n_max)

        url = self._get_url_api_v1("sessions/")
        if name:
            url += f"?name={name}"

        response = requests.get(url, verify=self.verify, headers=_headers)

        _json = response.json()

        return _json

    def get_sessions_count(self):
        """Get the number of sessions in the statestore.

        :return: The number of sessions.
        :rtype: dict
        """
        response = requests.get(self._get_url_api_v1("sessions/count"), verify=self.verify, headers=self.headers)

        _json = response.json()

        return _json

    def get_session_status(self, id: str):
        """Get the status of a session.

        :param id: The id of the session to get.
        :type id: str
        :return: The status of the session.
        :rtype: str
        """
        session = self.get_session(id)

        if session and "status" in session:
            return session["status"]

        return "Could not retrieve session status."

    def session_is_finished(self, id: str):
        """Check if a session with id has finished.

        :param id: The id of the session to get.
        :type id: str
        :return: True if session is finished, otherwise false.
        :rtype: bool
        """
        status = self.get_session_status(id)
        return status and status.lower() == "finished"

    def start_session(
        self,
        name: str = None,
        aggregator: str = "fedavg",
        aggregator_kwargs: dict = None,
        model_id: str = None,
        round_timeout: int = 180,
        rounds: int = 5,
        round_buffer_size: int = -1,
        delete_models: bool = True,
        validate: bool = True,
        helper: str = None,
        min_clients: int = 1,
        requested_clients: int = 8,
        server_functions: ServerFunctionsBase = None,
    ):
        """Start a new session.

        :param name: The name of the session
        :type name: str
        :param aggregator: The aggregator plugin to use.
        :type aggregator: str
        :param model_id: The id of the initial model.
        :type model_id: str
        :param round_timeout: The round timeout to use in seconds.
        :type round_timeout: int
        :param rounds: The number of rounds to perform.
        :type rounds: int
        :param round_buffer_size: The round buffer size to use.
        :type round_buffer_size: int
        :param delete_models: Whether to delete models after each round at combiner (save storage).
        :type delete_models: bool
        :param validate: Whether to validate the model after each round.
        :type validate: bool
        :param helper: The helper type to use.
        :type helper: str
        :param min_clients: The minimum number of clients required.
        :type min_clients: int
        :param requested_clients: The requested number of clients.
        :type requested_clients: int
        :return: A dict with success or failure message and session config.
        :rtype: dict
        """
        is_splitlearning = aggregator == "splitlearningagg"
        if is_splitlearning:
            return self.start_splitlearning_session(
                name, model_id, round_timeout, rounds, round_buffer_size, delete_models, validate, min_clients, requested_clients
            )

        if model_id is None:
            _headers = self.headers.copy()
            _headers["X-Limit"] = "1"
            _headers["X-Sort-Key"] = "committed_at"
            _headers["X-Sort-Order"] = "desc"
            response = requests.get(self._get_url_api_v1("models/"), verify=self.verify, headers=_headers)
            if response.status_code == 200:
                json = response.json()
                if "result" in json and len(json["result"]) > 0:
                    model_id = json["result"][0]["model_id"]
                else:
                    return {"message": "No models found in the repository"}
            else:
                return {"message": "No models found in the repository"}

        if helper is None:
            response = requests.get(self._get_url_api_v1("helpers/active"), verify=self.verify, headers=self.headers)
            if response.status_code == 400:
                helper = "numpyhelper"
            elif response.status_code == 200:
                helper = response.json()
            else:
                return {"message": "An unexpected error occurred when getting the active helper"}

        response = requests.post(
            self._get_url_api_v1("sessions/"),
            json={
                "name": name,
                "seed_model_id": model_id,
                "session_config": {
                    "aggregator": aggregator,
                    "aggregator_kwargs": aggregator_kwargs,
                    "round_timeout": round_timeout,
                    "buffer_size": round_buffer_size,
                    "model_id": model_id,
                    "delete_models_storage": delete_models,
                    "clients_required": min_clients,
                    "requested_clients": requested_clients,
                    "validate": validate,
                    "helper_type": helper,
                    "server_functions": None if server_functions is None else inspect.getsource(server_functions),
                },
            },
            verify=self.verify,
            headers=self.headers,
        )

        if response.status_code == 201:
            session_id = response.json()["session_id"]
            response = requests.post(
                self._get_url_api_v1("sessions/start"),
                json={
                    "session_id": session_id,
                    "rounds": rounds,
                    "round_timeout": round_timeout,
                },
                verify=self.verify,
                headers=self.headers,
            )
            response_json = response.json()
            response_json["session_id"] = session_id
            return response_json

        _json = response.json()
        return _json

<<<<<<< HEAD
    def start_splitlearning_session(
        self,
        name: str = None,
        model_id: str = None,
        round_timeout: int = 180,
        rounds: int = 5,
        round_buffer_size: int = -1,
        delete_models: bool = True,
        validate: bool = False,
        min_clients: int = 1,
        requested_clients: int = 8,
    ):
        """Start a new splitlearning session.

        :param name: The name of the session
        :type name: str
        :param model_id: The id of the initial model.
        :type model_id: str
        :param round_timeout: The round timeout to use in seconds.
        :type round_timeout: int
        :param rounds: The number of rounds to perform.
        :type rounds: int
        :param round_buffer_size: The round buffer size to use.
        :type round_buffer_size: int
        :param delete_models: Whether to delete models after each round at combiner (save storage).
        :type delete_models: bool
        :param validate: Whether to validate the model after each round.
        :type validate: bool
        :param min_clients: The minimum number of clients required.
        :type min_clients: int
        :param requested_clients: The requested number of clients.
        :type requested_clients: int
        :return: A dict with success or failure message and session config.
        :rtype: dict
        """
        response = requests.post(
            self._get_url_api_v1("sessions/"),
            json={
                "name": name,
                "session_config": {
                    "aggregator": "splitlearningagg",
                    "model_id": model_id,
                    "round_timeout": round_timeout,
                    "buffer_size": round_buffer_size,
                    "delete_models_storage": delete_models,
                    "clients_required": min_clients,
                    "requested_clients": requested_clients,
                    "validate": validate,
                    "helper_type": "splitlearninghelper",
                },
=======
    def continue_session(self, session_id: str, rounds: int = 5, round_timeout: int = 180):
        """Continue a session.

        :param session_id: The id of the session to continue.
        :type session_id: str
        :param rounds: The number of rounds to perform.
        :type rounds: int
        :param round_timeout: The round timeout to use in seconds.
        :type round_timeout: int
        :return: A dict with success or failure message and session config.
        :rtype: dict
        """
        if not session_id:
            return {"message": "No session id provided."}
        if rounds is None or rounds <= 0:
            return {"message": "Invalid number of rounds provided. Must be greater than 0."}
        if round_timeout is None or round_timeout <= 0:
            return {"message": "Invalid round timeout provided. Must be greater than 0."}
        # Check if session exists
        session = self.get_session(session_id)
        if not session or "session_id" not in session:
            return {"message": "Session not found."}
        # Check if session is finished
        if not self.session_is_finished(session_id):
            return {"message": "Session is already running."}

        response = requests.post(
            self._get_url_api_v1("sessions/start"),
            json={
                "session_id": session_id,
                "rounds": rounds,
                "round_timeout": round_timeout,
>>>>>>> 03b6bad3
            },
            verify=self.verify,
            headers=self.headers,
        )

<<<<<<< HEAD
        if response.status_code == 201:
            session_id = response.json()["session_id"]
            response = requests.post(
                self._get_url_api_v1("sessions/start_splitlearning_session"),
                json={
                    "session_id": session_id,
                    "rounds": rounds,
                    "round_timeout": round_timeout,
                },
                verify=self.verify,
                headers=self.headers,
            )
            response_json = response.json()
            response_json["session_id"] = session_id
            return response_json

        _json = response.json()
=======
        _json = response.json()

>>>>>>> 03b6bad3
        return _json

    # --- Statuses --- #

    def get_status(self, id: str):
        """Get a status object (event) from the statestore.

        :param id: The id of the status to get.
        :type id: str
        :return: Status.
        :rtype: dict
        """
        response = requests.get(self._get_url_api_v1(f"statuses/{id}"), verify=self.verify, headers=self.headers)

        _json = response.json()

        return _json

    def get_statuses(self, session_id: str = None, event_type: str = None, sender_name: str = None, sender_role: str = None, n_max: int = None):
        """Get statuses from the statestore. Filter by input parameters

        :param session_id: The session id to get statuses for.
        :type session_id: str
        :param event_type: The event type to get.
        :type event_type: str
        :param sender_name: The sender name to get.
        :type sender_name: str
        :param sender_role: The sender role to get.
        :type sender_role: str
        :param n_max: The maximum number of statuses to get (If none all will be fetched).
        :type n_max: int
        :return: Statuses
        """
        _params = {}

        if session_id:
            _params["session_id"] = session_id

        if event_type:
            _params["type"] = event_type

        if sender_name:
            _params["sender.name"] = sender_name

        if sender_role:
            _params["sender.role"] = sender_role

        _headers = self.headers.copy()

        if n_max:
            _headers["X-Limit"] = str(n_max)

        response = requests.get(self._get_url_api_v1("statuses/"), params=_params, verify=self.verify, headers=_headers)

        _json = response.json()

        return _json

    def get_statuses_count(self):
        """Get the number of statuses in the statestore.

        :return: The number of statuses.
        :rtype: dict
        """
        response = requests.get(self._get_url_api_v1("statuses/count"), verify=self.verify, headers=self.headers)

        _json = response.json()

        return _json

    # --- Validations --- #

    def get_validation(self, id: str):
        """Get a validation from the statestore.

        :param id: The id of the validation to get.
        :type id: str
        :return: Validation.
        :rtype: dict
        """
        response = requests.get(self._get_url_api_v1(f"validations/{id}"), verify=self.verify, headers=self.headers)

        _json = response.json()

        return _json

    def get_validations(
        self,
        session_id: str = None,
        model_id: str = None,
        correlation_id: str = None,
        sender_name: str = None,
        sender_role: str = None,
        receiver_name: str = None,
        receiver_role: str = None,
        n_max: int = None,
    ):
        """Get validations from the statestore. Filter by input parameters.

        :param session_id: The session id to get validations for.
        :type session_id: str
        :param model_id: The model id to get validations for.
        :type model_id: str
        :param correlation_id: The correlation id to get validations for.
        :type correlation_id: str
        :param sender_name: The sender name to get validations for.
        :type sender_name: str
        :param sender_role: The sender role to get validations for.
        :type sender_role: str
        :param receiver_name: The receiver name to get validations for.
        :type receiver_name: str
        :param receiver_role: The receiver role to get validations for.
        :type receiver_role: str
        :param n_max: The maximum number of validations to get (If none all will be fetched).
        :type n_max: int
        :return: Validations.
        :rtype: dict
        """
        _params = {}

        if session_id:
            _params["sessionId"] = session_id

        if model_id:
            _params["modelId"] = model_id

        if correlation_id:
            _params["correlationId"] = correlation_id

        if sender_name:
            _params["sender.name"] = sender_name

        if sender_role:
            _params["sender.role"] = sender_role

        if receiver_name:
            _params["receiver.name"] = receiver_name

        if receiver_role:
            _params["receiver.role"] = receiver_role

        _headers = self.headers.copy()

        if n_max:
            _headers["X-Limit"] = str(n_max)

        response = requests.get(self._get_url_api_v1("validations/"), params=_params, verify=self.verify, headers=_headers)

        _json = response.json()

        return _json

    def get_validations_count(self):
        """Get the number of validations in the statestore.

        :return: The number of validations.
        :rtype: dict
        """
        response = requests.get(self._get_url_api_v1("validations/count"), verify=self.verify, headers=self.headers)

        _json = response.json()

        return _json

    # --- Predictions --- #

    def get_predictions(
        self,
        model_id: str = None,
        correlation_id: str = None,
        sender_name: str = None,
        sender_role: str = None,
        receiver_name: str = None,
        receiver_role: str = None,
        n_max: int = None,
    ):
        """Get predictions from the statestore. Filter by input parameters.

        :param model_id: The model id to get predictions for.
        :type model_id: str
        :param correlation_id: The correlation id to get predictions for.
        :type correlation_id: str
        :param sender_name: The sender name to get predictions for.
        :type sender_name: str
        :param sender_role: The sender role to get predictions for.
        :type sender_role: str
        :param receiver_name: The receiver name to get predictions for.
        :type receiver_name: str
        :param receiver_role: The receiver role to get predictions for.
        :type receiver_role: str
        :param n_max: The maximum number of predictions to get (If none all will be fetched).
        :type n_max: int
        :return: Predictions.
        :rtype: dict
        """
        _params = {}

        if model_id:
            _params["modelId"] = model_id

        if correlation_id:
            _params["correlationId"] = correlation_id

        if sender_name:
            _params["sender.name"] = sender_name

        if sender_role:
            _params["sender.role"] = sender_role

        if receiver_name:
            _params["receiver.name"] = receiver_name

        if receiver_role:
            _params["receiver.role"] = receiver_role

        _headers = self.headers.copy()

        if n_max:
            _headers["X-Limit"] = str(n_max)

        response = requests.get(self._get_url_api_v1("predictions/"), params=_params, verify=self.verify, headers=_headers)

        _json = response.json()

        return _json

    def start_predictions(self, prediction_id: str = None, model_id: str = None):
        """Start predictions for a model.

        :param model_id: The model id to start predictions for.
        :type model_id: str
        :param data: The data to predict.
        :type data: dict
        :return: A dict with success or failure message.
        :rtype: dict
        """
        if not prediction_id:
            prediction_id = str(uuid.uuid4())
        response = requests.post(
            self._get_url_api_v1("predictions/start"),
            json={"prediction_id": prediction_id, "model_id": model_id},
            verify=self.verify,
            headers=self.headers,
        )

        _json = response.json()

        return _json

    # --- Client --- #

    def get_current_attributes(self, client_list):
        """Get the current attributes of the client.

        :param client_list: The list of clients to get the attributes for or a single client_id
        :type client_list: list|str
        :raises ValueError: If client_list is not a list or empty.
        :return: The current attributes of the client.
        :rtype: dict
        """
        if not isinstance(client_list, list):
            if isinstance(client_list, str):
                client_list = [client_list]
            else:
                raise ValueError("client_list must be a list")
        if len(client_list) == 0:
            raise ValueError("client_list must not be empty")
        json = {"client_ids": client_list}
        response = requests.post(self._get_url_api_v1("attributes/current"), json=json, verify=self.verify, headers=self.headers)
        _json = response.json()
        return _json

    def add_attributes(self, attribute: dict) -> dict:
        """Add or update client attributes via the controller API.

        :param attribute: A dict matching AttributeDTO.schema, e.g.
            {
                "key": "charging",
                "value": "true",
                "sender": {"name": "", "role": "", "client_id": "abc123"}
            }
        :return: Parsed JSON response from the server.
        :rtype: dict
        """
        url = self._get_url_api_v1("attributes/")
        response = requests.post(url, json=attribute, headers=self.headers, verify=self.verify)
        response.raise_for_status()
        return response.json()<|MERGE_RESOLUTION|>--- conflicted
+++ resolved
@@ -712,7 +712,6 @@
         _json = response.json()
         return _json
 
-<<<<<<< HEAD
     def start_splitlearning_session(
         self,
         name: str = None,
@@ -763,46 +762,11 @@
                     "validate": validate,
                     "helper_type": "splitlearninghelper",
                 },
-=======
-    def continue_session(self, session_id: str, rounds: int = 5, round_timeout: int = 180):
-        """Continue a session.
-
-        :param session_id: The id of the session to continue.
-        :type session_id: str
-        :param rounds: The number of rounds to perform.
-        :type rounds: int
-        :param round_timeout: The round timeout to use in seconds.
-        :type round_timeout: int
-        :return: A dict with success or failure message and session config.
-        :rtype: dict
-        """
-        if not session_id:
-            return {"message": "No session id provided."}
-        if rounds is None or rounds <= 0:
-            return {"message": "Invalid number of rounds provided. Must be greater than 0."}
-        if round_timeout is None or round_timeout <= 0:
-            return {"message": "Invalid round timeout provided. Must be greater than 0."}
-        # Check if session exists
-        session = self.get_session(session_id)
-        if not session or "session_id" not in session:
-            return {"message": "Session not found."}
-        # Check if session is finished
-        if not self.session_is_finished(session_id):
-            return {"message": "Session is already running."}
-
-        response = requests.post(
-            self._get_url_api_v1("sessions/start"),
-            json={
-                "session_id": session_id,
-                "rounds": rounds,
-                "round_timeout": round_timeout,
->>>>>>> 03b6bad3
             },
             verify=self.verify,
             headers=self.headers,
         )
 
-<<<<<<< HEAD
         if response.status_code == 201:
             session_id = response.json()["session_id"]
             response = requests.post(
@@ -820,10 +784,47 @@
             return response_json
 
         _json = response.json()
-=======
-        _json = response.json()
-
->>>>>>> 03b6bad3
+        return _json
+
+    def continue_session(self, session_id: str, rounds: int = 5, round_timeout: int = 180):
+        """Continue a session.
+
+        :param session_id: The id of the session to continue.
+        :type session_id: str
+        :param rounds: The number of rounds to perform.
+        :type rounds: int
+        :param round_timeout: The round timeout to use in seconds.
+        :type round_timeout: int
+        :return: A dict with success or failure message and session config.
+        :rtype: dict
+        """
+        if not session_id:
+            return {"message": "No session id provided."}
+        if rounds is None or rounds <= 0:
+            return {"message": "Invalid number of rounds provided. Must be greater than 0."}
+        if round_timeout is None or round_timeout <= 0:
+            return {"message": "Invalid round timeout provided. Must be greater than 0."}
+        # Check if session exists
+        session = self.get_session(session_id)
+        if not session or "session_id" not in session:
+            return {"message": "Session not found."}
+        # Check if session is finished
+        if not self.session_is_finished(session_id):
+            return {"message": "Session is already running."}
+
+        response = requests.post(
+            self._get_url_api_v1("sessions/start"),
+            json={
+                "session_id": session_id,
+                "rounds": rounds,
+                "round_timeout": round_timeout,
+            },
+            verify=self.verify,
+            headers=self.headers,
+        )
+
+        _json = response.json()
+
         return _json
 
     # --- Statuses --- #
