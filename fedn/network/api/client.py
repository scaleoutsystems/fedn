--- conflicted
+++ resolved
@@ -292,6 +292,8 @@
         """
         if not id:
             model = self.get_active_model()
+            if "model_id" in model:
+                id = model["model_id"]
             if "model_id" in model:
                 id = model["model_id"]
             else:
@@ -1117,7 +1119,6 @@
         url = self._get_url_api_v1("attributes/")
         response = requests.post(url, json=attribute, headers=self.headers, verify=self.verify)
         response.raise_for_status()
-<<<<<<< HEAD
         return response.json()
 
     ### Control Functions ###
@@ -1155,7 +1156,4 @@
 
         _json = response.json()
 
-        return _json
-=======
-        return response.json()
->>>>>>> 28e402df
+        return _json