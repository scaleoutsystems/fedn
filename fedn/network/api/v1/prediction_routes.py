--- conflicted
+++ resolved
@@ -24,6 +24,7 @@
         db = get_db()
         control = get_network().get_control()
 
+        data = request.get_json(silent=True) if request.is_json else request.form.to_dict()
         data = request.get_json(silent=True) if request.is_json else request.form.to_dict()
         prediction_id: str = data.get("prediction_id")
 
@@ -316,11 +317,7 @@
                     type: string
     """
     try:
-<<<<<<< HEAD
-        db = get_db()
-=======
-        db = Control.instance().db
->>>>>>> 28e402df
+        db = get_db()
         kwargs = request.args.to_dict()
         count = db.prediction_store.count(**kwargs)
         response = count
@@ -389,11 +386,7 @@
             type: string
     """
     try:
-<<<<<<< HEAD
-        db = get_db()
-=======
-        db = Control.instance().db
->>>>>>> 28e402df
+        db = get_db()
         kwargs = get_post_data_to_kwargs(request)
         count = db.prediction_store.count(**kwargs)
         response = count
@@ -440,11 +433,7 @@
                     type: string
     """
     try:
-<<<<<<< HEAD
-        db = get_db()
-=======
-        db = Control.instance().db
->>>>>>> 28e402df
+        db = get_db()
 
         prediction = db.prediction_store.get(id)
         if prediction is None:
