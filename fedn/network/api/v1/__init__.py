from fedn.network.api.v1.attribute_routes import bp as attribute_bp
from fedn.network.api.v1.client_routes import bp as client_bp
from fedn.network.api.v1.combiner_routes import bp as combiner_bp
from fedn.network.api.v1.control_routes import bp as control_bp
from fedn.network.api.v1.helper_routes import bp as helper_bp
from fedn.network.api.v1.metric_routes import bp as metric_bp
from fedn.network.api.v1.model_routes import bp as model_bp
from fedn.network.api.v1.package_routes import bp as package_bp
from fedn.network.api.v1.prediction_routes import bp as prediction_bp
from fedn.network.api.v1.round_routes import bp as round_bp
from fedn.network.api.v1.run_routes import bp as run_bp
from fedn.network.api.v1.session_routes import bp as session_bp
from fedn.network.api.v1.status_routes import bp as status_bp
from fedn.network.api.v1.telemetry_routes import bp as telemetry_bp
from fedn.network.api.v1.validation_routes import bp as validation_bp

_routes = [
    client_bp,
    combiner_bp,
    model_bp,
    package_bp,
    round_bp,
    session_bp,
    status_bp,
    validation_bp,
    prediction_bp,
    helper_bp,
    metric_bp,
    run_bp,
    telemetry_bp,
    attribute_bp,
<<<<<<< HEAD
    control_bp,
=======
>>>>>>> 28e402df
]<|MERGE_RESOLUTION|>--- conflicted
+++ resolved
@@ -8,6 +8,7 @@
 from fedn.network.api.v1.package_routes import bp as package_bp
 from fedn.network.api.v1.prediction_routes import bp as prediction_bp
 from fedn.network.api.v1.round_routes import bp as round_bp
+from fedn.network.api.v1.run_routes import bp as run_bp
 from fedn.network.api.v1.run_routes import bp as run_bp
 from fedn.network.api.v1.session_routes import bp as session_bp
 from fedn.network.api.v1.status_routes import bp as status_bp
@@ -29,8 +30,5 @@
     run_bp,
     telemetry_bp,
     attribute_bp,
-<<<<<<< HEAD
     control_bp,
-=======
->>>>>>> 28e402df
 ]