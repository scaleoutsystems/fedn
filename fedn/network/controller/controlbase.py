--- conflicted
+++ resolved
@@ -34,16 +34,6 @@
         self.repository = repository
         self.db = db
 
-<<<<<<< HEAD
-=======
-        self._state = ReducerState.idle
-        
-        # For async combinerunavailableerror
-        self._active_clients_cache = {} 
-
-        self.COMBINER_CACHE_COOLDOWN = 20.0  # 20 seconds
-
->>>>>>> 28e402df
     @abstractmethod
     def round(self, config, round_number):
         pass
@@ -148,54 +138,6 @@
             cl.append((combiner, response))
         return cl
 
-<<<<<<< HEAD
-=======
-    def commit(self, model: dict = None, session_id: str = None, name: str = None) -> str:
-        """Commit a model to the global model trail. The model commited becomes the lastest consensus model.
-
-        :param model_id: Unique identifier for the model to commit.
-        :type model_id: str (uuid)
-        :param model: The model object to commit
-        :type model: BytesIO
-        :param session_id: Unique identifier for the session
-        :type session_id: str
-        """
-        helper = self.get_helper()
-        if model is not None:
-            outfile_name = helper.save(model)
-            logger.info("Saving model file temporarily to {}".format(outfile_name))
-            logger.info("CONTROL: Uploading model to object store...")
-            model_id = self.repository.set_model(outfile_name, is_file=True)
-
-            logger.info("CONTROL: Deleting temporary model file...")
-            os.unlink(outfile_name)
-
-        logger.info("Committing model {} to global model trail in statestore...".format(model_id))
-
-        parent_model = None
-        if session_id:
-            last_model_of_session = self.db.model_store.list(1, 0, "committed_at", SortOrder.DESCENDING, session_id=session_id)
-            if len(last_model_of_session) == 1:
-                parent_model = last_model_of_session[0].model_id
-            else:
-                session = self.db.session_store.get(session_id)
-                parent_model = session.seed_model_id
-
-        new_model = ModelDTO()
-        new_model.model_id = model_id
-        new_model.parent_model = parent_model
-        new_model.session_id = session_id
-        new_model.name = name
-
-        try:
-            self.db.model_store.add(new_model)
-        except Exception as e:
-            logger.error("Failed to commit model to global model trail: {}".format(e))
-            raise Exception("Failed to commit model to global model trail")
-
-        return model_id
-
->>>>>>> 28e402df
     def get_combiner(self, name):
         for combiner in self.network.get_combiners():
             if combiner.name == name:
