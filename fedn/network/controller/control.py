import copy
import datetime
import time
import uuid

from tenacity import retry, retry_if_exception_type, stop_after_delay, wait_random

from fedn.common.log_config import logger
from fedn.network.combiner.interfaces import CombinerUnavailableError
from fedn.network.combiner.modelservice import load_model_from_bytes
from fedn.network.combiner.roundhandler import RoundConfig
from fedn.network.controller.controlbase import ControlBase
from fedn.network.state import ReducerState
from fedn.network.storage.s3.repository import Repository
from fedn.network.storage.statestore.stores.client_store import ClientStore
from fedn.network.storage.statestore.stores.combiner_store import CombinerStore
from fedn.network.storage.statestore.stores.dto.session import SessionConfigDTO
from fedn.network.storage.statestore.stores.model_store import ModelStore
from fedn.network.storage.statestore.stores.package_store import PackageStore
from fedn.network.storage.statestore.stores.round_store import RoundStore
from fedn.network.storage.statestore.stores.session_store import SessionStore


class UnsupportedStorageBackend(Exception):
    """Exception class for when storage backend is not supported. Passes"""

    def __init__(self, message):
        """Constructor method.

        :param message: The exception message.
        :type message: str

        """
        self.message = message
        super().__init__(self.message)


class MisconfiguredStorageBackend(Exception):
    """Exception class for when storage backend is misconfigured.

    :param message: The exception message.
    :type message: str
    """

    def __init__(self, message):
        """Constructor method."""
        self.message = message
        super().__init__(self.message)


class NoModelException(Exception):
    """Exception class for when model is None

    :param message: The exception message.
    :type message: str
    """

    def __init__(self, message):
        """Constructor method."""
        self.message = message
        super().__init__(self.message)


class CombinersNotDoneException(Exception):
    """Exception class for when model is None"""

    def __init__(self, message):
        """Constructor method.

        :param message: The exception message.
        :type message: str

        """
        self.message = message
        super().__init__(self.message)


class SessionTerminatedException(Exception):
    """Exception class for when session is terminated"""

    def __init__(self, message):
        """Constructor method.

        :param message: The exception message.
        :type message: str

        """
        self.message = message
        super().__init__(self.message)


class Control(ControlBase):
    """Controller, implementing the overall global training, validation and prediction logic.

    :param statestore: A StateStorage instance.
    :type statestore: class: `fedn.network.statestorebase.StateStorageBase`
    """

    def __init__(
        self,
        network_id: str,
        session_store: SessionStore,
        model_store: ModelStore,
        round_store: RoundStore,
        package_store: PackageStore,
        combiner_store: CombinerStore,
        client_store: ClientStore,
        model_repository: Repository,
    ):
        """Constructor method."""
        super().__init__(network_id, session_store, model_store, round_store, package_store, combiner_store, client_store, model_repository)
        self.name = "DefaultControl"

    def start_session(self, session_id: str, rounds: int, round_timeout: int) -> None:
        if self._state == ReducerState.instructing:
            logger.info("Controller already in INSTRUCTING state. A session is in progress.")
            return

        model_set: bool = False

        try:
            active_model_id = self.model_store.get_active()
            if active_model_id not in ["", " "]:
                model_set = True
        except Exception:
            logger.error("Failed to get active model")

        if not model_set:
            logger.warning("No model in model chain, please provide a seed model!")
            return

        self._state = ReducerState.instructing

        session = self.session_store.get(session_id)

        if not session:
            logger.error("Session not found.")
            return

        session_config = session.session_config

        if not session_config:
            logger.error("Session not properly configured.")
            return

        if round_timeout is not None:
            session_config.round_timeout = round_timeout

        self._state = ReducerState.monitoring

        last_round = self.get_latest_round_id()

        aggregator = session_config.aggregator

        for combiner in self.network.get_combiners():
            combiner.set_aggregator(aggregator)
            if session_config.server_functions is not None:
                combiner.set_server_functions(session_config.server_functions)

        self.set_session_status(session_id, "Started")

        for round in range(1, rounds + 1):
            if last_round:
                current_round = last_round + round
            else:
                current_round = round

            try:
                if self.get_session_status(session_id) == "Terminated":
                    logger.info("Session terminated.")
                    break
                _, round_data = self.round(session_config, str(current_round), session_id)
                logger.info("Round completed with status {}".format(round_data.status))
            except TypeError as e:
                logger.error("Failed to execute round: {0}".format(e))

            session_config.model_id = self.model_store.get_active()

        if self.get_session_status(session_id) == "Started":
            self.set_session_status(session_id, "Finished")
        self._state = ReducerState.idle

        self.set_session_config(session_id, session_config.to_dict())

    def prediction_session(self, config: RoundConfig) -> None:
        """Execute a new prediction session.

        :param config: The round config.
        :type config: PredictionConfig
        :return: None
        """
        if self._state == ReducerState.instructing:
            logger.info("Controller already in INSTRUCTING state. A session is in progress.")
            return

        if len(self.network.get_combiners()) < 1:
            logger.warning("Prediction round cannot start, no combiners connected!")
            return

        if "model_id" not in config.keys():
            config["model_id"] = self.model_store.get_active()

        config["committed_at"] = datetime.datetime.now()
        config["task"] = "prediction"
        config["rounds"] = str(1)
        config["clients_required"] = 1

        participating_combiners = self.get_participating_combiners(config)

        # Check if the policy to start the round is met, Default is number of combiners > 0
        round_start = self.evaluate_round_start_policy(participating_combiners)

        if round_start:
            logger.info("Prediction round start policy met, {} participating combiners.".format(len(participating_combiners)))
            for combiner, _ in participating_combiners:
                combiner.submit(config)
                logger.info("Prediction round submitted to combiner {}".format(combiner))

<<<<<<< HEAD
    def splitlearning_session(self, session_id: str, rounds: int, round_timeout: int) -> None:
        """Execute a split learning session.

        :param session_id: The session id.
        :type session_id: str
        :param rounds: The number of rounds.
        :type rounds: int
        :param round_timeout: The round timeout.
        :type round_timeout: int
        """
        logger.info("Starting split learning session.")

        if self._state == ReducerState.instructing:
            logger.info("Controller already in INSTRUCTING state. A session is in progress.")
            return

        self._state = ReducerState.instructing

        session = self.session_store.get(session_id)

        if not session:
            logger.error("Session not found.")
            return

        session_config = session["session_config"]

        if not session_config or not isinstance(session_config, dict):
            logger.error("Session not properly configured.")
            return

        if round_timeout is not None:
            session_config["round_timeout"] = round_timeout

        self._state = ReducerState.monitoring

        last_round = self.get_latest_round_id()

        for combiner in self.network.get_combiners():
            combiner.set_aggregator(session_config["aggregator"])

        session_config["session_id"] = session_id

        self.set_session_status(session_id, "Started")

        # Execute the rounds in this session
        for round in range(1, rounds + 1):
            if last_round:
                current_round = last_round + round
            else:
                current_round = round

            try:
                if self.get_session_status(session_config["session_id"]) == "Terminated":
                    logger.info("Session terminated.")
                    break
                _, round_data = self.splitlearning_round(session_config, str(current_round))
            except TypeError as e:
                logger.error("Failed to execute split learning round: {0}".format(e))

            logger.info("Split learning round completed with status {}".format(round_data["status"]))

        if self.get_session_status(session_config["session_id"]) == "Started":
            self.set_session_status(session_config["session_id"], "Finished")
        self._state = ReducerState.idle

        self.set_session_config(session_id, session_config)

    def round(self, session_config: RoundConfig, round_id: str):
=======
    def round(self, session_config: SessionConfigDTO, round_id: str, session_id: str):
>>>>>>> 3f3a2966
        """Execute one global round.

        : param session_config: The session config.
        : type session_config: dict
        : param round_id: The round id.
        : type round_id: str

        """
        self.create_round({"round_id": round_id, "status": "Pending"})

        if len(self.network.get_combiners()) < 1:
            logger.warning("Round cannot start, no combiners connected!")
            self.set_round_status(round_id, "Failed")
            return None, self.round_store.get(round_id)

        # Assemble round config for this global round
        round_config = session_config.to_dict()
        round_config["rounds"] = 1
        round_config["round_id"] = round_id
        round_config["task"] = "training"
        round_config["session_id"] = session_id

        self.set_round_config(round_id, round_config)

        # Get combiners that are able to participate in the round, given round_config
        participating_combiners = self.get_participating_combiners(round_config)

        # Check if the policy to start the round is met
        round_start = self.evaluate_round_start_policy(participating_combiners)

        if round_start:
            logger.info("round start policy met, {} participating combiners.".format(len(participating_combiners)))
        else:
            logger.warning("Round start policy not met, skipping round!")
            self.set_round_status(round_id, "Failed")
            return None, self.round_store.get(round_id)

        # Ask participating combiners to coordinate model updates
        _ = self.request_model_updates(participating_combiners)
        # TODO: Check response

        # Wait until participating combiners have produced an updated global model,
        # or round times out.
        def do_if_round_times_out(result):
            logger.warning("Round timed out!")
            return True

        @retry(
            wait=wait_random(min=1.0, max=2.0),
            stop=stop_after_delay(session_config.round_timeout),
            retry_error_callback=do_if_round_times_out,
            retry=retry_if_exception_type(CombinersNotDoneException),
        )
        def combiners_done():
            round = self.round_store.get(round_id)
            session_status = self.get_session_status(session_id)
            if session_status == "Terminated":
                self.set_round_status(round_id, "Terminated")
                return False
            if len(round.combiners) < 1:
                logger.info("Waiting for combiners to update model...")
                raise CombinersNotDoneException("Combiners have not yet reported.")

            if len(round.combiners) < len(participating_combiners):
                logger.info("Waiting for combiners to update model...")
                raise CombinersNotDoneException("All combiners have not yet reported.")

            return True

        combiners_are_done = combiners_done()
        if not combiners_are_done:
            return None, self.round_store.get(round_id)

        # Due to the distributed nature of the computation, there might be a
        # delay before combiners have reported the round data to the db,
        # so we need some robustness here.
        @retry(wait=wait_random(min=0.1, max=1.0), retry=retry_if_exception_type(KeyError))
        def check_combiners_done_reporting():
            round = self.round_store.get(round_id)
            if len(round.combiners) != len(participating_combiners):
                raise KeyError("Combiners have not yet reported.")

        check_combiners_done_reporting()

        round = self.round_store.get(round_id)
        round_valid = self.evaluate_round_validity_policy(round.to_dict())
        if not round_valid:
            logger.error("Round failed. Invalid - evaluate_round_validity_policy: False")
            self.set_round_status(round_id, "Failed")
            return None, self.round_store.get(round_id)

        logger.info("Reducing combiner level models...")
        # Reduce combiner models into a new global model
        round_data = {}
        try:
            round = self.round_store.get(round_id)
            model, data = self.reduce(round.combiners.to_dict())
            round_data["reduce"] = data
            logger.info("Done reducing models from combiners!")
        except Exception as e:
            logger.error("Failed to reduce models from combiners, reason: {}".format(e))
            self.set_round_status(round_id, "Failed")
            return None, self.round_store.get(round_id)

        # Commit the new global model to the model trail
        if model is not None:
            logger.info("Committing global model to model trail...")
            tic = time.time()
            model_id = str(uuid.uuid4())
            self.commit(model_id, model, session_id)
            round_data["time_commit"] = time.time() - tic
            logger.info("Done committing global model to model trail.")
        else:
            logger.error("Failed to commit model to global model trail.")
            self.set_round_status(round_id, "Failed")
            return None, self.round_store.get(round_id)

        self.set_round_status(round_id, "Success")

        # 4. Trigger participating combiner nodes to execute a validation round for the current model
        if session_config.validate:
            combiner_config = session_config.to_dict()
            combiner_config["round_id"] = round_id
            combiner_config["model_id"] = self.model_store.get_active()
            combiner_config["task"] = "validation"
            combiner_config["session_id"] = session_id

            helper_type: str = None

            try:
                active_package = self.package_store.get_active()
                helper_type = active_package.helper
            except Exception:
                logger.error("Failed to get active helper")

            combiner_config["helper_type"] = helper_type

            validating_combiners = self.get_participating_combiners(combiner_config)

            for combiner, combiner_config in validating_combiners:
                try:
                    logger.info("Submitting validation round to combiner {}".format(combiner))
                    combiner.submit(combiner_config)
                except CombinerUnavailableError:
                    self._handle_unavailable_combiner(combiner)
                    pass

        self.set_round_data(round_id, round_data)
        self.set_round_status(round_id, "Finished")
        return model_id, self.round_store.get(round_id)

    def splitlearning_round(self, session_config: RoundConfig, round_id: str):
        """Execute one global split learning round

        :param session_config: The session config
        :param round_id: The round id
        """
        session_id = session_config["session_id"]
        self.create_round({"round_id": round_id, "status": "Pending"})

        if len(self.network.get_combiners()) < 1:
            logger.warning("Round cannot start, no combiners connected!")
            self.set_round_status(round_id, "Failed")
            return None, self.round_store.get(round_id)

        # 1) FORWARD PASS - specified through "task": "forward"
        forward_config = copy.deepcopy(session_config)
        forward_config.update({"rounds": 1, "round_id": round_id, "task": "forward", "is_validate": False, "session_id": session_id})

        participating_combiners = self.get_participating_combiners(forward_config)

        if not self.evaluate_round_start_policy(participating_combiners):
            logger.warning("Round start policy not met, skipping round!")
            self.set_round_status(round_id, "Failed")
            return None, self.round_store.get(round_id)

        logger.info("CONTROLLER: Requesting forward pass")
        # Request forward pass using existing method
        _ = self.request_model_updates(participating_combiners)

        # Wait until participating combiners have produced an updated global model,
        # or round times out.
        def do_if_round_times_out(result):
            logger.warning("Round timed out!")
            return True

        @retry(
            wait=wait_random(min=1.0, max=2.0),
            stop=stop_after_delay(session_config["round_timeout"]),
            retry_error_callback=do_if_round_times_out,
            retry=retry_if_exception_type(CombinersNotDoneException),
        )
        def combiners_done():
            round = self.round_store.get(round_id)
            session_status = self.get_session_status(session_id)
            if session_status == "Terminated":
                self.set_round_status(round_id, "Terminated")
                return False
            if "combiners" not in round:
                logger.info("Waiting for combiners to calculate gradients (forward pass)...")
                raise CombinersNotDoneException("Combiners have not yet reported.")

            if len(round["combiners"]) < len(participating_combiners):
                logger.info("Waiting for combiners to calculate gradients (forward pass)...")
                raise CombinersNotDoneException("All combiners have not yet reported.")

            return True

        combiners_are_done = combiners_done()
        if not combiners_are_done:
            return None, self.round_store.get(round_id)

        # Due to the distributed nature of the computation, there might be a
        # delay before combiners have reported the round data to the db,
        # so we need some robustness here.
        @retry(wait=wait_random(min=0.1, max=1.0), retry=retry_if_exception_type(KeyError))
        def check_combiners_done_reporting():
            round = self.round_store.get(round_id)
            combiners = round["combiners"]
            return combiners

        _ = check_combiners_done_reporting()

        logger.info("CONTROLLER: Forward pass completed.")

        # NOTE: Only works for one combiner
        # get model id and send it to backward pass
        round = self.round_store.get(round_id)

        for combiner in round["combiners"]:
            try:
                model_id = combiner["model_id"]
            except KeyError:
                logger.error("Forward pass failed - no model_id in combiner response")
                self.set_round_status(round_id, "Failed")
                return None, self.round_store.get(round_id)

        if model_id is None:
            logger.error("Forward pass failed - no model_id in combiner response")
            self.set_round_status(round_id, "Failed")
            return None, self.round_store.get(round_id)

        logger.info("CONTROLLER: starting backward pass with model/gradient id: {}".format(model_id))

        # 2) BACKWARD PASS
        backward_config = copy.deepcopy(session_config)
        backward_config.update({"rounds": 1, "round_id": round_id, "task": "backward", "session_id": session_id, "model_id": model_id})

        participating_combiners = [(combiner, backward_config) for combiner, _ in participating_combiners]
        _ = self.request_model_updates(participating_combiners)

        logger.info("CONTROLLER: Backward pass completed.")

        # 3) Validation
        validate = session_config["validate"]
        if validate:
            logger.info("CONTROLLER: Starting Split Learning Validation round")
            validate_config = copy.deepcopy(session_config)
            validate_config.update({"rounds": 1, "round_id": round_id, "task": "forward", "is_validate": True, "session_id": session_id})
            validating_combiners = [(combiner, validate_config) for combiner, _ in participating_combiners]

            # Submit validation requests
            for combiner, config in validating_combiners:
                try:
                    logger.info("Submitting validation for split learning to combiner {}".format(combiner))
                    combiner.submit(config)
                except CombinerUnavailableError:
                    self._handle_unavailable_combiner(combiner)
                    pass
            logger.info("Controller: Split Learning Validation completed")

        self.set_round_status(round_id, "Finished")
        return None, self.round_store.get(round_id)

    def reduce(self, combiners):
        """Combine updated models from Combiner nodes into one global model.

        : param combiners: dict of combiner names(key) and model IDs(value) to reduce
        : type combiners: dict
        """
        meta = {}
        meta["time_fetch_model"] = 0.0
        meta["time_load_model"] = 0.0
        meta["time_aggregate_model"] = 0.0

        i = 1
        model = None

        for combiner in combiners:
            name = combiner["name"]
            model_id = combiner["model_id"]

            logger.info("Fetching model ({}) from model repository".format(model_id))

            try:
                tic = time.time()
                data = self.model_repository.get_model(model_id)
                meta["time_fetch_model"] += time.time() - tic
            except Exception as e:
                logger.error("Failed to fetch model from model repository {}: {}".format(name, e))
                data = None

            if data is not None:
                try:
                    tic = time.time()
                    helper = self.get_helper()
                    model_next = load_model_from_bytes(data, helper)
                    meta["time_load_model"] += time.time() - tic
                    tic = time.time()
                    model = helper.increment_average(model, model_next, 1.0, i)
                    meta["time_aggregate_model"] += time.time() - tic
                except Exception:
                    tic = time.time()
                    model = load_model_from_bytes(data, helper)
                    meta["time_aggregate_model"] += time.time() - tic
                i = i + 1

            self.model_repository.delete_model(model_id)

        return model, meta

    def predict_instruct(self, config):
        """Main entrypoint for executing the prediction compute plan.

        : param config: configuration for the prediction round
        """
        # Check/set instucting state
        if self.__state == ReducerState.instructing:
            logger.info("Already set in INSTRUCTING state")
            return
        self.__state = ReducerState.instructing

        # Check for a model chain
        if not self.statestore.latest_model():
            logger.warning("No model in model chain, please set seed model.")

        # Set reducer in monitoring state
        self.__state = ReducerState.monitoring

        # Start prediction round
        try:
            self.prediction_round(config)
        except TypeError:
            logger.error("Round failed.")

        # Set reducer in idle state
        self.__state = ReducerState.idle

    def prediction_round(self, config):
        """Execute a prediction round.

        : param config: configuration for the prediction round
        """
        # Init meta
        round_data = {}

        # Check for at least one combiner in statestore
        if len(self.network.get_combiners()) < 1:
            logger.warning("No combiners connected!")
            return round_data

        # Setup combiner configuration
        combiner_config = copy.deepcopy(config)
        combiner_config["model_id"] = self.model_store.get_active()
        combiner_config["task"] = "prediction"
        combiner_config["helper_type"] = self.statestore.get_framework()

        # Select combiners
        validating_combiners = self.get_participating_combiners(combiner_config)

        # Test round start policy
        round_start = self.check_round_start_policy(validating_combiners)
        if round_start:
            logger.info("Round start policy met, participating combiners {}".format(validating_combiners))
        else:
            logger.warning("Round start policy not met, skipping round!")
            return None

        # Synch combiners with latest model and trigger prediction
        for combiner, combiner_config in validating_combiners:
            try:
                combiner.submit(combiner_config)
            except CombinerUnavailableError:
                # It is OK if prediction fails for a combiner
                self._handle_unavailable_combiner(combiner)
                pass

        return round_data<|MERGE_RESOLUTION|>--- conflicted
+++ resolved
@@ -216,7 +216,6 @@
                 combiner.submit(config)
                 logger.info("Prediction round submitted to combiner {}".format(combiner))
 
-<<<<<<< HEAD
     def splitlearning_session(self, session_id: str, rounds: int, round_timeout: int) -> None:
         """Execute a split learning session.
 
@@ -285,9 +284,7 @@
         self.set_session_config(session_id, session_config)
 
     def round(self, session_config: RoundConfig, round_id: str):
-=======
     def round(self, session_config: SessionConfigDTO, round_id: str, session_id: str):
->>>>>>> 3f3a2966
         """Execute one global round.
 
         : param session_config: The session config.
