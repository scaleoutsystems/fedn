import copy
import datetime
import json
import signal
import time
from typing import Dict, Optional

import grpc

import fedn.network.grpc.fedn_pb2 as fedn
import fedn.network.grpc.fedn_pb2_grpc as rpc
from fedn.common.log_config import logger
from fedn.network.combiner.modelservice import load_model_from_bytes
from fedn.network.combiner.roundhandler import RoundConfig
from fedn.network.common.command import CommandType
from fedn.network.common.flow_controller import FlowController
from fedn.network.common.interfaces import CombinerUnavailableError
from fedn.network.common.state import ControllerState
from fedn.network.controller.command_runner import CommandRunner
from fedn.network.controller.controlbase import ControlBase
from fedn.network.grpc.server import Server
from fedn.network.storage.dbconnection import DatabaseConnection
from fedn.network.storage.s3.repository import Repository
from fedn.network.storage.statestore.stores.dto.run import RunDTO
from fedn.network.storage.statestore.stores.dto.session import SessionConfigDTO
from fedn.network.storage.statestore.stores.shared import SortOrder


class UnsupportedStorageBackend(Exception):
    """Exception class for when storage backend is not supported. Passes"""

    def __init__(self, message):
        """Constructor method.

        :param message: The exception message.
        :type message: str

        """
        self.message = message
        super().__init__(self.message)


class MisconfiguredStorageBackend(Exception):
    """Exception class for when storage backend is misconfigured.

    :param message: The exception message.
    :type message: str
    """

    def __init__(self, message):
        """Constructor method."""
        self.message = message
        super().__init__(self.message)


class NoModelException(Exception):
    """Exception class for when model is None

    :param message: The exception message.
    :type message: str
    """

    def __init__(self, message):
        """Constructor method."""
        self.message = message
        super().__init__(self.message)


class CombinersNotDoneException(Exception):
    """Exception class for when model is None"""

    def __init__(self, message):
        """Constructor method.

        :param message: The exception message.
        :type message: str

        """
        self.message = message
        super().__init__(self.message)


class SessionTerminatedException(Exception):
    """Exception class for when session is terminated"""

    def __init__(self, message):
        """Constructor method.

        :param message: The exception message.
        :type message: str

        """
        self.message = message
        super().__init__(self.message)


class Control(ControlBase, rpc.ControlServicer):
    """Controller, implementing the overall global training, validation and prediction logic.

    :param statestore: A StateStorage instance.
    :type statestore: class: `fedn.network.statestorebase.StateStorageBase`
    """

    def __init__(
        self,
        config: Dict,
        network_id: str,
        repository: Repository,
        db: DatabaseConnection,
    ):
        """Constructor method."""
        super().__init__(network_id, repository, db)
        self.name = "DefaultControl"
        self.server = Server(self, None, config)

        self.command_runner = CommandRunner(self)

    def _get_active_model_id(self, session_id: str) -> Optional[str]:
        """Get the active model for a session.

        :param session_id: The session ID.
        :type session_id: str
        :return: The active model ID.
        :rtype: str
        """
        last_model_of_session = self.db.model_store.list(1, 0, "committed_at", SortOrder.DESCENDING, session_id=session_id)
        if len(last_model_of_session) > 0:
            return last_model_of_session[0].model_id

        # if no model is found for the session, get the last model in the model chain
        last_model = self.db.model_store.list(1, 0, "committed_at", SortOrder.DESCENDING)
        if len(last_model) > 0:
            return last_model[0].model_id

        return None

    def run(self) -> None:
        # Start the gRPC server
        self.server.start()
        try:
            while True:
                signal.pause()
        except (KeyboardInterrupt, SystemExit):
            pass
        finally:
            logger.info("Shutting Controller...")
            self.server.stop()

    def SendCommand(self, command_request: fedn.CommandRequest, context: grpc.ServicerContext) -> fedn.ControlResponse:
        parameters = json.loads(command_request.parameters) if command_request.parameters else {}

        if command_request.command == fedn.Command.START:
            logger.info("grpc.Controller.SendCommand start command")
            try:
                self.start_command(command_request.command_type, parameters)
            except Exception as e:
                logger.error(f"Failed to start command: {e}")
                context.abort(grpc.StatusCode.UNKNOWN, f"Failed to start command: {e}")

            response = fedn.ControlResponse()
            response.message = "Success"
            return response
        elif command_request.command == fedn.Command.STOP:
            logger.info("grpc.Controller.SendCommand: Stopping current round")
            self.command_runner.flow_controller.stop_event.set()
            response = fedn.ControlResponse()
            response.message = "Success"
            return response
        elif command_request.command == fedn.Command.CONTINUE:
            logger.info("grpc.Controller.SendCommand: Continuing current round")
            self.command_runner.flow_controller.continue_event.set()
            response = fedn.ControlResponse()
            response.message = "Success"
            return response

    def GetState(self, request: fedn.ControlRequest, context: grpc.ServicerContext) -> fedn.ControlStateResponse:
        """Get the current state of the control.

        :param context: The gRPC context.
        :type context: grpc.ServicerContext
        :return: The current state of the control.
        :rtype: fedn.ControlStateResponse
        """
        logger.info("grpc.Control.GetState: Getting current state of the control")
        response = fedn.ControlStateResponse()
        response.state = self.command_runner.state.name
        return response

    def start_command(self, command_type: str, parameters: Dict) -> None:
        if command_type == CommandType.StandardSession.value:
            self.command_runner.start_command(self.start_session, parameters)
        elif command_type == CommandType.PredictionSession.value:
            self.command_runner.start_command(self.prediction_session, parameters)
        elif command_type == CommandType.SplitLearningSession.value:
            self.command_runner.start_command(self.splitlearning_session, parameters)
        else:
            # TODO: Handle custom commands
            raise RuntimeError(f"Unsupported command type: {command_type}")

    def start_session(
        self, session_id: str, rounds: int, round_timeout: int, model_name_prefix: Optional[str] = None, client_ids: Optional[list[str]] = None
    ) -> None:
        try:
            active_model_id = self._get_active_model_id(session_id)
            if not active_model_id or active_model_id in ["", " "]:
                logger.warning("No model in model chain, please provide a seed model!")
                return
        except Exception as e:
            logger.error("Failed to get latest model of session and model chain with error: {}".format(e))
            return

        session = self.db.session_store.get(session_id)

        if not session:
            logger.error("Session not found.")
            return

        session_config = session.session_config

        if not session_config:
            logger.error("Session not properly configured.")
            return

        if round_timeout is not None:
            session_config.round_timeout = round_timeout

        last_round = self.get_latest_round_id()

        aggregator = session_config.aggregator

        for combiner in self.network.get_combiners():
            combiner.set_aggregator(aggregator)
            if session_config.server_functions is not None:
                combiner.set_server_functions(session_config.server_functions)

        self.set_session_status(session_id, "Started")

        training_run_obj = RunDTO()
        training_run_obj.session_id = session_id
        training_run_obj.model_id = active_model_id
        training_run_obj.round_timeout = session_config.round_timeout
        training_run_obj.rounds = rounds

        training_run_obj = self.db.run_store.add(training_run_obj)

        count_models_of_session = 0

        if model_name_prefix is not None:
            count_models_of_session = self.db.model_store.count(session_id=session_id)
            count_models_of_session += 1

        for round in range(1, rounds + 1):
            if last_round:
                current_round = last_round + round
            else:
                current_round = round

            try:
                if self.get_session_status(session_id) == "Terminated":
                    logger.info("Session terminated.")
                    training_run_obj.completed_at = datetime.datetime.now()
                    training_run_obj.completed_at_model_id = self._get_active_model_id(session_id)
                    self.db.run_store.update(training_run_obj)
                    break
                _, round_data = self.round(
                    session_config=session_config,
                    round_id=str(current_round),
                    session_id=session_id,
                    model_name=f"{model_name_prefix}_{count_models_of_session}" if model_name_prefix else None,
                    client_ids=client_ids,
                )
                count_models_of_session += 1
                logger.info("Round completed with status {}".format(round_data.status))
            except TypeError as e:
                logger.error("Failed to execute round: {0}".format(e))

            session_config.model_id = self._get_active_model_id(session_id)

        if self.get_session_status(session_id) == "Started":
            self.set_session_status(session_id, "Finished")
            training_run_obj.completed_at = datetime.datetime.now()
            training_run_obj.completed_at_model_id = self._get_active_model_id(session_id)
            self.db.run_store.update(training_run_obj)
            logger.info("Session finished.")

        self.set_session_config(session_id, session_config.to_dict())

    def prediction_session(self, config: RoundConfig) -> None:
        """Execute a new prediction session.

        :param config: The round config.
        :type config: PredictionConfig
        :return: None
        """
        if len(self.network.get_combiners()) < 1:
            logger.warning("Prediction round cannot start, no combiners connected!")
            return

        if "model_id" not in config.keys():
            config["model_id"] = self.db.model_store.get_active()

        config["committed_at"] = datetime.datetime.now()
        config["task"] = "prediction"
        config["rounds"] = str(1)
        config["clients_required"] = 1

        participating_combiners = self.get_participating_combiners(config)

        # Check if the policy to start the round is met, Default is number of combiners > 0
        round_start = self.evaluate_round_start_policy(participating_combiners)

        if round_start:
            logger.info("Prediction round start policy met, {} participating combiners.".format(len(participating_combiners)))
            for combiner, _ in participating_combiners:
                combiner.submit(fedn.Command.START, config)
                logger.info("Prediction round submitted to combiner {}".format(combiner))

    def splitlearning_session(self, session_id: str, rounds: int, round_timeout: int) -> None:
        """Execute a split learning session.

        :param session_id: The session id.
        :type session_id: str
        :param rounds: The number of rounds.
        :type rounds: int
        :param round_timeout: The round timeout.
        :type round_timeout: int
        """
        logger.info("Starting split learning session.")

<<<<<<< HEAD
=======
        if self._state == ReducerState.instructing:
            logger.info("Controller already in INSTRUCTING state. A session is in progress.")
            return

        self._state = ReducerState.instructing

>>>>>>> 28e402df
        session = self.db.session_store.get(session_id)

        if not session:
            logger.error("Session not found.")
            return

        session_config = session.session_config

        if not session_config:
            logger.error("Splitlearning session not properly configured.")
            return

        if round_timeout is not None:
            session_config.round_timeout = round_timeout

<<<<<<< HEAD
=======
        self._state = ReducerState.monitoring

>>>>>>> 28e402df
        last_round = self.get_latest_round_id()

        for combiner in self.network.get_combiners():
            combiner.set_aggregator(session_config.aggregator)

        session_config.session_id = session_id

        self.set_session_status(session_id, "Started")

        # Execute the rounds in this session
        for round in range(1, rounds + 1):
            if last_round:
                current_round = last_round + round
            else:
                current_round = round

            try:
                if self.get_session_status(session_config.session_id) == "Terminated":
                    logger.info("Session terminated.")
                    break
                _, round_obj = self.splitlearning_round(session_config, str(current_round), session_id)
                if round_obj:
                    logger.info("Split learning round completed with status {}".format(round_obj.status))
                else:
                    logger.error("Split learning round failed - no round data returned")
            except TypeError as e:
                logger.error("Failed to execute split learning round: {0}".format(e))

        if self.get_session_status(session_config.session_id) == "Started":
            self.set_session_status(session_config.session_id, "Finished")
<<<<<<< HEAD

        self.set_session_config(session_id, session_config.to_dict())

    def round(
        self, session_config: SessionConfigDTO, round_id: str, session_id: str, model_name: Optional[str] = None, client_ids: Optional[list[str]] = None
    ) -> tuple:
=======
        self._state = ReducerState.idle

        self.set_session_config(session_id, session_config.to_dict())

    def round(self, session_config: SessionConfigDTO, round_id: str, session_id: str, model_name: Optional[str] = None) -> tuple:
>>>>>>> 28e402df
        """Execute one global round.

        : param session_config: The session config.
        : type session_config: dict
        : param round_id: The round id.
        : type round_id: str

        """
        self.create_round({"round_id": round_id, "status": "Pending"})

        if len(self.network.get_combiners()) < 1:
            logger.warning("Round cannot start, no combiners connected!")
            self.set_round_status(round_id, "Failed")
            return None, self.db.round_store.get(round_id)

        # Assemble round config for this global round
        round_config: RoundConfig = session_config.to_dict()
        round_config["rounds"] = 1
        round_config["round_id"] = round_id
        round_config["task"] = "training"
        round_config["session_id"] = session_id

        if client_ids and len(client_ids) > 0:
            round_config["selected_clients"] = client_ids

        self.set_round_config(round_id, round_config)

        # Get combiners that are able to participate in the round, given round_config
        participating_combiners = self.get_participating_combiners(round_config)

        # Check if the policy to start the round is met
        round_start = self.evaluate_round_start_policy(participating_combiners)

        if round_start:
            logger.info("round start policy met, {} participating combiners.".format(len(participating_combiners)))
        else:
            logger.warning("Round start policy not met, skipping round!")
            self.set_round_status(round_id, "Failed")
            return None, self.db.round_store.get(round_id)

        # Ask participating combiners to coordinate model updates
        _ = self.request_model_updates(participating_combiners)
        # TODO: Check response

<<<<<<< HEAD
        def check_round_reported():
            round = self.db.round_store.get(round_id)
            if len(round.combiners) < len(participating_combiners):
                logger.info("Waiting for combiners to update model...")
                return False
=======
        # Wait until participating combiners have produced an updated global model,
        # or round times out.
        def do_if_round_times_out(result):
            logger.warning("Round timed out, participating combiners have not yet produced a global model")
            return True

        @retry(
            wait=wait_random(min=1.0, max=2.0),
            stop=stop_after_delay(session_config.round_timeout),
            retry_error_callback=do_if_round_times_out,
            retry=retry_if_exception_type(CombinersNotDoneException),
        )
        def combiners_done():
            round = self.db.round_store.get(round_id)
            session_status = self.get_session_status(session_id)
            if session_status == "Terminated":
                self.set_round_status(round_id, "Terminated")
                return False
            if len(round.combiners) < 1:
                logger.info("Waiting for combiners to update model... 0 so far")
                raise CombinersNotDoneException("Combiners have not yet reported.")

            if 0 < len(round.combiners) and len(round.combiners) < len(participating_combiners):
                logger.info(f"Waiting for combiners to update model... {len(round.combiners)} have reported.")
                raise CombinersNotDoneException("All combiners have not yet reported.")

>>>>>>> 28e402df
            return True

        reason = self.command_runner.flow_controller.wait_until_true(check_round_reported, session_config.round_timeout, polling_rate=2.0)
        if reason == FlowController.Reason.TIMEOUT:
            logger.warning("Round timed out!")
        elif reason == FlowController.Reason.STOP:
            self.set_session_status(session_id, "Terminated")
            for combiner, _ in participating_combiners:
                combiner.submit(fedn.Command.STOP)
                self.set_round_status(round_id, "Terminated")
            return None, self.db.round_store.get(round_id)
<<<<<<< HEAD
        elif reason == FlowController.Reason.CONTINUE:
            logger.info("Sending continue signal to combiners.")
            for combiner, _ in participating_combiners:
                combiner.submit(fedn.Command.CONTINUE)

        # Wait for the combiners to finish aggreation. The timeout might just been reached and
        # the combiners need time to finish aggregate the model updates and report back to the
        # controller as the timeout

        # Update method with new print
        def check_round_reported():
            round = self.db.round_store.get(round_id)
            if len(round.combiners) != len(participating_combiners):
                logger.info("Waiting for combiners to finish aggregation...")
                return False
            return True

        # Infite loop until all combiners have reported back
        reason = self.command_runner.flow_controller.wait_until_true(check_round_reported, polling_rate=2.0)

        if reason == FlowController.Reason.STOP:
            self.set_session_status(session_id, "Terminated")
            for combiner, _ in participating_combiners:
                combiner.submit(fedn.Command.STOP)
            self.set_round_status(round_id, "Terminated")
            return None, self.db.round_store.get(round_id)
=======
        


        # This could cause an infinite loop over retries if if len(round.combiners) != len(participating_combiners)
        # ------------------------------
        # Due to the distributed nature of the computation, there might be a
        # delay before combiners have reported the round data to the db,
        # so we need some robustness here.
        @retry(wait=wait_random(min=0.1, max=1.0), retry=retry_if_exception_type(KeyError))
        def check_combiners_done_reporting():
            round = self.db.round_store.get(round_id)
            if len(round.combiners) != len(participating_combiners):
                logger.info(f"Waiting for combiners to update model... {len(round.combiners)} have reported.")
                raise KeyError("Combiners have not yet reported.")

        check_combiners_done_reporting()
        # -------------------------------
>>>>>>> 28e402df

        round = self.db.round_store.get(round_id)
        round_valid = self.evaluate_round_validity_policy(round.to_dict())
        if not round_valid:
            logger.error("Round failed. Invalid - evaluate_round_validity_policy: False")
            self.set_round_status(round_id, "Failed")
            return None, self.db.round_store.get(round_id)

        logger.info("Reducing combiner level models...")
        # Reduce combiner models into a new global model
        round_data = {}
        try:
            round = self.db.round_store.get(round_id)
            model, data = self.reduce(round.combiners.to_dict())
            round_data["reduce"] = data
            logger.info("Done reducing models from combiners!")
        except Exception as e:
            logger.error("Failed to reduce models from combiners, reason: {}".format(e))
            self.set_round_status(round_id, "Failed")
            return None, self.db.round_store.get(round_id)

        # Commit the new global model to the model trail
        model_id: Optional[str] = None
        if model is not None:
            logger.info("Committing global model to model trail...")
            tic = time.time()
            model_id = self.network.commit_model(model=model, session_id=session_id, name=model_name)
            round_data["time_commit"] = time.time() - tic
            logger.info("Done committing global model to model trail.")
        else:
            logger.error("Failed to commit model to global model trail.")
            self.set_round_status(round_id, "Failed")
            return None, self.db.round_store.get(round_id)

        self.set_round_status(round_id, "Success")

        # 4. Trigger participating combiner nodes to execute a validation round for the current model
        if session_config.validate:
            combiner_config = session_config.to_dict()
            combiner_config["round_id"] = round_id
            combiner_config["model_id"] = model_id
            combiner_config["task"] = "validation"
            combiner_config["session_id"] = session_id

            helper_type: str = None

            try:
                active_package = self.db.package_store.get_active()
                helper_type = active_package.helper
            except Exception:
                logger.error("Failed to get active helper")

            combiner_config["helper_type"] = helper_type

            validating_combiners = self.get_participating_combiners(combiner_config)

            for combiner, combiner_config in validating_combiners:
                try:
                    logger.info("Submitting validation round to combiner {}".format(combiner))
                    combiner.submit(fedn.Command.START, combiner_config)
                except CombinerUnavailableError:
                    self._handle_unavailable_combiner(combiner)
                    pass

        self.set_round_data(round_id, round_data)
        self.set_round_status(round_id, "Finished")
        return model_id, self.db.round_store.get(round_id)

    def splitlearning_round(self, session_config: SessionConfigDTO, round_id: str, session_id: str):
        """Execute one global split learning round

        :param session_config: The session config
        :type session_config: SessionConfigDTO
        :param round_id: The round id
        :type round_id: str
        :param session_id: The session id
        :type session_id: str
        """
<<<<<<< HEAD
=======
        # session_id = session_config.session_id
>>>>>>> 28e402df
        self.create_round({"round_id": round_id, "status": "Pending"})

        if len(self.network.get_combiners()) < 1:
            logger.warning("Round cannot start, no combiners connected!")
            self.set_round_status(round_id, "Failed")
            return None, self.db.round_store.get(round_id)

        # 1) FORWARD PASS - specified through "task": "forward"
        forward_config = session_config.to_dict()
        forward_config.update({"rounds": 1, "round_id": round_id, "task": "forward", "is_sl_inference": False, "session_id": session_id})

        self.set_round_config(round_id, forward_config)

        participating_combiners = self.get_participating_combiners(forward_config)

        if not self.evaluate_round_start_policy(participating_combiners):
            logger.warning("Round start policy not met, skipping round!")
            self.set_round_status(round_id, "Failed")
            return None, self.db.round_store.get(round_id)

        logger.info("CONTROLLER: Requesting forward pass")
        # Request forward pass using existing method
        _ = self.request_model_updates(participating_combiners)

        # Wait until participating combiners have produced an updated global model,
        # or round times out.
<<<<<<< HEAD
        def check_round_reported():
            round = self.db.round_store.get(round_id)
            if len(round.combiners) < len(participating_combiners):
                logger.info("Waiting for combiners to update model...")
                return False
            return True

        reason = self.command_runner.flow_controller.wait_until_true(check_round_reported, session_config.round_timeout, polling_rate=2.0)
        if reason == FlowController.Reason.TIMEOUT:
            logger.warning("Round timed out!")
        elif reason == FlowController.Reason.STOP:
            self.set_session_status(session_id, "Terminated")
            for combiner, _ in participating_combiners:
                combiner.submit(fedn.Command.STOP)
                self.set_round_status(round_id, "Terminated")
            return None, self.db.round_store.get(round_id)
        elif reason == FlowController.Reason.CONTINUE:
            logger.info("Sending continue signal to combiners.")
            for combiner, _ in participating_combiners:
                combiner.submit(fedn.Command.CONTINUE)

        # Update method with new print
        def check_round_reported():
            round = self.db.round_store.get(round_id)
            if len(round.combiners) != len(participating_combiners):
                logger.info("Waiting for combiner to finish aggregation...")
                return False
            return True

        # Infite loop until all combiners have reported back
        reason = self.command_runner.flow_controller.wait_until_true(check_round_reported, polling_rate=2.0)

        if reason == FlowController.Reason.STOP:
            self.set_session_status(session_id, "Terminated")
            for combiner, _ in participating_combiners:
                combiner.submit(fedn.Command.STOP)
            self.set_round_status(round_id, "Terminated")
            return None, self.db.round_store.get(round_id)
=======
        def do_if_round_times_out(result):
            logger.warning("Round timed out!")
            return True

        @retry(
            wait=wait_random(min=1.0, max=2.0),
            stop=stop_after_delay(session_config.round_timeout),
            retry_error_callback=do_if_round_times_out,
            retry=retry_if_exception_type(CombinersNotDoneException),
        )
        def combiners_done():
            round = self.db.round_store.get(round_id)
            session_status = self.get_session_status(session_id)
            if session_status == "Terminated":
                self.set_round_status(round_id, "Terminated")
                return False
            if len(round.combiners) < 1:
                logger.info("Waiting for combiners to update model...")
                raise CombinersNotDoneException("Combiners have not yet reported.")

            if len(round.combiners) < len(participating_combiners):
                logger.info("Waiting for combiners to update model...")
                raise CombinersNotDoneException("All combiners have not yet reported.")

            return True

        combiners_are_done = combiners_done()
        if not combiners_are_done:
            return None, self.db.round_store.get(round_id)

        # Due to the distributed nature of the computation, there might be a
        # delay before combiners have reported the round data to the db,
        # so we need some robustness here.
        @retry(wait=wait_random(min=0.1, max=1.0), retry=retry_if_exception_type(KeyError))
        def check_combiners_done_reporting():
            round = self.db.round_store.get(round_id)
            if len(round.combiners) != len(participating_combiners):
                raise KeyError("Combiners have not yet reported.")

        check_combiners_done_reporting()
>>>>>>> 28e402df

        logger.info("CONTROLLER: Forward pass completed.")

        # NOTE: Only works for one combiner
        # get model id and send it to backward pass
        round = self.db.round_store.get(round_id)
        round = round.to_dict()
        for combiner in round["combiners"]:
            try:
                model_id = combiner["model_id"]
            except KeyError:
                logger.error("Forward pass failed - no model_id in combiner response")
                self.set_round_status(round_id, "Failed")
                return None, self.db.round_store.get(round_id)

        if model_id is None:
            logger.error("Forward pass failed - no model_id in combiner response")
            self.set_round_status(round_id, "Failed")
            return None, self.db.round_store.get(round_id)

        logger.info("CONTROLLER: starting backward pass with model/gradient id: {}".format(model_id))

        # 2) BACKWARD PASS
        try:
            backward_config = session_config.to_dict()
            backward_config.update({"rounds": 1, "round_id": round_id, "task": "backward", "session_id": session_id, "model_id": model_id})

            participating_combiners = [(combiner, backward_config) for combiner, _ in participating_combiners]
            result = self.request_model_updates(participating_combiners)

            if not result:
                logger.error("Backward pass failed - no result from model updates")
                self.set_round_status(round_id, "Failed")
                return None, self.db.round_store.get(round_id)

            logger.info("CONTROLLER: Backward pass completed successfully")
            self.set_round_status(round_id, "Success")

        except Exception as e:
            logger.error(f"Backward pass failed with error: {e}")
            self.set_round_status(round_id, "Failed")
            return None, self.db.round_store.get(round_id)

        # 3) Validation
        validate = session_config.validate
        if validate:
            logger.info("CONTROLLER: Starting Split Learning Validation round")
            validate_config = session_config.to_dict()
            validate_config.update({"rounds": 1, "round_id": round_id, "task": "forward", "is_sl_inference": True, "session_id": session_id})
            validating_combiners = [(combiner, validate_config) for combiner, _ in participating_combiners]

            # Submit validation requests
            for combiner, config in validating_combiners:
                try:
                    logger.info("Submitting validation for split learning to combiner {}".format(combiner))
<<<<<<< HEAD
                    combiner.submit(fedn.Command.START, config)
=======
                    combiner.submit(config)
>>>>>>> 28e402df
                except CombinerUnavailableError:
                    self._handle_unavailable_combiner(combiner)
                    pass
            logger.info("Controller: Split Learning Validation completed")

<<<<<<< HEAD
        self.set_round_status(round_id, "Success")
        return model_id, self.db.round_store.get(round_id)
=======
        self.set_round_status(round_id, "Finished")
        return None, self.db.round_store.get(round_id)
>>>>>>> 28e402df

    def reduce(self, combiners):
        """Combine updated models from Combiner nodes into one global model.

        : param combiners: dict of combiner names(key) and model IDs(value) to reduce
        : type combiners: dict
        """
        meta = {}
        meta["time_fetch_model"] = 0.0
        meta["time_load_model"] = 0.0
        meta["time_aggregate_model"] = 0.0

        i = 1
        model = None

        for combiner in combiners:
            name = combiner["name"]
            model_id = combiner["model_id"]

            logger.info("Fetching model ({}) from model repository".format(model_id))

            try:
                tic = time.time()
                data = self.repository.get_model(model_id)
                meta["time_fetch_model"] += time.time() - tic
            except Exception as e:
                logger.error("Failed to fetch model from model repository {}: {}".format(name, e))
                data = None

            if data is not None:
                try:
                    tic = time.time()
                    helper = self.network.get_helper()
                    model_next = load_model_from_bytes(data, helper)
                    meta["time_load_model"] += time.time() - tic
                    tic = time.time()
                    model = helper.increment_average(model, model_next, 1.0, i)
                    meta["time_aggregate_model"] += time.time() - tic
                except Exception:
                    tic = time.time()
                    model = load_model_from_bytes(data, helper)
                    meta["time_aggregate_model"] += time.time() - tic
                i = i + 1
        try:
            self.repository.delete_model(model_id)
        except Exception as e:
            logger.error(f"Failed to delete model {model_id} from repository")

        return model, meta

    def predict_instruct(self, config):
        """Main entrypoint for executing the prediction compute plan.

        : param config: configuration for the prediction round
        """
        # TODO: DEAD CODE?

        # Check/set instucting state
        if self.__state == ControllerState.instructing:
            logger.info("Already set in INSTRUCTING state")
            return
        self.__state = ControllerState.instructing

        # Check for a model chain
        if not self.statestore.latest_model():
            logger.warning("No model in model chain, please set seed model.")

        # Set reducer in monitoring state
        self.__state = ControllerState.monitoring

        # Start prediction round
        try:
            self.prediction_round(config)
        except TypeError:
            logger.error("Round failed.")

        # Set reducer in idle state
        self.__state = ControllerState.idle

    def prediction_round(self, config):
        """Execute a prediction round.

        : param config: configuration for the prediction round
        """
        # TODO: DEAD CODE?
        # Init meta
        round_data = {}

        # Check for at least one combiner in statestore
        if len(self.network.get_combiners()) < 1:
            logger.warning("No combiners connected!")
            return round_data

        # Setup combiner configuration
        combiner_config = copy.deepcopy(config)
        combiner_config["model_id"] = self.db.model_store.get_active()
        combiner_config["task"] = "prediction"
        combiner_config["helper_type"] = self.statestore.get_framework()

        # Select combiners
        validating_combiners = self.get_participating_combiners(combiner_config)

        # Test round start policy
        round_start = self.check_round_start_policy(validating_combiners)
        if round_start:
            logger.info("Round start policy met, participating combiners {}".format(validating_combiners))
        else:
            logger.warning("Round start policy not met, skipping round!")
            return None

        # Synch combiners with latest model and trigger prediction
        for combiner, combiner_config in validating_combiners:
            try:
                combiner.submit(fedn.Command.START, combiner_config)
            except CombinerUnavailableError:
                # It is OK if prediction fails for a combiner
                self._handle_unavailable_combiner(combiner)
                pass

        return round_data<|MERGE_RESOLUTION|>--- conflicted
+++ resolved
@@ -241,6 +241,7 @@
         training_run_obj.round_timeout = session_config.round_timeout
         training_run_obj.rounds = rounds
 
+        training_run_obj = self.db.run_store.add(training_run_obj)
         training_run_obj = self.db.run_store.add(training_run_obj)
 
         count_models_of_session = 0
@@ -281,6 +282,7 @@
             training_run_obj.completed_at = datetime.datetime.now()
             training_run_obj.completed_at_model_id = self._get_active_model_id(session_id)
             self.db.run_store.update(training_run_obj)
+            self.db.run_store.update(training_run_obj)
             logger.info("Session finished.")
 
         self.set_session_config(session_id, session_config.to_dict())
@@ -327,15 +329,6 @@
         """
         logger.info("Starting split learning session.")
 
-<<<<<<< HEAD
-=======
-        if self._state == ReducerState.instructing:
-            logger.info("Controller already in INSTRUCTING state. A session is in progress.")
-            return
-
-        self._state = ReducerState.instructing
-
->>>>>>> 28e402df
         session = self.db.session_store.get(session_id)
 
         if not session:
@@ -351,11 +344,6 @@
         if round_timeout is not None:
             session_config.round_timeout = round_timeout
 
-<<<<<<< HEAD
-=======
-        self._state = ReducerState.monitoring
-
->>>>>>> 28e402df
         last_round = self.get_latest_round_id()
 
         for combiner in self.network.get_combiners():
@@ -386,20 +374,12 @@
 
         if self.get_session_status(session_config.session_id) == "Started":
             self.set_session_status(session_config.session_id, "Finished")
-<<<<<<< HEAD
 
         self.set_session_config(session_id, session_config.to_dict())
 
     def round(
         self, session_config: SessionConfigDTO, round_id: str, session_id: str, model_name: Optional[str] = None, client_ids: Optional[list[str]] = None
     ) -> tuple:
-=======
-        self._state = ReducerState.idle
-
-        self.set_session_config(session_id, session_config.to_dict())
-
-    def round(self, session_config: SessionConfigDTO, round_id: str, session_id: str, model_name: Optional[str] = None) -> tuple:
->>>>>>> 28e402df
         """Execute one global round.
 
         : param session_config: The session config.
@@ -444,40 +424,11 @@
         _ = self.request_model_updates(participating_combiners)
         # TODO: Check response
 
-<<<<<<< HEAD
         def check_round_reported():
             round = self.db.round_store.get(round_id)
             if len(round.combiners) < len(participating_combiners):
                 logger.info("Waiting for combiners to update model...")
                 return False
-=======
-        # Wait until participating combiners have produced an updated global model,
-        # or round times out.
-        def do_if_round_times_out(result):
-            logger.warning("Round timed out, participating combiners have not yet produced a global model")
-            return True
-
-        @retry(
-            wait=wait_random(min=1.0, max=2.0),
-            stop=stop_after_delay(session_config.round_timeout),
-            retry_error_callback=do_if_round_times_out,
-            retry=retry_if_exception_type(CombinersNotDoneException),
-        )
-        def combiners_done():
-            round = self.db.round_store.get(round_id)
-            session_status = self.get_session_status(session_id)
-            if session_status == "Terminated":
-                self.set_round_status(round_id, "Terminated")
-                return False
-            if len(round.combiners) < 1:
-                logger.info("Waiting for combiners to update model... 0 so far")
-                raise CombinersNotDoneException("Combiners have not yet reported.")
-
-            if 0 < len(round.combiners) and len(round.combiners) < len(participating_combiners):
-                logger.info(f"Waiting for combiners to update model... {len(round.combiners)} have reported.")
-                raise CombinersNotDoneException("All combiners have not yet reported.")
-
->>>>>>> 28e402df
             return True
 
         reason = self.command_runner.flow_controller.wait_until_true(check_round_reported, session_config.round_timeout, polling_rate=2.0)
@@ -489,7 +440,6 @@
                 combiner.submit(fedn.Command.STOP)
                 self.set_round_status(round_id, "Terminated")
             return None, self.db.round_store.get(round_id)
-<<<<<<< HEAD
         elif reason == FlowController.Reason.CONTINUE:
             logger.info("Sending continue signal to combiners.")
             for combiner, _ in participating_combiners:
@@ -516,25 +466,6 @@
                 combiner.submit(fedn.Command.STOP)
             self.set_round_status(round_id, "Terminated")
             return None, self.db.round_store.get(round_id)
-=======
-        
-
-
-        # This could cause an infinite loop over retries if if len(round.combiners) != len(participating_combiners)
-        # ------------------------------
-        # Due to the distributed nature of the computation, there might be a
-        # delay before combiners have reported the round data to the db,
-        # so we need some robustness here.
-        @retry(wait=wait_random(min=0.1, max=1.0), retry=retry_if_exception_type(KeyError))
-        def check_combiners_done_reporting():
-            round = self.db.round_store.get(round_id)
-            if len(round.combiners) != len(participating_combiners):
-                logger.info(f"Waiting for combiners to update model... {len(round.combiners)} have reported.")
-                raise KeyError("Combiners have not yet reported.")
-
-        check_combiners_done_reporting()
-        # -------------------------------
->>>>>>> 28e402df
 
         round = self.db.round_store.get(round_id)
         round_valid = self.evaluate_round_validity_policy(round.to_dict())
@@ -613,10 +544,6 @@
         :param session_id: The session id
         :type session_id: str
         """
-<<<<<<< HEAD
-=======
-        # session_id = session_config.session_id
->>>>>>> 28e402df
         self.create_round({"round_id": round_id, "status": "Pending"})
 
         if len(self.network.get_combiners()) < 1:
@@ -643,7 +570,6 @@
 
         # Wait until participating combiners have produced an updated global model,
         # or round times out.
-<<<<<<< HEAD
         def check_round_reported():
             round = self.db.round_store.get(round_id)
             if len(round.combiners) < len(participating_combiners):
@@ -682,48 +608,6 @@
                 combiner.submit(fedn.Command.STOP)
             self.set_round_status(round_id, "Terminated")
             return None, self.db.round_store.get(round_id)
-=======
-        def do_if_round_times_out(result):
-            logger.warning("Round timed out!")
-            return True
-
-        @retry(
-            wait=wait_random(min=1.0, max=2.0),
-            stop=stop_after_delay(session_config.round_timeout),
-            retry_error_callback=do_if_round_times_out,
-            retry=retry_if_exception_type(CombinersNotDoneException),
-        )
-        def combiners_done():
-            round = self.db.round_store.get(round_id)
-            session_status = self.get_session_status(session_id)
-            if session_status == "Terminated":
-                self.set_round_status(round_id, "Terminated")
-                return False
-            if len(round.combiners) < 1:
-                logger.info("Waiting for combiners to update model...")
-                raise CombinersNotDoneException("Combiners have not yet reported.")
-
-            if len(round.combiners) < len(participating_combiners):
-                logger.info("Waiting for combiners to update model...")
-                raise CombinersNotDoneException("All combiners have not yet reported.")
-
-            return True
-
-        combiners_are_done = combiners_done()
-        if not combiners_are_done:
-            return None, self.db.round_store.get(round_id)
-
-        # Due to the distributed nature of the computation, there might be a
-        # delay before combiners have reported the round data to the db,
-        # so we need some robustness here.
-        @retry(wait=wait_random(min=0.1, max=1.0), retry=retry_if_exception_type(KeyError))
-        def check_combiners_done_reporting():
-            round = self.db.round_store.get(round_id)
-            if len(round.combiners) != len(participating_combiners):
-                raise KeyError("Combiners have not yet reported.")
-
-        check_combiners_done_reporting()
->>>>>>> 28e402df
 
         logger.info("CONTROLLER: Forward pass completed.")
 
@@ -779,23 +663,14 @@
             for combiner, config in validating_combiners:
                 try:
                     logger.info("Submitting validation for split learning to combiner {}".format(combiner))
-<<<<<<< HEAD
                     combiner.submit(fedn.Command.START, config)
-=======
-                    combiner.submit(config)
->>>>>>> 28e402df
                 except CombinerUnavailableError:
                     self._handle_unavailable_combiner(combiner)
                     pass
             logger.info("Controller: Split Learning Validation completed")
 
-<<<<<<< HEAD
         self.set_round_status(round_id, "Success")
         return model_id, self.db.round_store.get(round_id)
-=======
-        self.set_round_status(round_id, "Finished")
-        return None, self.db.round_store.get(round_id)
->>>>>>> 28e402df
 
     def reduce(self, combiners):
         """Combine updated models from Combiner nodes into one global model.
