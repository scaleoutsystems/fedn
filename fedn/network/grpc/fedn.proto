syntax = "proto3";

package fedn;

import "google/protobuf/timestamp.proto";

message Response {
    Client sender = 1;
    string response = 2;
}

enum StatusType {
  LOG = 0;
  MODEL_UPDATE_REQUEST = 1;
  MODEL_UPDATE = 2;
  MODEL_VALIDATION_REQUEST = 3;
  MODEL_VALIDATION = 4;
  MODEL_PREDICTION = 5;
<<<<<<< HEAD
  FORWARD_REQUEST = 6;
  FORWARD = 7;
  BACKWARD_REQUEST = 8;
  BACKWARD = 9;
=======
  NETWORK = 6;
>>>>>>> 8e846071
}

enum LogLevel {
      NONE = 0;
      INFO  = 1;
      DEBUG = 2;
      WARNING = 3;
      ERROR = 4;
      AUDIT = 5;
    }

message Status {
    Client sender = 1;
    string status = 2;
    LogLevel log_level = 3;
    string data = 4;
    string correlation_id = 5;
    google.protobuf.Timestamp timestamp = 6;
    StatusType type = 7;
    string extra = 8;
    string session_id = 9;

}

enum Queue {
  DEFAULT = 0;
  TASK_QUEUE = 1;
}

message TaskRequest {
  Client sender = 1;
  Client receiver = 2;
  string model_id = 3;
  // data is round_config when type is MODEL_UPDATE
  string data = 4;
  string correlation_id = 5;
  string timestamp = 6;
  string meta = 7;
  string session_id = 8;
  StatusType type = 9;
}

message ModelUpdate {
  Client sender = 1;
  Client receiver = 2;
  string model_id = 3;
  string model_update_id = 4;
  string correlation_id = 5;
  string timestamp = 6;
  string meta = 7;
  string config = 8;
}

message ModelValidation {
  Client sender = 1;
  Client receiver = 2;
  string model_id = 3;
  string data = 4;
  string correlation_id = 5;
  google.protobuf.Timestamp timestamp = 6;
  string meta = 7;
  string session_id = 8;
}

message ModelPrediction {
  Client sender = 1;
  Client receiver = 2;
  string model_id = 3;
  string data = 4;
  string correlation_id = 5;
  google.protobuf.Timestamp timestamp = 6;
  string meta = 7;
  string prediction_id = 8;
}

message BackwardCompletion {
  Client sender = 1;
  Client receiver = 2;
  string gradient_id = 3;
  string correlation_id = 4;
  string session_id = 5;
  google.protobuf.Timestamp timestamp = 6;
  string meta = 7;
}

enum ModelStatus {
  OK = 0;
  IN_PROGRESS = 1;
  IN_PROGRESS_OK = 2;
  FAILED = 3;
  UNKNOWN = 4;
}

message ModelRequest {
  Client sender = 1;
  Client receiver = 2;
  bytes data = 3;
  string id = 4;
  ModelStatus status = 5;
}

message ModelResponse {
  bytes data = 1;
  string id = 2;
  ModelStatus status = 3;
  string message = 4;
}

service ModelService {
  rpc Upload(stream ModelRequest) returns (ModelResponse);
  rpc Download(ModelRequest) returns (stream ModelResponse);
}


message GetGlobalModelRequest {
  Client sender = 1;
  Client receiver = 2;
}

message GetGlobalModelResponse {
  Client sender = 1;
  Client receiver = 2;
  string model_id = 3;
}

message Heartbeat {
  Client sender = 1;
}

message ClientAvailableMessage {
  Client sender = 1;
  string data = 2;
  string timestamp = 3;
}

message ListClientsRequest {
  Client sender = 1;
  Queue channel = 2;
}

message ClientList {
  repeated Client client = 1;
}

enum Role {
  OTHER = 0;
  CLIENT = 1;
  COMBINER = 2;
  REDUCER = 3;
}

message Client {
  Role role = 1;
  string name = 2;
  string client_id = 3;
}

message ReassignRequest {
  Client sender = 1;
  Client receiver = 2;
  string server = 3 ;
  uint32 port = 4;

}

message ReconnectRequest {
  Client sender = 1;
  Client receiver = 2;
  uint32 reconnect = 3 ;
}

enum Command {
  IDLE = 0;
  START = 1;
  PAUSE = 2;
  STOP = 3;
  RESET = 4;
  REPORT = 5;
}

message Parameter {
  string key = 1;
  string value = 2;
}

message ControlRequest {
  Command command = 1;
  repeated Parameter parameter = 2;
}

message ControlResponse {
  string message = 1;
  repeated Parameter parameter = 2;
}

service Control {
  rpc Start(ControlRequest) returns (ControlResponse);
  rpc Stop(ControlRequest) returns (ControlResponse);
  rpc FlushAggregationQueue(ControlRequest) returns (ControlResponse);
  rpc SetAggregator(ControlRequest) returns (ControlResponse);
  rpc SetServerFunctions(ControlRequest) returns (ControlResponse);
}

service Reducer {
  rpc GetGlobalModel (GetGlobalModelRequest) returns (GetGlobalModelResponse);
}

message ConnectionRequest {

}

enum ConnectionStatus {
  NOT_ACCEPTING = 0;
  ACCEPTING = 1;
  TRY_AGAIN_LATER = 2;
}

message ConnectionResponse {
  ConnectionStatus status = 1;
}

service Connector {
    // Stream endpoint for status updates
    rpc AllianceStatusStream (ClientAvailableMessage) returns (stream Status);

    // Report endpoint
    rpc SendStatus (Status) returns (Response);
//    rpc RegisterClient (ClientAvailableMessage) returns (Response);
    // List active clients endpoint
    rpc ListActiveClients (ListClientsRequest) returns (ClientList);

    rpc AcceptingClients (ConnectionRequest) returns (ConnectionResponse);

    // Client messaging to stay engaged.
    rpc SendHeartbeat (Heartbeat) returns (Response);

    rpc ReassignClient (ReassignRequest) returns (Response);
    rpc ReconnectClient (ReconnectRequest) returns (Response);
}

service Combiner {

    // Stream endpoints for training/validation pub/sub
    rpc TaskStream (ClientAvailableMessage) returns (stream TaskRequest);

    rpc SendModelUpdate (ModelUpdate) returns (Response);
    rpc SendModelValidation (ModelValidation) returns (Response);
    rpc SendModelPrediction (ModelPrediction) returns (Response);
    rpc SendBackwardCompletion (BackwardCompletion) returns (Response);
  
}

message ProvidedFunctionsRequest {
  string function_code = 1;
}

message ProvidedFunctionsResponse {
  map<string, bool> available_functions = 1;
}

message ClientConfigRequest {
  bytes data = 1;
}

message ClientConfigResponse {
  string client_settings = 1;
}

message ClientSelectionRequest {
  string client_ids = 1;
}

message ClientSelectionResponse {
  string client_ids = 1;
}

message ClientMetaRequest {
  string metadata = 1;
  string client_id = 2;
}

message ClientMetaResponse {
  string status = 1;
}

message StoreModelRequest {
  bytes data = 1;
  string id = 2;
}

message StoreModelResponse {
  string status = 1;
}

message AggregationRequest {
  string aggregate = 1;
}

message AggregationResponse {
  bytes data = 1;
}

service FunctionService {
  rpc HandleProvidedFunctions(ProvidedFunctionsRequest) returns (ProvidedFunctionsResponse);
  rpc HandleClientConfig (stream ClientConfigRequest) returns (ClientConfigResponse);
  rpc HandleClientSelection (ClientSelectionRequest) returns (ClientSelectionResponse);
  rpc HandleMetadata (ClientMetaRequest) returns (ClientMetaResponse);
  rpc HandleStoreModel (stream StoreModelRequest) returns (StoreModelResponse);
  rpc HandleAggregation (AggregationRequest) returns (stream AggregationResponse);
}<|MERGE_RESOLUTION|>--- conflicted
+++ resolved
@@ -16,14 +16,10 @@
   MODEL_VALIDATION_REQUEST = 3;
   MODEL_VALIDATION = 4;
   MODEL_PREDICTION = 5;
-<<<<<<< HEAD
   FORWARD_REQUEST = 6;
   FORWARD = 7;
   BACKWARD_REQUEST = 8;
   BACKWARD = 9;
-=======
-  NETWORK = 6;
->>>>>>> 8e846071
 }
 
 enum LogLevel {
