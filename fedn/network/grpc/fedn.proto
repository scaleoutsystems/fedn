syntax = "proto3";

package fedn;

import "google/protobuf/timestamp.proto";
import "google/protobuf/wrappers.proto";
import "google/protobuf/struct.proto";

message Response {
    Client sender = 1;
    string response = 2;
}

enum StatusType {
  LOG = 0;
  MODEL_UPDATE_REQUEST = 1;
  MODEL_UPDATE = 2;
  MODEL_VALIDATION_REQUEST = 3;
  MODEL_VALIDATION = 4;
  MODEL_PREDICTION = 5;
  NETWORK = 6;
<<<<<<< HEAD
  STATUS_NO_TASK = 7;
=======
  FORWARD_REQUEST = 7;
  FORWARD = 8;
  BACKWARD_REQUEST = 9;
  BACKWARD = 10;
>>>>>>> 72f3e499
}

enum LogLevel {
      NONE = 0;
      INFO  = 1;
      DEBUG = 2;
      WARNING = 3;
      ERROR = 4;
      AUDIT = 5;
    }

message Status {
    Client sender = 1;
    string status = 2;
    LogLevel log_level = 3;
    string data = 4;
    string correlation_id = 5;
    google.protobuf.Timestamp timestamp = 6;
    StatusType type = 7;
    string extra = 8;
    string session_id = 9;

}

enum Queue {
  DEFAULT = 0;
  TASK_QUEUE = 1;
}



message TaskRequest {
  Client sender = 1;
  Client receiver = 2;
  string model_id = 3;
  // data is round_config when type is MODEL_UPDATE
  string data = 4;
  string correlation_id = 5;
  string timestamp = 6;
  string meta = 7;
  string session_id = 8;
  StatusType type = 9;
  string round_id = 10;
  string task_type = 11;
  google.protobuf.Struct parameters = 12;
}

message ModelUpdate {
  Client sender = 1;
  Client receiver = 2;
  string model_id = 3;
  string model_update_id = 4;
  string correlation_id = 5;
  string timestamp = 6;
  string meta = 7;
  string config = 8;
}

message ModelValidation {
  Client sender = 1;
  Client receiver = 2;
  string model_id = 3;
  string data = 4;
  string correlation_id = 5;
  google.protobuf.Timestamp timestamp = 6;
  string meta = 7;
  string session_id = 8;
}

message ModelPrediction {
  Client sender = 1;
  Client receiver = 2;
  string model_id = 3;
  string data = 4;
  string correlation_id = 5;
  google.protobuf.Timestamp timestamp = 6;
  string meta = 7;
  string prediction_id = 8;
}

message BackwardCompletion {
  Client sender = 1;
  Client receiver = 2;
  string gradient_id = 3;
  string correlation_id = 4;
  string session_id = 5;
  google.protobuf.Timestamp timestamp = 6;
  string meta = 7;
}

message ModelMetric {
  Client sender = 1;
  repeated MetricElem metrics = 2;
  google.protobuf.Timestamp timestamp = 3;
  google.protobuf.UInt32Value step = 4;
  string model_id = 5;
  string round_id = 6;
  string session_id = 7;
}

message MetricElem {
  string key = 1;
  float value = 2;
}

message AttributeMessage {
  Client sender = 1;
  repeated AttributeElem attributes = 2;
  google.protobuf.Timestamp timestamp = 3;
}

message AttributeElem {
  string key = 1;
  string value = 2;
}

message TelemetryMessage {
  Client sender = 1;
  repeated TelemetryElem telemetries = 2;
  google.protobuf.Timestamp timestamp = 3;
}

message TelemetryElem {
  string key = 1;
  float value = 2;
}

enum TaskStatus {
    TASK_NO_TASK = 0;
    TASK_PENDING = 1;
    TASK_RUNNING = 2;
    TASK_COMPLETED = 3;
    TASK_FAILED = 4;
    TASK_INTERRUPTED = 5;
    TASK_REQUEST_NEW = 6;
}

message ActivityReport {
  Client sender = 1;
  string correlation_id = 2;
  TaskStatus status = 3;
  bool done = 4;
  google.protobuf.Struct response = 5;
}


enum ModelStatus {
  OK = 0;
  IN_PROGRESS = 1;
  IN_PROGRESS_OK = 2;
  FAILED = 3;
  UNKNOWN = 4;
}

message ModelRequest {
  Client sender = 1;
  Client receiver = 2;
  bytes data = 3;
  string id = 4;
  ModelStatus status = 5;
}

message ModelResponse {
  bytes data = 1;
  string id = 2;
  ModelStatus status = 3;
  string message = 4;
}

service ModelService {
  rpc Upload(stream ModelRequest) returns (ModelResponse);
  rpc Download(ModelRequest) returns (stream ModelResponse);
}


message GetGlobalModelRequest {
  Client sender = 1;
  Client receiver = 2;
}

message GetGlobalModelResponse {
  Client sender = 1;
  Client receiver = 2;
  string model_id = 3;
}

message Heartbeat {
  Client sender = 1;
  float memory_utilisation = 2;
  float cpu_utilisation = 3;
}

message ClientAvailableMessage {
  Client sender = 1;
  string data = 2;
  string timestamp = 3;
}

message ListClientsRequest {
  Client sender = 1;
  Queue channel = 2;
}

message ClientList {
  repeated Client client = 1;
}

enum Role {
  OTHER = 0;
  CLIENT = 1;
  COMBINER = 2;
  REDUCER = 3;
}

message Client {
  Role role = 1;
  string name = 2;
  string client_id = 3;
}

message ReassignRequest {
  Client sender = 1;
  Client receiver = 2;
  string server = 3 ;
  uint32 port = 4;

}

message ReconnectRequest {
  Client sender = 1;
  Client receiver = 2;
  uint32 reconnect = 3 ;
}

enum Command {
  IDLE = 0;
  START = 1;
  PAUSE = 2;
  STOP = 3;
  RESET = 4;
  REPORT = 5;
}

message Parameter {
  string key = 1;
  string value = 2;
}

message ControlRequest {
  Command command = 1;
  repeated Parameter parameter = 2;
}

message ControlResponse {
  string message = 1;
  repeated Parameter parameter = 2;
}

service Control {
  rpc Start(ControlRequest) returns (ControlResponse);
  rpc Stop(ControlRequest) returns (ControlResponse);
  rpc FlushAggregationQueue(ControlRequest) returns (ControlResponse);
  rpc SetAggregator(ControlRequest) returns (ControlResponse);
  rpc SetServerFunctions(ControlRequest) returns (ControlResponse);
}

service Reducer {
  rpc GetGlobalModel (GetGlobalModelRequest) returns (GetGlobalModelResponse);
}

message ConnectionRequest {

}

enum ConnectionStatus {
  NOT_ACCEPTING = 0;
  ACCEPTING = 1;
  TRY_AGAIN_LATER = 2;
}

message ConnectionResponse {
  ConnectionStatus status = 1;
}

service Connector {
    // Stream endpoint for status updates
    rpc AllianceStatusStream (ClientAvailableMessage) returns (stream Status);

    // Report endpoint
    rpc SendStatus (Status) returns (Response);
//    rpc RegisterClient (ClientAvailableMessage) returns (Response);
    // List active clients endpoint
    rpc ListActiveClients (ListClientsRequest) returns (ClientList);

    rpc AcceptingClients (ConnectionRequest) returns (ConnectionResponse);

    // Client messaging to stay engaged.
    rpc SendHeartbeat (Heartbeat) returns (Response);

    rpc ReassignClient (ReassignRequest) returns (Response);
    rpc ReconnectClient (ReconnectRequest) returns (Response);
}

service Combiner {
    // Stream endpoints for training/validation pub/sub
    rpc TaskStream (ClientAvailableMessage) returns (stream TaskRequest);

    rpc SendModelUpdate (ModelUpdate) returns (Response);
    rpc SendModelValidation (ModelValidation) returns (Response);
    rpc SendModelPrediction (ModelPrediction) returns (Response);
    rpc SendBackwardCompletion (BackwardCompletion) returns (Response);
    rpc SendModelMetric(ModelMetric) returns (Response);
    rpc SendAttributeMessage(AttributeMessage) returns (Response);
    rpc SendTelemetryMessage(TelemetryMessage) returns (Response);

    rpc PollAndReport(ActivityReport) returns (TaskRequest);
}

message ProvidedFunctionsRequest {
  string function_code = 1;
}

message ProvidedFunctionsResponse {
  map<string, bool> available_functions = 1;
}

message ClientConfigRequest {
  bytes data = 1;
}

message ClientConfigResponse {
  string client_settings = 1;
}

message ClientSelectionRequest {
  string client_ids = 1;
}

message ClientSelectionResponse {
  string client_ids = 1;
}

message ClientMetaRequest {
  string metadata = 1;
  string client_id = 2;
}

message ClientMetaResponse {
  string status = 1;
}

message StoreModelRequest {
  bytes data = 1;
  string id = 2;
}

message StoreModelResponse {
  string status = 1;
}

message AggregationRequest {
  string aggregate = 1;
}

message AggregationResponse {
  bytes data = 1;
}

service FunctionService {
  rpc HandleProvidedFunctions(ProvidedFunctionsRequest) returns (ProvidedFunctionsResponse);
  rpc HandleClientConfig (stream ClientConfigRequest) returns (ClientConfigResponse);
  rpc HandleClientSelection (ClientSelectionRequest) returns (ClientSelectionResponse);
  rpc HandleMetadata (ClientMetaRequest) returns (ClientMetaResponse);
  rpc HandleStoreModel (stream StoreModelRequest) returns (StoreModelResponse);
  rpc HandleAggregation (AggregationRequest) returns (stream AggregationResponse);
}<|MERGE_RESOLUTION|>--- conflicted
+++ resolved
@@ -19,14 +19,10 @@
   MODEL_VALIDATION = 4;
   MODEL_PREDICTION = 5;
   NETWORK = 6;
-<<<<<<< HEAD
-  STATUS_NO_TASK = 7;
-=======
   FORWARD_REQUEST = 7;
   FORWARD = 8;
   BACKWARD_REQUEST = 9;
   BACKWARD = 10;
->>>>>>> 72f3e499
 }
 
 enum LogLevel {
