--- conflicted
+++ resolved
@@ -23,6 +23,10 @@
   FORWARD = 8;
   BACKWARD_REQUEST = 9;
   BACKWARD = 10;
+  FORWARD_REQUEST = 7;
+  FORWARD = 8;
+  BACKWARD_REQUEST = 9;
+  BACKWARD = 10;
 }
 
 enum LogLevel {
@@ -114,6 +118,16 @@
   string meta = 7;
 }
 
+message BackwardCompletion {
+  Client sender = 1;
+  Client receiver = 2;
+  string gradient_id = 3;
+  string correlation_id = 4;
+  string session_id = 5;
+  google.protobuf.Timestamp timestamp = 6;
+  string meta = 7;
+}
+
 message ModelMetric {
   Client sender = 1;
   repeated MetricElem metrics = 2;
@@ -151,7 +165,6 @@
   float value = 2;
 }
 
-<<<<<<< HEAD
 enum TaskStatus {
     TASK_NO_TASK = 0;
     TASK_PENDING = 1;
@@ -171,8 +184,6 @@
 }
 
 
-=======
->>>>>>> 28e402df
 enum ModelStatus {
   UNKNOWN = 0;
   IN_PROGRESS = 1;
@@ -355,11 +366,8 @@
     rpc SendModelMetric(ModelMetric) returns (Response);
     rpc SendAttributeMessage(AttributeMessage) returns (Response);
     rpc SendTelemetryMessage(TelemetryMessage) returns (Response);
-<<<<<<< HEAD
 
     rpc PollAndReport(ActivityReport) returns (TaskRequest);
-=======
->>>>>>> 28e402df
 }
 
 
