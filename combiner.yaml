--- conflicted
+++ resolved
@@ -13,7 +13,6 @@
     working_dir: /app/client
     command: fedn run combiner -in ./config/settings-combiner.yaml 
     volumes:
-<<<<<<< HEAD
       - ./tmp/c1-models:/tmp/models
     ports:
       - 12080:12080
@@ -40,10 +39,4 @@
     volumes:
       - ./tmp/c2-models:/tmp/models
     ports:
-      - 12081:12081
-=======
-      - ./config:/app/client/config
-      - ./tmp/c1-models:/tmp/models
-    ports:
-      - 12080:12080
->>>>>>> 82d5700a
+      - 12081:12081